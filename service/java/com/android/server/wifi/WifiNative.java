--- conflicted
+++ resolved
@@ -1287,7 +1287,6 @@
     }
 
     synchronized public static void pauseScan() {
-<<<<<<< HEAD
         synchronized (mLock) {
             if (sScanCmdId != 0 && sScanSettings != null && sScanEventHandler != null) {
                 Log.d(TAG, "Pausing scan");
@@ -1300,20 +1299,6 @@
 
     synchronized public static void restartScan() {
         synchronized (mLock) {
-=======
-        synchronized (mLock) {
-            if (sScanCmdId != 0 && sScanSettings != null && sScanEventHandler != null) {
-                Log.d(TAG, "Pausing scan");
-                stopScanNative(sWlan0Index, sScanCmdId);
-                sScanCmdId = 0;
-                sScanEventHandler.onScanPaused();
-            }
-        }
-    }
-
-    synchronized public static void restartScan() {
-        synchronized (mLock) {
->>>>>>> ad731993
             if (sScanCmdId == 0 && sScanSettings != null && sScanEventHandler != null) {
                 Log.d(TAG, "Restarting scan");
                 startScan(sScanSettings, sScanEventHandler);
