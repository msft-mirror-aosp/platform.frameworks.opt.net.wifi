/*
 * Copyright (C) 2010 The Android Open Source Project
 *
 * Licensed under the Apache License, Version 2.0 (the "License");
 * you may not use this file except in compliance with the License.
 * You may obtain a copy of the License at
 *
 *      http://www.apache.org/licenses/LICENSE-2.0
 *
 * Unless required by applicable law or agreed to in writing, software
 * distributed under the License is distributed on an "AS IS" BASIS,
 * WITHOUT WARRANTIES OR CONDITIONS OF ANY KIND, either express or implied.
 * See the License for the specific language governing permissions and
 * limitations under the License.
 */

package com.android.server.wifi;

import static com.android.server.wifi.WifiController.CMD_AIRPLANE_TOGGLED;
import static com.android.server.wifi.WifiController.CMD_BATTERY_CHANGED;
import static com.android.server.wifi.WifiController.CMD_EMERGENCY_CALL_STATE_CHANGED;
import static com.android.server.wifi.WifiController.CMD_EMERGENCY_MODE_CHANGED;
import static com.android.server.wifi.WifiController.CMD_LOCKS_CHANGED;
import static com.android.server.wifi.WifiController.CMD_SCAN_ALWAYS_MODE_CHANGED;
import static com.android.server.wifi.WifiController.CMD_SCREEN_OFF;
import static com.android.server.wifi.WifiController.CMD_SCREEN_ON;
import static com.android.server.wifi.WifiController.CMD_SET_AP;
import static com.android.server.wifi.WifiController.CMD_USER_PRESENT;
import static com.android.server.wifi.WifiController.CMD_WIFI_TOGGLED;

import android.Manifest;
import android.app.ActivityManager;
import android.app.AppOpsManager;
import android.bluetooth.BluetoothAdapter;
import android.content.BroadcastReceiver;
import android.content.Context;
import android.content.Intent;
import android.content.IntentFilter;
import android.content.pm.PackageManager;
import android.content.pm.UserInfo;
import android.database.ContentObserver;
import android.net.ConnectivityManager;
import android.net.DhcpInfo;
import android.net.DhcpResults;
import android.net.Network;
import android.net.NetworkScorerAppManager;
import android.net.NetworkUtils;
import android.net.Uri;
import android.net.wifi.IWifiManager;
import android.net.wifi.ScanInfo;
import android.net.wifi.ScanResult;
import android.net.wifi.ScanSettings;
import android.net.wifi.WifiActivityEnergyInfo;
import android.net.wifi.WifiConfiguration;
import android.net.wifi.WifiConnectionStatistics;
import android.net.wifi.WifiEnterpriseConfig;
import android.net.wifi.WifiInfo;
import android.net.wifi.WifiLinkLayerStats;
import android.net.wifi.WifiManager;
import android.os.AsyncTask;
import android.os.Binder;
import android.os.Build;
import android.os.Handler;
import android.os.HandlerThread;
import android.os.IBinder;
import android.os.Message;
import android.os.Messenger;
import android.os.PowerManager;
import android.os.RemoteException;
import android.os.SystemClock;
import android.os.UserHandle;
import android.os.UserManager;
import android.os.WorkSource;
import android.provider.Settings;
import android.text.TextUtils;
import android.util.Log;
import android.util.Slog;

import com.android.internal.app.IBatteryStats;
import com.android.internal.telephony.IccCardConstants;
import com.android.internal.telephony.PhoneConstants;
import com.android.internal.telephony.TelephonyIntents;
import com.android.internal.util.AsyncChannel;
import com.android.server.am.BatteryStatsService;
import com.android.server.wifi.configparse.ConfigBuilder;
import com.android.server.wifi.hotspot2.Utils;
import com.android.server.wifi.hotspot2.osu.OSUInfo;
import com.android.server.wifi.hotspot2.osu.OSUManager;

import org.xml.sax.SAXException;

import java.io.BufferedReader;
import java.io.FileDescriptor;
import java.io.FileNotFoundException;
import java.io.FileReader;
import java.io.IOException;
import java.io.PrintWriter;
import java.net.Inet4Address;
import java.net.InetAddress;
import java.security.GeneralSecurityException;
import java.security.KeyStore;
import java.security.cert.CertPath;
import java.security.cert.CertPathValidator;
import java.security.cert.CertPathValidatorException;
import java.security.cert.CertificateFactory;
import java.security.cert.PKIXParameters;
import java.security.cert.X509Certificate;
import java.util.ArrayList;
import java.util.Arrays;
import java.util.Collection;
import java.util.HashMap;
import java.util.List;
import java.util.Map;

/**
 * WifiService handles remote WiFi operation requests by implementing
 * the IWifiManager interface.
 *
 * @hide
 */
public class WifiServiceImpl extends IWifiManager.Stub {
    private static final String TAG = "WifiService";
    private static final boolean DBG = true;
    private static final boolean VDBG = false;

    final WifiStateMachine mWifiStateMachine;

    private final Context mContext;

    final LockList mLocks = new LockList();
    // some wifi lock statistics
    private int mFullHighPerfLocksAcquired;
    private int mFullHighPerfLocksReleased;
    private int mFullLocksAcquired;
    private int mFullLocksReleased;
    private int mScanLocksAcquired;
    private int mScanLocksReleased;

    private final List<Multicaster> mMulticasters =
            new ArrayList<Multicaster>();
    private int mMulticastEnabled;
    private int mMulticastDisabled;

    private final IBatteryStats mBatteryStats;
    private final PowerManager mPowerManager;
    private final AppOpsManager mAppOps;
    private final UserManager mUserManager;

    // Debug counter tracking scan requests sent by WifiManager
    private int scanRequestCounter = 0;

    /* Tracks the open wi-fi network notification */
    private WifiNotificationController mNotificationController;
    /* Polls traffic stats and notifies clients */
    private WifiTrafficPoller mTrafficPoller;
    /* Tracks the persisted states for wi-fi & airplane mode */
    final WifiSettingsStore mSettingsStore;
    /* Logs connection events and some general router and scan stats */
    private final WifiMetrics mWifiMetrics;
    /**
     * Asynchronous channel to WifiStateMachine
     */
    private AsyncChannel mWifiStateMachineChannel;

    /**
     * Handles client connections
     */
    private class ClientHandler extends Handler {

        ClientHandler(android.os.Looper looper) {
            super(looper);
        }

        @Override
        public void handleMessage(Message msg) {
            switch (msg.what) {
                case AsyncChannel.CMD_CHANNEL_HALF_CONNECTED: {
                    if (msg.arg1 == AsyncChannel.STATUS_SUCCESSFUL) {
                        if (DBG) Slog.d(TAG, "New client listening to asynchronous messages");
                        // We track the clients by the Messenger
                        // since it is expected to be always available
                        mTrafficPoller.addClient(msg.replyTo);
                    } else {
                        Slog.e(TAG, "Client connection failure, error=" + msg.arg1);
                    }
                    break;
                }
                case AsyncChannel.CMD_CHANNEL_DISCONNECTED: {
                    if (msg.arg1 == AsyncChannel.STATUS_SEND_UNSUCCESSFUL) {
                        if (DBG) Slog.d(TAG, "Send failed, client connection lost");
                    } else {
                        if (DBG) Slog.d(TAG, "Client connection lost with reason: " + msg.arg1);
                    }
                    mTrafficPoller.removeClient(msg.replyTo);
                    break;
                }
                case AsyncChannel.CMD_CHANNEL_FULL_CONNECTION: {
                    AsyncChannel ac = new AsyncChannel();
                    ac.connect(mContext, this, msg.replyTo);
                    break;
                }
                /* Client commands are forwarded to state machine */
                case WifiManager.CONNECT_NETWORK:
                case WifiManager.SAVE_NETWORK: {
                    WifiConfiguration config = (WifiConfiguration) msg.obj;
                    int networkId = msg.arg1;
                    if (msg.what == WifiManager.SAVE_NETWORK) {
                        Slog.d("WiFiServiceImpl ", "SAVE"
                                + " nid=" + Integer.toString(networkId)
                                + " uid=" + msg.sendingUid
                                + " name="
                                + mContext.getPackageManager().getNameForUid(msg.sendingUid));
                    }
                    if (msg.what == WifiManager.CONNECT_NETWORK) {
                        Slog.d("WiFiServiceImpl ", "CONNECT "
                                + " nid=" + Integer.toString(networkId)
                                + " uid=" + msg.sendingUid
                                + " name="
                                + mContext.getPackageManager().getNameForUid(msg.sendingUid));
                    }

                    if (config != null && isValid(config)) {
                        if (DBG) Slog.d(TAG, "Connect with config" + config);
                        mWifiStateMachine.sendMessage(Message.obtain(msg));
                    } else if (config == null
                            && networkId != WifiConfiguration.INVALID_NETWORK_ID) {
                        if (DBG) Slog.d(TAG, "Connect with networkId" + networkId);
                        mWifiStateMachine.sendMessage(Message.obtain(msg));
                    } else {
                        Slog.e(TAG, "ClientHandler.handleMessage ignoring invalid msg=" + msg);
                        if (msg.what == WifiManager.CONNECT_NETWORK) {
                            replyFailed(msg, WifiManager.CONNECT_NETWORK_FAILED,
                                    WifiManager.INVALID_ARGS);
                        } else {
                            replyFailed(msg, WifiManager.SAVE_NETWORK_FAILED,
                                    WifiManager.INVALID_ARGS);
                        }
                    }
                    break;
                }
                case WifiManager.FORGET_NETWORK:
                    if (isAdminUserOrProfile(msg.sendingUid)) {
                        mWifiStateMachine.sendMessage(Message.obtain(msg));
                    } else {
                        Slog.e(TAG, "Forget is not authorized for user");
                        replyFailed(msg, WifiManager.FORGET_NETWORK_FAILED,
                                WifiManager.NOT_AUTHORIZED);
                    }
                    break;
                case WifiManager.START_WPS:
                case WifiManager.CANCEL_WPS:
                case WifiManager.DISABLE_NETWORK:
                case WifiManager.RSSI_PKTCNT_FETCH: {
                    mWifiStateMachine.sendMessage(Message.obtain(msg));
                    break;
                }
                default: {
                    Slog.d(TAG, "ClientHandler.handleMessage ignoring msg=" + msg);
                    break;
                }
            }
        }

        private void replyFailed(Message msg, int what, int why) {
            Message reply = msg.obtain();
            reply.what = what;
            reply.arg1 = why;
            try {
                msg.replyTo.send(reply);
            } catch (RemoteException e) {
                // There's not much we can do if reply can't be sent!
            }
        }
    }
    private ClientHandler mClientHandler;

    /**
     * Handles interaction with WifiStateMachine
     */
    private class WifiStateMachineHandler extends Handler {
        private AsyncChannel mWsmChannel;

        WifiStateMachineHandler(android.os.Looper looper) {
            super(looper);
            mWsmChannel = new AsyncChannel();
            mWsmChannel.connect(mContext, this, mWifiStateMachine.getHandler());
        }

        @Override
        public void handleMessage(Message msg) {
            switch (msg.what) {
                case AsyncChannel.CMD_CHANNEL_HALF_CONNECTED: {
                    if (msg.arg1 == AsyncChannel.STATUS_SUCCESSFUL) {
                        mWifiStateMachineChannel = mWsmChannel;
                    } else {
                        Slog.e(TAG, "WifiStateMachine connection failure, error=" + msg.arg1);
                        mWifiStateMachineChannel = null;
                    }
                    break;
                }
                case AsyncChannel.CMD_CHANNEL_DISCONNECTED: {
                    Slog.e(TAG, "WifiStateMachine channel lost, msg.arg1 =" + msg.arg1);
                    mWifiStateMachineChannel = null;
                    //Re-establish connection to state machine
                    mWsmChannel.connect(mContext, this, mWifiStateMachine.getHandler());
                    break;
                }
                default: {
                    Slog.d(TAG, "WifiStateMachineHandler.handleMessage ignoring msg=" + msg);
                    break;
                }
            }
        }
    }

    WifiStateMachineHandler mWifiStateMachineHandler;

    private WifiController mWifiController;

    public WifiServiceImpl(Context context) {
        mContext = context;
        FrameworkFacade facade = new FrameworkFacade();
        HandlerThread wifiThread = new HandlerThread("WifiService");
        wifiThread.start();
        mWifiMetrics = new WifiMetrics();
        mTrafficPoller = new WifiTrafficPoller(mContext, wifiThread.getLooper(),
                WifiNative.getWlanNativeInterface().getInterfaceName());
        mWifiStateMachine = new WifiStateMachine(mContext, mTrafficPoller, facade, mWifiMetrics);
        mSettingsStore = new WifiSettingsStore(mContext);
        mWifiStateMachine.enableRssiPolling(true);
        mBatteryStats = BatteryStatsService.getService();
        mPowerManager = context.getSystemService(PowerManager.class);
        mAppOps = (AppOpsManager)context.getSystemService(Context.APP_OPS_SERVICE);
        mUserManager = UserManager.get(mContext);

        mNotificationController = new WifiNotificationController(mContext, mWifiStateMachine);


        mClientHandler = new ClientHandler(wifiThread.getLooper());
        mWifiStateMachineHandler = new WifiStateMachineHandler(wifiThread.getLooper());
        mWifiController = new WifiController(mContext, mWifiStateMachine,
                mSettingsStore, mLocks, wifiThread.getLooper(), facade);
    }


    /**
     * Check if Wi-Fi needs to be enabled and start
     * if needed
     *
     * This function is used only at boot time
     */
    public void checkAndStartWifi() {
        /* Check if wi-fi needs to be enabled */
        boolean wifiEnabled = mSettingsStore.isWifiToggleEnabled();
        Slog.i(TAG, "WifiService starting up with Wi-Fi " +
                (wifiEnabled ? "enabled" : "disabled"));

        registerForScanModeChange();
        mContext.registerReceiver(
                new BroadcastReceiver() {
                    @Override
                    public void onReceive(Context context, Intent intent) {
                        if (mSettingsStore.handleAirplaneModeToggled()) {
                            mWifiController.sendMessage(CMD_AIRPLANE_TOGGLED);
                        }
                        if (mSettingsStore.isAirplaneModeOn()) {
                            Log.d(TAG, "resetting country code because Airplane mode is ON");
                            mWifiStateMachine.resetCountryCode();
                        }
                    }
                },
                new IntentFilter(Intent.ACTION_AIRPLANE_MODE_CHANGED));

        mContext.registerReceiver(
                new BroadcastReceiver() {
                    @Override
                    public void onReceive(Context context, Intent intent) {
                        String state = intent.getStringExtra(IccCardConstants.INTENT_KEY_ICC_STATE);
                        if (state.equals(IccCardConstants.INTENT_VALUE_ICC_ABSENT)) {
                            Log.d(TAG, "resetting networks because SIM was removed");
                            mWifiStateMachine.resetSimAuthNetworks();
                            Log.d(TAG, "resetting country code because SIM is removed");
                            mWifiStateMachine.resetCountryCode();
                        }
                    }
                },
                new IntentFilter(TelephonyIntents.ACTION_SIM_STATE_CHANGED));

        // Adding optimizations of only receiving broadcasts when wifi is enabled
        // can result in race conditions when apps toggle wifi in the background
        // without active user involvement. Always receive broadcasts.
        registerForBroadcasts();
        registerForPackageOrUserRemoval();
        mInIdleMode = mPowerManager.isDeviceIdleMode();

        mWifiController.start();

        // If we are already disabled (could be due to airplane mode), avoid changing persist
        // state here
        if (wifiEnabled) setWifiEnabled(wifiEnabled);
    }

    public void handleUserSwitch(int userId) {
        mWifiStateMachine.handleUserSwitch(userId);
    }

    /**
     * see {@link android.net.wifi.WifiManager#pingSupplicant()}
     * @return {@code true} if the operation succeeds, {@code false} otherwise
     */
    public boolean pingSupplicant() {
        enforceAccessPermission();
        if (mWifiStateMachineChannel != null) {
            return mWifiStateMachine.syncPingSupplicant(mWifiStateMachineChannel);
        } else {
            Slog.e(TAG, "mWifiStateMachineChannel is not initialized");
            return false;
        }
    }

    /**
     * see {@link android.net.wifi.WifiManager#startScan}
     * and {@link android.net.wifi.WifiManager#startCustomizedScan}
     *
     * @param settings If null, use default parameter, i.e. full scan.
     * @param workSource If null, all blame is given to the calling uid.
     */
    public void startScan(ScanSettings settings, WorkSource workSource) {
        enforceChangePermission();
        synchronized (this) {
            if (mInIdleMode) {
                // Need to send an immediate scan result broadcast in case the
                // caller is waiting for a result ..

                // clear calling identity to send broadcast
                long callingIdentity = Binder.clearCallingIdentity();
                try {
                    mWifiStateMachine.sendScanResultsAvailableBroadcast(/* scanSucceeded = */ false);
                } finally {
                    // restore calling identity
                    Binder.restoreCallingIdentity(callingIdentity);
                }
                mScanPending = true;
                return;
            }
        }
        if (settings != null) {
            settings = new ScanSettings(settings);
            if (!settings.isValid()) {
                Slog.e(TAG, "invalid scan setting");
                return;
            }
        }
        if (workSource != null) {
            enforceWorkSourcePermission();
            // WifiManager currently doesn't use names, so need to clear names out of the
            // supplied WorkSource to allow future WorkSource combining.
            workSource.clearNames();
        }
        mWifiStateMachine.startScan(Binder.getCallingUid(), scanRequestCounter++,
                settings, workSource);
    }

    public String getWpsNfcConfigurationToken(int netId) {
        enforceConnectivityInternalPermission();
        return mWifiStateMachine.syncGetWpsNfcConfigurationToken(netId);
    }

    boolean mInIdleMode;
    boolean mScanPending;

    void handleIdleModeChanged() {
        boolean doScan = false;
        synchronized (this) {
            boolean idle = mPowerManager.isDeviceIdleMode();
            if (mInIdleMode != idle) {
                mInIdleMode = idle;
                if (!idle) {
                    if (mScanPending) {
                        mScanPending = false;
                        doScan = true;
                    }
                }
            }
        }
        if (doScan) {
            // Someone requested a scan while we were idle; do a full scan now.
            startScan(null, null);
        }
    }

    private void enforceAccessPermission() {
        mContext.enforceCallingOrSelfPermission(android.Manifest.permission.ACCESS_WIFI_STATE,
                "WifiService");
    }

    private void enforceChangePermission() {
        mContext.enforceCallingOrSelfPermission(android.Manifest.permission.CHANGE_WIFI_STATE,
                "WifiService");
    }

    private void enforceLocationHardwarePermission() {
        mContext.enforceCallingOrSelfPermission(Manifest.permission.LOCATION_HARDWARE,
                "LocationHardware");
    }

    private void enforceReadCredentialPermission() {
        mContext.enforceCallingOrSelfPermission(android.Manifest.permission.READ_WIFI_CREDENTIAL,
                                                "WifiService");
    }

    private void enforceWorkSourcePermission() {
        mContext.enforceCallingPermission(android.Manifest.permission.UPDATE_DEVICE_STATS,
                "WifiService");

    }

    private void enforceMulticastChangePermission() {
        mContext.enforceCallingOrSelfPermission(
                android.Manifest.permission.CHANGE_WIFI_MULTICAST_STATE,
                "WifiService");
    }

    private void enforceConnectivityInternalPermission() {
        mContext.enforceCallingOrSelfPermission(
                android.Manifest.permission.CONNECTIVITY_INTERNAL,
                "ConnectivityService");
    }

    /**
     * see {@link android.net.wifi.WifiManager#setWifiEnabled(boolean)}
     * @param enable {@code true} to enable, {@code false} to disable.
     * @return {@code true} if the enable/disable operation was
     *         started or is already in the queue.
     */
    public synchronized boolean setWifiEnabled(boolean enable) {
        enforceChangePermission();
        Slog.d(TAG, "setWifiEnabled: " + enable + " pid=" + Binder.getCallingPid()
                    + ", uid=" + Binder.getCallingUid());

        /*
        * Caller might not have WRITE_SECURE_SETTINGS,
        * only CHANGE_WIFI_STATE is enforced
        */

        long ident = Binder.clearCallingIdentity();
        try {
            if (! mSettingsStore.handleWifiToggled(enable)) {
                // Nothing to do if wifi cannot be toggled
                return true;
            }
        } finally {
            Binder.restoreCallingIdentity(ident);
        }

        mWifiController.sendMessage(CMD_WIFI_TOGGLED);
        return true;
    }

    /**
     * see {@link WifiManager#getWifiState()}
     * @return One of {@link WifiManager#WIFI_STATE_DISABLED},
     *         {@link WifiManager#WIFI_STATE_DISABLING},
     *         {@link WifiManager#WIFI_STATE_ENABLED},
     *         {@link WifiManager#WIFI_STATE_ENABLING},
     *         {@link WifiManager#WIFI_STATE_UNKNOWN}
     */
    public int getWifiEnabledState() {
        enforceAccessPermission();
        return mWifiStateMachine.syncGetWifiState();
    }

    /**
     * see {@link android.net.wifi.WifiManager#setWifiApEnabled(WifiConfiguration, boolean)}
     * @param wifiConfig SSID, security and channel details as
     *        part of WifiConfiguration
     * @param enabled true to enable and false to disable
     */
    public void setWifiApEnabled(WifiConfiguration wifiConfig, boolean enabled) {
        enforceChangePermission();
        ConnectivityManager.enforceTetherChangePermission(mContext);
        if (mUserManager.hasUserRestriction(UserManager.DISALLOW_CONFIG_TETHERING)) {
            throw new SecurityException("DISALLOW_CONFIG_TETHERING is enabled for this user.");
        }
        // null wifiConfig is a meaningful input for CMD_SET_AP
        if (wifiConfig == null || isValid(wifiConfig)) {
            mWifiController.obtainMessage(CMD_SET_AP, enabled ? 1 : 0, 0, wifiConfig).sendToTarget();
        } else {
            Slog.e(TAG, "Invalid WifiConfiguration");
        }
    }

    /**
     * see {@link WifiManager#getWifiApState()}
     * @return One of {@link WifiManager#WIFI_AP_STATE_DISABLED},
     *         {@link WifiManager#WIFI_AP_STATE_DISABLING},
     *         {@link WifiManager#WIFI_AP_STATE_ENABLED},
     *         {@link WifiManager#WIFI_AP_STATE_ENABLING},
     *         {@link WifiManager#WIFI_AP_STATE_FAILED}
     */
    public int getWifiApEnabledState() {
        enforceAccessPermission();
        return mWifiStateMachine.syncGetWifiApState();
    }

    /**
     * see {@link WifiManager#getWifiApConfiguration()}
     * @return soft access point configuration
     */
    public WifiConfiguration getWifiApConfiguration() {
        enforceAccessPermission();
        return mWifiStateMachine.syncGetWifiApConfiguration();
    }

    /**
     * see {@link WifiManager#buildWifiConfig()}
     * @return a WifiConfiguration.
     */
    public WifiConfiguration buildWifiConfig(String uriString, String mimeType, byte[] data) {
        if (mimeType.equals(ConfigBuilder.WifiConfigType)) {
            try {
                return ConfigBuilder.buildConfig(uriString, data, mContext);
            }
            catch (IOException | GeneralSecurityException | SAXException e) {
                Log.e(TAG, "Failed to parse wi-fi configuration: " + e);
            }
        }
        else {
            Log.i(TAG, "Unknown wi-fi config type: " + mimeType);
        }
        return null;
    }

    /**
     * see {@link WifiManager#setWifiApConfiguration(WifiConfiguration)}
     * @param wifiConfig WifiConfiguration details for soft access point
     */
    public void setWifiApConfiguration(WifiConfiguration wifiConfig) {
        enforceChangePermission();
        if (wifiConfig == null)
            return;
        if (isValid(wifiConfig)) {
            mWifiStateMachine.setWifiApConfiguration(wifiConfig);
        } else {
            Slog.e(TAG, "Invalid WifiConfiguration");
        }
    }

    /**
     * @param enable {@code true} to enable, {@code false} to disable.
     * @return {@code true} if the enable/disable operation was
     *         started or is already in the queue.
     */
    public boolean isScanAlwaysAvailable() {
        enforceAccessPermission();
        return mSettingsStore.isScanAlwaysAvailable();
    }

    /**
     * see {@link android.net.wifi.WifiManager#disconnect()}
     */
    public void disconnect() {
        enforceChangePermission();
        mWifiStateMachine.disconnectCommand();
    }

    /**
     * see {@link android.net.wifi.WifiManager#reconnect()}
     */
    public void reconnect() {
        enforceChangePermission();
        mWifiStateMachine.reconnectCommand();
    }

    /**
     * see {@link android.net.wifi.WifiManager#reassociate()}
     */
    public void reassociate() {
        enforceChangePermission();
        mWifiStateMachine.reassociateCommand();
    }

    /**
     * see {@link android.net.wifi.WifiManager#getSupportedFeatures}
     */
    public int getSupportedFeatures() {
        enforceAccessPermission();
        if (mWifiStateMachineChannel != null) {
            return mWifiStateMachine.syncGetSupportedFeatures(mWifiStateMachineChannel);
        } else {
            Slog.e(TAG, "mWifiStateMachineChannel is not initialized");
            return 0;
        }
    }

    /**
     * see {@link android.net.wifi.WifiManager#getControllerActivityEnergyInfo(int)}
     */
    public WifiActivityEnergyInfo reportActivityInfo() {
        enforceAccessPermission();
        if ((getSupportedFeatures() & WifiManager.WIFI_FEATURE_LINK_LAYER_STATS) == 0) {
            return null;
        }
        WifiLinkLayerStats stats;
        WifiActivityEnergyInfo energyInfo = null;
        if (mWifiStateMachineChannel != null) {
            stats = mWifiStateMachine.syncGetLinkLayerStats(mWifiStateMachineChannel);
            if (stats != null) {
                final long rxIdleCurrent = mContext.getResources().getInteger(
                        com.android.internal.R.integer.config_wifi_idle_receive_cur_ma);
                final long rxCurrent = mContext.getResources().getInteger(
                        com.android.internal.R.integer.config_wifi_active_rx_cur_ma);
                final long txCurrent = mContext.getResources().getInteger(
                        com.android.internal.R.integer.config_wifi_tx_cur_ma);
                final double voltage = mContext.getResources().getInteger(
                        com.android.internal.R.integer.config_wifi_operating_voltage_mv)
                        / 1000.0;

                final long rxIdleTime = stats.on_time - stats.tx_time - stats.rx_time;
                final long energyUsed = (long)((stats.tx_time * txCurrent +
                        stats.rx_time * rxCurrent +
                        rxIdleTime * rxIdleCurrent) * voltage);
                if (VDBG || rxIdleTime < 0 || stats.on_time < 0 || stats.tx_time < 0 ||
                        stats.rx_time < 0 || energyUsed < 0) {
                    StringBuilder sb = new StringBuilder();
                    sb.append(" rxIdleCur=" + rxIdleCurrent);
                    sb.append(" rxCur=" + rxCurrent);
                    sb.append(" txCur=" + txCurrent);
                    sb.append(" voltage=" + voltage);
                    sb.append(" on_time=" + stats.on_time);
                    sb.append(" tx_time=" + stats.tx_time);
                    sb.append(" rx_time=" + stats.rx_time);
                    sb.append(" rxIdleTime=" + rxIdleTime);
                    sb.append(" energy=" + energyUsed);
                    Log.d(TAG, " reportActivityInfo: " + sb.toString());
                }

                // Convert the LinkLayerStats into EnergyActivity
                energyInfo = new WifiActivityEnergyInfo(SystemClock.elapsedRealtime(),
                        WifiActivityEnergyInfo.STACK_STATE_STATE_IDLE, stats.tx_time,
                        stats.rx_time, rxIdleTime, energyUsed);
            }
            if (energyInfo != null && energyInfo.isValid()) {
                return energyInfo;
            } else {
                return null;
            }
        } else {
            Slog.e(TAG, "mWifiStateMachineChannel is not initialized");
            return null;
        }
    }

    /**
     * see {@link android.net.wifi.WifiManager#getConfiguredNetworks()}
     * @return the list of configured networks
     */
    public List<WifiConfiguration> getConfiguredNetworks() {
        enforceAccessPermission();
        if (mWifiStateMachineChannel != null) {
            return mWifiStateMachine.syncGetConfiguredNetworks(Binder.getCallingUid(),
                    mWifiStateMachineChannel);
        } else {
            Slog.e(TAG, "mWifiStateMachineChannel is not initialized");
            return null;
        }
    }

    /**
     * see {@link android.net.wifi.WifiManager#getPrivilegedConfiguredNetworks()}
     * @return the list of configured networks with real preSharedKey
     */
    public List<WifiConfiguration> getPrivilegedConfiguredNetworks() {
        enforceReadCredentialPermission();
        enforceAccessPermission();
        if (mWifiStateMachineChannel != null) {
            return mWifiStateMachine.syncGetPrivilegedConfiguredNetwork(mWifiStateMachineChannel);
        } else {
            Slog.e(TAG, "mWifiStateMachineChannel is not initialized");
            return null;
        }
    }

    /**
     * Returns a WifiConfiguration matching this ScanResult
     * @param scanResult scanResult that represents the BSSID
     * @return {@link WifiConfiguration} that matches this BSSID or null
     */
    public WifiConfiguration getMatchingWifiConfig(ScanResult scanResult) {
        enforceAccessPermission();
        return mWifiStateMachine.syncGetMatchingWifiConfig(scanResult, mWifiStateMachineChannel);
    }


    /**
     * see {@link android.net.wifi.WifiManager#addOrUpdateNetwork(WifiConfiguration)}
     * @return the supplicant-assigned identifier for the new or updated
     * network if the operation succeeds, or {@code -1} if it fails
     */
    public int addOrUpdateNetwork(WifiConfiguration config) {
        enforceChangePermission();
        if (isValid(config) && isValidPasspoint(config)) {

            WifiEnterpriseConfig enterpriseConfig = config.enterpriseConfig;

            if (!OSUManager.R2_TEST) {
                if (config.isPasspoint() &&
                        (enterpriseConfig.getEapMethod() == WifiEnterpriseConfig.Eap.TLS ||
                                enterpriseConfig.getEapMethod() == WifiEnterpriseConfig.Eap.TTLS)) {
                    try {
                        verifyCert(enterpriseConfig.getCaCertificate());
                    } catch (CertPathValidatorException cpve) {
                        Slog.e(TAG, "CA Cert " +
                                enterpriseConfig.getCaCertificate().getSubjectX500Principal() +
                                " untrusted: " + cpve.getMessage());
                        return -1;
                    } catch (GeneralSecurityException | IOException e) {
                        Slog.e(TAG, "Failed to verify certificate" +
                                enterpriseConfig.getCaCertificate().getSubjectX500Principal() +
                                ": " + e);
                        return -1;
                    }
                }
            }

            //TODO: pass the Uid the WifiStateMachine as a message parameter
            Slog.i("addOrUpdateNetwork", " uid = " + Integer.toString(Binder.getCallingUid())
                    + " SSID " + config.SSID
                    + " nid=" + Integer.toString(config.networkId));
            if (config.networkId == WifiConfiguration.INVALID_NETWORK_ID) {
                config.creatorUid = Binder.getCallingUid();
            } else {
                config.lastUpdateUid = Binder.getCallingUid();
            }
            if (mWifiStateMachineChannel != null) {
                return mWifiStateMachine.syncAddOrUpdateNetwork(mWifiStateMachineChannel, config);
            } else {
                Slog.e(TAG, "mWifiStateMachineChannel is not initialized");
                return -1;
            }
        } else {
            Slog.e(TAG, "bad network configuration");
            return -1;
        }
    }

    public static void verifyCert(X509Certificate caCert)
            throws GeneralSecurityException, IOException {
        CertificateFactory factory = CertificateFactory.getInstance("X.509");
        CertPathValidator validator =
                CertPathValidator.getInstance(CertPathValidator.getDefaultType());
        CertPath path = factory.generateCertPath(
                Arrays.asList(caCert));
        KeyStore ks = KeyStore.getInstance("AndroidCAStore");
        ks.load(null, null);
        PKIXParameters params = new PKIXParameters(ks);
        params.setRevocationEnabled(false);
        validator.validate(path, params);
    }

    /**
     * See {@link android.net.wifi.WifiManager#removeNetwork(int)}
     * @param netId the integer that identifies the network configuration
     * to the supplicant
     * @return {@code true} if the operation succeeded
     */
    public boolean removeNetwork(int netId) {
        enforceChangePermission();

<<<<<<< HEAD
        if (!isAdminUserOrProfile(Binder.getCallingUid())) {
            Slog.e(TAG, "Remove is not authorized for user");
            return false;
        }

=======
>>>>>>> bcdabb1f
        if (mWifiStateMachineChannel != null) {
            return mWifiStateMachine.syncRemoveNetwork(mWifiStateMachineChannel, netId);
        } else {
            Slog.e(TAG, "mWifiStateMachineChannel is not initialized");
            return false;
        }
    }

    /**
     * See {@link android.net.wifi.WifiManager#enableNetwork(int, boolean)}
     * @param netId the integer that identifies the network configuration
     * to the supplicant
     * @param disableOthers if true, disable all other networks.
     * @return {@code true} if the operation succeeded
     */
    public boolean enableNetwork(int netId, boolean disableOthers) {
        enforceChangePermission();
        if (mWifiStateMachineChannel != null) {
            return mWifiStateMachine.syncEnableNetwork(mWifiStateMachineChannel, netId,
                    disableOthers);
        } else {
            Slog.e(TAG, "mWifiStateMachineChannel is not initialized");
            return false;
        }
    }

    /**
     * See {@link android.net.wifi.WifiManager#disableNetwork(int)}
     * @param netId the integer that identifies the network configuration
     * to the supplicant
     * @return {@code true} if the operation succeeded
     */
    public boolean disableNetwork(int netId) {
        enforceChangePermission();
        if (mWifiStateMachineChannel != null) {
            return mWifiStateMachine.syncDisableNetwork(mWifiStateMachineChannel, netId);
        } else {
            Slog.e(TAG, "mWifiStateMachineChannel is not initialized");
            return false;
        }
    }

    /**
     * See {@link android.net.wifi.WifiManager#getConnectionInfo()}
     * @return the Wi-Fi information, contained in {@link WifiInfo}.
     */
    public WifiInfo getConnectionInfo() {
        enforceAccessPermission();
        /*
         * Make sure we have the latest information, by sending
         * a status request to the supplicant.
         */
        return mWifiStateMachine.syncRequestConnectionInfo();
    }

    /**
     * Return the results of the most recent access point scan, in the form of
     * a list of {@link ScanResult} objects.
     * @return the list of results
     */
    public List<ScanResult> getScanResults(String callingPackage) {
        enforceAccessPermission();
        int userId = UserHandle.getCallingUserId();
        int uid = Binder.getCallingUid();
        boolean canReadPeerMacAddresses = checkPeersMacAddress();
        boolean isActiveNetworkScorer =
                NetworkScorerAppManager.isCallerActiveScorer(mContext, uid);
        boolean hasInteractUsersFull = checkInteractAcrossUsersFull();
        long ident = Binder.clearCallingIdentity();
        try {
            if (!canReadPeerMacAddresses && !isActiveNetworkScorer
                    && !isLocationEnabled(callingPackage)) {
                return new ArrayList<ScanResult>();
            }
            if (!canReadPeerMacAddresses && !isActiveNetworkScorer
                    && !checkCallerCanAccessScanResults(callingPackage, uid)) {
                return new ArrayList<ScanResult>();
            }
            if (mAppOps.noteOp(AppOpsManager.OP_WIFI_SCAN, uid, callingPackage)
                    != AppOpsManager.MODE_ALLOWED) {
                return new ArrayList<ScanResult>();
            }
            if (!isCurrentProfile(userId) && !hasInteractUsersFull) {
                return new ArrayList<ScanResult>();
            }
            return mWifiStateMachine.syncGetScanResultsList();
        } finally {
            Binder.restoreCallingIdentity(ident);
        }
    }

    private static final long BSSIDNeighborDistance = 16;

    /**
     * An augmented version of getScanResults that returns ScanResults as well as OSU information
     * wrapped in ScanInfo objects.
     * @param callingPackage
     * @return
     */
    public List<ScanInfo> getScanInfos(String callingPackage) {
        List<ScanResult> scanResults = getScanResults(callingPackage);
        Collection<OSUInfo> osuInfos = mWifiStateMachine.getOSUInfos();
        Map<Long, Integer> rssiMap = new HashMap<>();

        Map<String, List<ScanResult>> ssidMap = new HashMap<>();
        for (ScanResult scanResult : scanResults) {
            List<ScanResult> scanResultSet = ssidMap.get(scanResult.SSID);
            if (scanResultSet == null) {
                scanResultSet = new ArrayList<>();
                ssidMap.put(scanResult.SSID, scanResultSet);
            }
            scanResultSet.add(scanResult);
            rssiMap.put(Utils.parseMac(scanResult.BSSID), scanResult.level);
        }

        Map<String, List<OSUInfo>> osuSsids = new HashMap<>();
        for (OSUInfo osuInfo : osuInfos) {
            List<OSUInfo> osuSet = osuSsids.get(osuInfo.getSSID());
            if (osuSet == null) {
                osuSet = new ArrayList<>();
                osuSsids.put(osuInfo.getSSID(), osuSet);
            }
            osuSet.add(osuInfo);
        }

        List<ScanInfo> scanInfos = new ArrayList<>();
        for (Map.Entry<String, List<ScanResult>> entry : ssidMap.entrySet()) {
            List<ScanResult> scanResultSet = entry.getValue();
            List<OSUInfo> osuSet = osuSsids.get(entry.getKey());
            if (osuSet != null) {
                if (scanResultSet.size() > 1) {
                    // If there are multiple scan results with the same matching OSU SSID, only drop
                    // the ones that have adjacent BSSIDs to some OSU (assuming OSU SSIDs lives on
                    // the same AP as the one advertising the OSU.
                    for (ScanResult scanResult : scanResultSet) {
                        boolean sameAP = false;
                        for (OSUInfo osuInfo : osuSet) {
                            if (Math.abs(Utils.parseMac(scanResult.BSSID) - osuInfo.getBSSID()) <
                                    BSSIDNeighborDistance) {
                                sameAP = true;
                                break;
                            }
                        }
                        if (!sameAP) {
                            scanInfos.add(new ScanInfo(scanResult));
                        }
                    }
                }
                // Else simply don't add the scan result
            }
            else {
                // No OSU match, retain the scan result
                for (ScanResult scanResult : scanResultSet) {
                    scanInfos.add(new ScanInfo(scanResult));
                }
            }
        }

        for (OSUInfo osuInfo : osuInfos) {
            Integer rssi = rssiMap.get(osuInfo.getBSSID());
            scanInfos.add(new ScanInfo(
                    osuInfo.getBSSID(),
                    rssi != null ? rssi : -40,
                    osuInfo.getSSID(),
                    osuInfo.getName(null),
                    osuInfo.getServiceDescription(null),
                    osuInfo.getIconFileElement().getType(),
                    osuInfo.getIconFileElement().getIconData(),
                    osuInfo.getOsuID()));
        }

        return scanInfos;
    }

    public void setOsuSelection(int osuID) {
        mWifiStateMachine.setOSUSelection(osuID);
    }

    private boolean isLocationEnabled(String callingPackage) {
        boolean legacyForegroundApp = !isMApp(mContext, callingPackage)
                && isForegroundApp(callingPackage);
        return legacyForegroundApp || Settings.Secure.getInt(mContext.getContentResolver(),
                Settings.Secure.LOCATION_MODE, Settings.Secure.LOCATION_MODE_OFF)
                != Settings.Secure.LOCATION_MODE_OFF;
    }

    /**
     * Returns true if the caller holds INTERACT_ACROSS_USERS_FULL.
     */
    private boolean checkInteractAcrossUsersFull() {
        return mContext.checkCallingOrSelfPermission(
                android.Manifest.permission.INTERACT_ACROSS_USERS_FULL)
                == PackageManager.PERMISSION_GRANTED;
    }

    /**
     * Returns true if the caller holds PEERS_MAC_ADDRESS.
     */
    private boolean checkPeersMacAddress() {
        return mContext.checkCallingOrSelfPermission(
                android.Manifest.permission.PEERS_MAC_ADDRESS) == PackageManager.PERMISSION_GRANTED;
    }

    /**
     * Returns true if the calling user is the current one or a profile of the
     * current user..
     */
    private boolean isCurrentProfile(int userId) {
        int currentUser = ActivityManager.getCurrentUser();
        if (userId == currentUser) {
            return true;
        }
        List<UserInfo> profiles = mUserManager.getProfiles(currentUser);
        for (UserInfo user : profiles) {
            if (userId == user.id) {
                return true;
            }
        }
        return false;
    }

    /**
     * Returns true if uid is an application running under the admin user or a profile of the admin.
     *
     * Note: Should not be called if identity is cleared.
     */
    private boolean isAdminUserOrProfile(int uid) {
        long ident = Binder.clearCallingIdentity();
        int userId = UserHandle.getUserId(uid);
        try {
            if (mUserManager.isUserAdmin(userId)) {
                return true;
            } else {
                UserInfo profileParent = mUserManager.getProfileParent(userId);
                if (profileParent != null && profileParent.isAdmin()) {
                    return true;
                }
            }
        } finally {
            Binder.restoreCallingIdentity(ident);
        }
        return false;
    }


    /**
     * Tell the supplicant to persist the current list of configured networks.
     * @return {@code true} if the operation succeeded
     *
     * TODO: deprecate this
     */
    public boolean saveConfiguration() {
        boolean result = true;
        enforceChangePermission();
        if (mWifiStateMachineChannel != null) {
            return mWifiStateMachine.syncSaveConfig(mWifiStateMachineChannel);
        } else {
            Slog.e(TAG, "mWifiStateMachineChannel is not initialized");
            return false;
        }
    }

    /**
     * Set the country code
     * @param countryCode ISO 3166 country code.
     * @param persist {@code true} if the setting should be remembered.
     *
     * The persist behavior exists so that wifi can fall back to the last
     * persisted country code on a restart, when the locale information is
     * not available from telephony.
     */
    public void setCountryCode(String countryCode, boolean persist) {
        Slog.i(TAG, "WifiService trying to set country code to " + countryCode +
                " with persist set to " + persist);
        enforceConnectivityInternalPermission();
        final long token = Binder.clearCallingIdentity();
        try {
            mWifiStateMachine.setCountryCode(countryCode, persist);
        } finally {
            Binder.restoreCallingIdentity(token);
        }
    }

     /**
     * Get the country code
     * @return ISO 3166 country code.
     */
    public String getCountryCode() {
        enforceConnectivityInternalPermission();
        String country = mWifiStateMachine.getCurrentCountryCode();
        return country;
    }
    /**
     * Set the operational frequency band
     * @param band One of
     *     {@link WifiManager#WIFI_FREQUENCY_BAND_AUTO},
     *     {@link WifiManager#WIFI_FREQUENCY_BAND_5GHZ},
     *     {@link WifiManager#WIFI_FREQUENCY_BAND_2GHZ},
     * @param persist {@code true} if the setting should be remembered.
     *
     */
    public void setFrequencyBand(int band, boolean persist) {
        enforceChangePermission();
        if (!isDualBandSupported()) return;
        Slog.i(TAG, "WifiService trying to set frequency band to " + band +
                " with persist set to " + persist);
        final long token = Binder.clearCallingIdentity();
        try {
            mWifiStateMachine.setFrequencyBand(band, persist);
        } finally {
            Binder.restoreCallingIdentity(token);
        }
    }


    /**
     * Get the operational frequency band
     */
    public int getFrequencyBand() {
        enforceAccessPermission();
        return mWifiStateMachine.getFrequencyBand();
    }

    public boolean isDualBandSupported() {
        //TODO: Should move towards adding a driver API that checks at runtime
        return mContext.getResources().getBoolean(
                com.android.internal.R.bool.config_wifi_dual_band_support);
    }

    /**
     * Return the DHCP-assigned addresses from the last successful DHCP request,
     * if any.
     * @return the DHCP information
     * @deprecated
     */
    public DhcpInfo getDhcpInfo() {
        enforceAccessPermission();
        DhcpResults dhcpResults = mWifiStateMachine.syncGetDhcpResults();

        DhcpInfo info = new DhcpInfo();

        if (dhcpResults.ipAddress != null &&
                dhcpResults.ipAddress.getAddress() instanceof Inet4Address) {
            info.ipAddress = NetworkUtils.inetAddressToInt((Inet4Address) dhcpResults.ipAddress.getAddress());
        }

        if (dhcpResults.gateway != null) {
            info.gateway = NetworkUtils.inetAddressToInt((Inet4Address) dhcpResults.gateway);
        }

        int dnsFound = 0;
        for (InetAddress dns : dhcpResults.dnsServers) {
            if (dns instanceof Inet4Address) {
                if (dnsFound == 0) {
                    info.dns1 = NetworkUtils.inetAddressToInt((Inet4Address)dns);
                } else {
                    info.dns2 = NetworkUtils.inetAddressToInt((Inet4Address)dns);
                }
                if (++dnsFound > 1) break;
            }
        }
        InetAddress serverAddress = dhcpResults.serverAddress;
        if (serverAddress instanceof Inet4Address) {
            info.serverAddress = NetworkUtils.inetAddressToInt((Inet4Address)serverAddress);
        }
        info.leaseDuration = dhcpResults.leaseDuration;

        return info;
    }

    /**
     * see {@link android.net.wifi.WifiManager#addToBlacklist}
     *
     */
    public void addToBlacklist(String bssid) {
        enforceChangePermission();

        mWifiStateMachine.addToBlacklist(bssid);
    }

    /**
     * see {@link android.net.wifi.WifiManager#clearBlacklist}
     *
     */
    public void clearBlacklist() {
        enforceChangePermission();

        mWifiStateMachine.clearBlacklist();
    }

    /**
     * enable TDLS for the local NIC to remote NIC
     * The APPs don't know the remote MAC address to identify NIC though,
     * so we need to do additional work to find it from remote IP address
     */

    class TdlsTaskParams {
        public String remoteIpAddress;
        public boolean enable;
    }

    class TdlsTask extends AsyncTask<TdlsTaskParams, Integer, Integer> {
        @Override
        protected Integer doInBackground(TdlsTaskParams... params) {

            // Retrieve parameters for the call
            TdlsTaskParams param = params[0];
            String remoteIpAddress = param.remoteIpAddress.trim();
            boolean enable = param.enable;

            // Get MAC address of Remote IP
            String macAddress = null;

            BufferedReader reader = null;

            try {
                reader = new BufferedReader(new FileReader("/proc/net/arp"));

                // Skip over the line bearing colum titles
                String line = reader.readLine();

                while ((line = reader.readLine()) != null) {
                    String[] tokens = line.split("[ ]+");
                    if (tokens.length < 6) {
                        continue;
                    }

                    // ARP column format is
                    // Address HWType HWAddress Flags Mask IFace
                    String ip = tokens[0];
                    String mac = tokens[3];

                    if (remoteIpAddress.equals(ip)) {
                        macAddress = mac;
                        break;
                    }
                }

                if (macAddress == null) {
                    Slog.w(TAG, "Did not find remoteAddress {" + remoteIpAddress + "} in " +
                            "/proc/net/arp");
                } else {
                    enableTdlsWithMacAddress(macAddress, enable);
                }

            } catch (FileNotFoundException e) {
                Slog.e(TAG, "Could not open /proc/net/arp to lookup mac address");
            } catch (IOException e) {
                Slog.e(TAG, "Could not read /proc/net/arp to lookup mac address");
            } finally {
                try {
                    if (reader != null) {
                        reader.close();
                    }
                }
                catch (IOException e) {
                    // Do nothing
                }
            }

            return 0;
        }
    }

    public void enableTdls(String remoteAddress, boolean enable) {
        if (remoteAddress == null) {
          throw new IllegalArgumentException("remoteAddress cannot be null");
        }

        TdlsTaskParams params = new TdlsTaskParams();
        params.remoteIpAddress = remoteAddress;
        params.enable = enable;
        new TdlsTask().execute(params);
    }


    public void enableTdlsWithMacAddress(String remoteMacAddress, boolean enable) {
        if (remoteMacAddress == null) {
          throw new IllegalArgumentException("remoteMacAddress cannot be null");
        }

        mWifiStateMachine.enableTdls(remoteMacAddress, enable);
    }

    /**
     * Get a reference to handler. This is used by a client to establish
     * an AsyncChannel communication with WifiService
     */
    public Messenger getWifiServiceMessenger() {
        enforceAccessPermission();
        enforceChangePermission();
        return new Messenger(mClientHandler);
    }

    /**
     * Disable an ephemeral network, i.e. network that is created thru a WiFi Scorer
     */
    public void disableEphemeralNetwork(String SSID) {
        enforceAccessPermission();
        enforceChangePermission();
        mWifiStateMachine.disableEphemeralNetwork(SSID);
    }

    /**
     * Get the IP and proxy configuration file
     */
    public String getConfigFile() {
        enforceAccessPermission();
        return mWifiStateMachine.getConfigFile();
    }

    private final BroadcastReceiver mReceiver = new BroadcastReceiver() {
        @Override
        public void onReceive(Context context, Intent intent) {
            String action = intent.getAction();
            if (action.equals(Intent.ACTION_SCREEN_ON)) {
                mWifiController.sendMessage(CMD_SCREEN_ON);
            } else if (action.equals(Intent.ACTION_USER_PRESENT)) {
                mWifiController.sendMessage(CMD_USER_PRESENT);
            } else if (action.equals(Intent.ACTION_SCREEN_OFF)) {
                mWifiController.sendMessage(CMD_SCREEN_OFF);
            } else if (action.equals(Intent.ACTION_BATTERY_CHANGED)) {
                int pluggedType = intent.getIntExtra("plugged", 0);
                mWifiController.sendMessage(CMD_BATTERY_CHANGED, pluggedType, 0, null);
            } else if (action.equals(BluetoothAdapter.ACTION_CONNECTION_STATE_CHANGED)) {
                int state = intent.getIntExtra(BluetoothAdapter.EXTRA_CONNECTION_STATE,
                        BluetoothAdapter.STATE_DISCONNECTED);
                mWifiStateMachine.sendBluetoothAdapterStateChange(state);
            } else if (action.equals(TelephonyIntents.ACTION_EMERGENCY_CALLBACK_MODE_CHANGED)) {
                boolean emergencyMode = intent.getBooleanExtra("phoneinECMState", false);
                mWifiController.sendMessage(CMD_EMERGENCY_MODE_CHANGED, emergencyMode ? 1 : 0, 0);
            } else if (action.equals(TelephonyIntents.ACTION_EMERGENCY_CALL_STATE_CHANGED)) {
                boolean inCall = intent.getBooleanExtra(PhoneConstants.PHONE_IN_EMERGENCY_CALL, false);
                mWifiController.sendMessage(CMD_EMERGENCY_CALL_STATE_CHANGED, inCall ? 1 : 0, 0);
            } else if (action.equals(PowerManager.ACTION_DEVICE_IDLE_MODE_CHANGED)) {
                handleIdleModeChanged();
            }
        }
    };

    /**
     * Observes settings changes to scan always mode.
     */
    private void registerForScanModeChange() {
        ContentObserver contentObserver = new ContentObserver(null) {
            @Override
            public void onChange(boolean selfChange) {
                mSettingsStore.handleWifiScanAlwaysAvailableToggled();
                mWifiController.sendMessage(CMD_SCAN_ALWAYS_MODE_CHANGED);
            }
        };

        mContext.getContentResolver().registerContentObserver(
                Settings.Global.getUriFor(Settings.Global.WIFI_SCAN_ALWAYS_AVAILABLE),
                false, contentObserver);
    }

    private void registerForBroadcasts() {
        IntentFilter intentFilter = new IntentFilter();
        intentFilter.addAction(Intent.ACTION_SCREEN_ON);
        intentFilter.addAction(Intent.ACTION_USER_PRESENT);
        intentFilter.addAction(Intent.ACTION_SCREEN_OFF);
        intentFilter.addAction(Intent.ACTION_BATTERY_CHANGED);
        intentFilter.addAction(WifiManager.NETWORK_STATE_CHANGED_ACTION);
        intentFilter.addAction(BluetoothAdapter.ACTION_CONNECTION_STATE_CHANGED);
        intentFilter.addAction(TelephonyIntents.ACTION_EMERGENCY_CALLBACK_MODE_CHANGED);
        intentFilter.addAction(PowerManager.ACTION_DEVICE_IDLE_MODE_CHANGED);

        boolean trackEmergencyCallState = mContext.getResources().getBoolean(
                com.android.internal.R.bool.config_wifi_turn_off_during_emergency_call);
        if (trackEmergencyCallState) {
            intentFilter.addAction(TelephonyIntents.ACTION_EMERGENCY_CALL_STATE_CHANGED);
        }

        mContext.registerReceiver(mReceiver, intentFilter);
    }

    private void registerForPackageOrUserRemoval() {
        IntentFilter intentFilter = new IntentFilter();
        intentFilter.addAction(Intent.ACTION_PACKAGE_REMOVED);
        intentFilter.addAction(Intent.ACTION_USER_REMOVED);
        mContext.registerReceiverAsUser(new BroadcastReceiver() {
            @Override
            public void onReceive(Context context, Intent intent) {
                switch (intent.getAction()) {
                    case Intent.ACTION_PACKAGE_REMOVED: {
                        if (intent.getBooleanExtra(Intent.EXTRA_REPLACING, false)) {
                            return;
                        }
                        int uid = intent.getIntExtra(Intent.EXTRA_UID, -1);
                        Uri uri = intent.getData();
                        if (uid == -1 || uri == null) {
                            return;
                        }
                        String pkgName = uri.getSchemeSpecificPart();
                        mWifiStateMachine.removeAppConfigs(pkgName, uid);
                        break;
                    }
                    case Intent.ACTION_USER_REMOVED: {
                        int userHandle = intent.getIntExtra(Intent.EXTRA_USER_HANDLE, 0);
                        mWifiStateMachine.removeUserConfigs(userHandle);
                        break;
                    }
                }
            }
        }, UserHandle.ALL, intentFilter, null, null);
    }

    @Override
    protected void dump(FileDescriptor fd, PrintWriter pw, String[] args) {
        if (mContext.checkCallingOrSelfPermission(android.Manifest.permission.DUMP)
                != PackageManager.PERMISSION_GRANTED) {
            pw.println("Permission Denial: can't dump WifiService from from pid="
                    + Binder.getCallingPid()
                    + ", uid=" + Binder.getCallingUid());
            return;
        }
        pw.println("Wi-Fi is " + mWifiStateMachine.syncGetWifiStateByName());
        pw.println("Stay-awake conditions: " +
                Settings.Global.getInt(mContext.getContentResolver(),
                                       Settings.Global.STAY_ON_WHILE_PLUGGED_IN, 0));
        pw.println("mMulticastEnabled " + mMulticastEnabled);
        pw.println("mMulticastDisabled " + mMulticastDisabled);
        pw.println("mInIdleMode " + mInIdleMode);
        pw.println("mScanPending " + mScanPending);
        mWifiController.dump(fd, pw, args);
        mSettingsStore.dump(fd, pw, args);
        mNotificationController.dump(fd, pw, args);
        mTrafficPoller.dump(fd, pw, args);

        pw.println("Latest scan results:");
        List<ScanResult> scanResults = mWifiStateMachine.syncGetScanResultsList();
        long nowMs = System.currentTimeMillis();
        if (scanResults != null && scanResults.size() != 0) {
            pw.println("    BSSID              Frequency  RSSI    Age      SSID " +
                    "                                Flags");
            for (ScanResult r : scanResults) {
                long ageSec = 0;
                long ageMilli = 0;
                if (nowMs > r.seen && r.seen > 0) {
                    ageSec = (nowMs - r.seen) / 1000;
                    ageMilli = (nowMs - r.seen) % 1000;
                }
                String candidate = " ";
                if (r.isAutoJoinCandidate > 0) candidate = "+";
                pw.printf("  %17s  %9d  %5d  %3d.%03d%s   %-32s  %s\n",
                                         r.BSSID,
                                         r.frequency,
                                         r.level,
                                         ageSec, ageMilli,
                                         candidate,
                                         r.SSID == null ? "" : r.SSID,
                                         r.capabilities);
            }
        }
        pw.println();
        pw.println("Locks acquired: " + mFullLocksAcquired + " full, " +
                mFullHighPerfLocksAcquired + " full high perf, " +
                mScanLocksAcquired + " scan");
        pw.println("Locks released: " + mFullLocksReleased + " full, " +
                mFullHighPerfLocksReleased + " full high perf, " +
                mScanLocksReleased + " scan");
        pw.println();
        pw.println("Locks held:");
        mLocks.dump(pw);

        pw.println("Multicast Locks held:");
        for (Multicaster l : mMulticasters) {
            pw.print("    ");
            pw.println(l);
        }

        pw.println();
        mWifiStateMachine.dump(fd, pw, args);
        pw.println();
    }

    private class WifiLock extends DeathRecipient {
        WifiLock(int lockMode, String tag, IBinder binder, WorkSource ws) {
            super(lockMode, tag, binder, ws);
        }

        public void binderDied() {
            synchronized (mLocks) {
                releaseWifiLockLocked(mBinder);
            }
        }

        public String toString() {
            return "WifiLock{" + mTag + " type=" + mMode + " binder=" + mBinder + "}";
        }
    }

    public class LockList {
        private List<WifiLock> mList;

        private LockList() {
            mList = new ArrayList<WifiLock>();
        }

        synchronized boolean hasLocks() {
            return !mList.isEmpty();
        }

        synchronized int getStrongestLockMode() {
            if (mList.isEmpty()) {
                return WifiManager.WIFI_MODE_FULL;
            }

            if (mFullHighPerfLocksAcquired > mFullHighPerfLocksReleased) {
                return WifiManager.WIFI_MODE_FULL_HIGH_PERF;
            }

            if (mFullLocksAcquired > mFullLocksReleased) {
                return WifiManager.WIFI_MODE_FULL;
            }

            return WifiManager.WIFI_MODE_SCAN_ONLY;
        }

        synchronized void updateWorkSource(WorkSource ws) {
            for (int i = 0; i < mLocks.mList.size(); i++) {
                ws.add(mLocks.mList.get(i).mWorkSource);
            }
        }

        private void addLock(WifiLock lock) {
            if (findLockByBinder(lock.mBinder) < 0) {
                mList.add(lock);
            }
        }

        private WifiLock removeLock(IBinder binder) {
            int index = findLockByBinder(binder);
            if (index >= 0) {
                WifiLock ret = mList.remove(index);
                ret.unlinkDeathRecipient();
                return ret;
            } else {
                return null;
            }
        }

        private int findLockByBinder(IBinder binder) {
            int size = mList.size();
            for (int i = size - 1; i >= 0; i--) {
                if (mList.get(i).mBinder == binder)
                    return i;
            }
            return -1;
        }

        private void dump(PrintWriter pw) {
            for (WifiLock l : mList) {
                pw.print("    ");
                pw.println(l);
            }
        }
    }

    void enforceWakeSourcePermission(int uid, int pid) {
        if (uid == android.os.Process.myUid()) {
            return;
        }
        mContext.enforcePermission(android.Manifest.permission.UPDATE_DEVICE_STATS,
                pid, uid, null);
    }

    public boolean acquireWifiLock(IBinder binder, int lockMode, String tag, WorkSource ws) {
        mContext.enforceCallingOrSelfPermission(android.Manifest.permission.WAKE_LOCK, null);
        if (lockMode != WifiManager.WIFI_MODE_FULL &&
                lockMode != WifiManager.WIFI_MODE_SCAN_ONLY &&
                lockMode != WifiManager.WIFI_MODE_FULL_HIGH_PERF) {
            Slog.e(TAG, "Illegal argument, lockMode= " + lockMode);
            if (DBG) throw new IllegalArgumentException("lockMode=" + lockMode);
            return false;
        }
        if (ws != null && ws.size() == 0) {
            ws = null;
        }
        if (ws != null) {
            enforceWakeSourcePermission(Binder.getCallingUid(), Binder.getCallingPid());
        }
        if (ws == null) {
            ws = new WorkSource(Binder.getCallingUid());
        }
        WifiLock wifiLock = new WifiLock(lockMode, tag, binder, ws);
        synchronized (mLocks) {
            return acquireWifiLockLocked(wifiLock);
        }
    }

    private void noteAcquireWifiLock(WifiLock wifiLock) throws RemoteException {
        switch(wifiLock.mMode) {
            case WifiManager.WIFI_MODE_FULL:
            case WifiManager.WIFI_MODE_FULL_HIGH_PERF:
            case WifiManager.WIFI_MODE_SCAN_ONLY:
                mBatteryStats.noteFullWifiLockAcquiredFromSource(wifiLock.mWorkSource);
                break;
        }
    }

    private void noteReleaseWifiLock(WifiLock wifiLock) throws RemoteException {
        switch(wifiLock.mMode) {
            case WifiManager.WIFI_MODE_FULL:
            case WifiManager.WIFI_MODE_FULL_HIGH_PERF:
            case WifiManager.WIFI_MODE_SCAN_ONLY:
                mBatteryStats.noteFullWifiLockReleasedFromSource(wifiLock.mWorkSource);
                break;
        }
    }

    private boolean acquireWifiLockLocked(WifiLock wifiLock) {
        if (DBG) Slog.d(TAG, "acquireWifiLockLocked: " + wifiLock);

        mLocks.addLock(wifiLock);

        long ident = Binder.clearCallingIdentity();
        try {
            noteAcquireWifiLock(wifiLock);
            switch(wifiLock.mMode) {
            case WifiManager.WIFI_MODE_FULL:
                ++mFullLocksAcquired;
                break;
            case WifiManager.WIFI_MODE_FULL_HIGH_PERF:
                ++mFullHighPerfLocksAcquired;
                break;

            case WifiManager.WIFI_MODE_SCAN_ONLY:
                ++mScanLocksAcquired;
                break;
            }
            mWifiController.sendMessage(CMD_LOCKS_CHANGED);
            return true;
        } catch (RemoteException e) {
            return false;
        } finally {
            Binder.restoreCallingIdentity(ident);
        }
    }

    public void updateWifiLockWorkSource(IBinder lock, WorkSource ws) {
        int uid = Binder.getCallingUid();
        int pid = Binder.getCallingPid();
        if (ws != null && ws.size() == 0) {
            ws = null;
        }
        if (ws != null) {
            enforceWakeSourcePermission(uid, pid);
        }
        long ident = Binder.clearCallingIdentity();
        try {
            synchronized (mLocks) {
                int index = mLocks.findLockByBinder(lock);
                if (index < 0) {
                    throw new IllegalArgumentException("Wifi lock not active");
                }
                WifiLock wl = mLocks.mList.get(index);
                noteReleaseWifiLock(wl);
                wl.mWorkSource = ws != null ? new WorkSource(ws) : new WorkSource(uid);
                noteAcquireWifiLock(wl);
            }
        } catch (RemoteException e) {
        } finally {
            Binder.restoreCallingIdentity(ident);
        }
    }

    public boolean releaseWifiLock(IBinder lock) {
        mContext.enforceCallingOrSelfPermission(android.Manifest.permission.WAKE_LOCK, null);
        synchronized (mLocks) {
            return releaseWifiLockLocked(lock);
        }
    }

    private boolean releaseWifiLockLocked(IBinder lock) {
        boolean hadLock;

        WifiLock wifiLock = mLocks.removeLock(lock);

        if (DBG) Slog.d(TAG, "releaseWifiLockLocked: " + wifiLock);

        hadLock = (wifiLock != null);

        long ident = Binder.clearCallingIdentity();
        try {
            if (hadLock) {
                noteReleaseWifiLock(wifiLock);
                switch(wifiLock.mMode) {
                    case WifiManager.WIFI_MODE_FULL:
                        ++mFullLocksReleased;
                        break;
                    case WifiManager.WIFI_MODE_FULL_HIGH_PERF:
                        ++mFullHighPerfLocksReleased;
                        break;
                    case WifiManager.WIFI_MODE_SCAN_ONLY:
                        ++mScanLocksReleased;
                        break;
                }
                mWifiController.sendMessage(CMD_LOCKS_CHANGED);
            }
        } catch (RemoteException e) {
        } finally {
            Binder.restoreCallingIdentity(ident);
        }

        return hadLock;
    }

    private abstract class DeathRecipient
            implements IBinder.DeathRecipient {
        String mTag;
        int mMode;
        IBinder mBinder;
        WorkSource mWorkSource;

        DeathRecipient(int mode, String tag, IBinder binder, WorkSource ws) {
            super();
            mTag = tag;
            mMode = mode;
            mBinder = binder;
            mWorkSource = ws;
            try {
                mBinder.linkToDeath(this, 0);
            } catch (RemoteException e) {
                binderDied();
            }
        }

        void unlinkDeathRecipient() {
            mBinder.unlinkToDeath(this, 0);
        }
    }

    private class Multicaster extends DeathRecipient {
        Multicaster(String tag, IBinder binder) {
            super(Binder.getCallingUid(), tag, binder, null);
        }

        public void binderDied() {
            Slog.e(TAG, "Multicaster binderDied");
            synchronized (mMulticasters) {
                int i = mMulticasters.indexOf(this);
                if (i != -1) {
                    removeMulticasterLocked(i, mMode);
                }
            }
        }

        public String toString() {
            return "Multicaster{" + mTag + " binder=" + mBinder + "}";
        }

        public int getUid() {
            return mMode;
        }
    }

    public void initializeMulticastFiltering() {
        enforceMulticastChangePermission();

        synchronized (mMulticasters) {
            // if anybody had requested filters be off, leave off
            if (mMulticasters.size() != 0) {
                return;
            } else {
                mWifiStateMachine.startFilteringMulticastV4Packets();
            }
        }
    }

    public void acquireMulticastLock(IBinder binder, String tag) {
        enforceMulticastChangePermission();

        synchronized (mMulticasters) {
            mMulticastEnabled++;
            mMulticasters.add(new Multicaster(tag, binder));
            // Note that we could call stopFilteringMulticastV4Packets only when
            // our new size == 1 (first call), but this function won't
            // be called often and by making the stopPacket call each
            // time we're less fragile and self-healing.
            mWifiStateMachine.stopFilteringMulticastV4Packets();
        }

        int uid = Binder.getCallingUid();
        final long ident = Binder.clearCallingIdentity();
        try {
            mBatteryStats.noteWifiMulticastEnabled(uid);
        } catch (RemoteException e) {
        } finally {
            Binder.restoreCallingIdentity(ident);
        }
    }

    public void releaseMulticastLock() {
        enforceMulticastChangePermission();

        int uid = Binder.getCallingUid();
        synchronized (mMulticasters) {
            mMulticastDisabled++;
            int size = mMulticasters.size();
            for (int i = size - 1; i >= 0; i--) {
                Multicaster m = mMulticasters.get(i);
                if ((m != null) && (m.getUid() == uid)) {
                    removeMulticasterLocked(i, uid);
                }
            }
        }
    }

    private void removeMulticasterLocked(int i, int uid)
    {
        Multicaster removed = mMulticasters.remove(i);

        if (removed != null) {
            removed.unlinkDeathRecipient();
        }
        if (mMulticasters.size() == 0) {
            mWifiStateMachine.startFilteringMulticastV4Packets();
        }

        final long ident = Binder.clearCallingIdentity();
        try {
            mBatteryStats.noteWifiMulticastDisabled(uid);
        } catch (RemoteException e) {
        } finally {
            Binder.restoreCallingIdentity(ident);
        }
    }

    public boolean isMulticastEnabled() {
        enforceAccessPermission();

        synchronized (mMulticasters) {
            return (mMulticasters.size() > 0);
        }
    }

    public void enableVerboseLogging(int verbose) {
        enforceAccessPermission();
        mWifiStateMachine.enableVerboseLogging(verbose);
    }

    public int getVerboseLoggingLevel() {
        enforceAccessPermission();
        return mWifiStateMachine.getVerboseLoggingLevel();
    }

    public void enableAggressiveHandover(int enabled) {
        enforceAccessPermission();
        mWifiStateMachine.enableAggressiveHandover(enabled);
    }

    public int getAggressiveHandover() {
        enforceAccessPermission();
        return mWifiStateMachine.getAggressiveHandover();
    }

    public void setAllowScansWithTraffic(int enabled) {
        enforceAccessPermission();
        mWifiStateMachine.setAllowScansWithTraffic(enabled);
    }

    public int getAllowScansWithTraffic() {
        enforceAccessPermission();
        return mWifiStateMachine.getAllowScansWithTraffic();
    }

    public boolean enableAutoJoinWhenAssociated(boolean enabled) {
        enforceChangePermission();
        return mWifiStateMachine.enableAutoJoinWhenAssociated(enabled);
    }

    public boolean getEnableAutoJoinWhenAssociated() {
        enforceAccessPermission();
        return mWifiStateMachine.getEnableAutoJoinWhenAssociated();
    }
    public void setHalBasedAutojoinOffload(int enabled) {
        enforceConnectivityInternalPermission();
        mWifiStateMachine.setHalBasedAutojoinOffload(enabled);
    }

    public int getHalBasedAutojoinOffload() {
        enforceAccessPermission();
        return mWifiStateMachine.getHalBasedAutojoinOffload();
    }

    /* Return the Wifi Connection statistics object */
    public WifiConnectionStatistics getConnectionStatistics() {
        enforceAccessPermission();
        enforceReadCredentialPermission();
        if (mWifiStateMachineChannel != null) {
            return mWifiStateMachine.syncGetConnectionStatistics(mWifiStateMachineChannel);
        } else {
            Slog.e(TAG, "mWifiStateMachineChannel is not initialized");
            return null;
        }
    }

    public void factoryReset() {
        enforceConnectivityInternalPermission();

        if (mUserManager.hasUserRestriction(UserManager.DISALLOW_NETWORK_RESET)) {
            return;
        }

        if (!mUserManager.hasUserRestriction(UserManager.DISALLOW_CONFIG_TETHERING)) {
            // Turn mobile hotspot off
            setWifiApEnabled(null, false);
        }

        if (!mUserManager.hasUserRestriction(UserManager.DISALLOW_CONFIG_WIFI)) {
            // Enable wifi
            setWifiEnabled(true);
            // Delete all Wifi SSIDs
            List<WifiConfiguration> networks = getConfiguredNetworks();
            if (networks != null) {
                for (WifiConfiguration config : networks) {
                    removeNetwork(config.networkId);
                }
                saveConfiguration();
            }
        }
    }

    /* private methods */
    static boolean logAndReturnFalse(String s) {
        Log.d(TAG, s);
        return false;
    }

    public static boolean isValid(WifiConfiguration config) {
        String validity = checkValidity(config);
        return validity == null || logAndReturnFalse(validity);
    }

    public static boolean isValidPasspoint(WifiConfiguration config) {
        String validity = checkPasspointValidity(config);
        return validity == null || logAndReturnFalse(validity);
    }

    public static String checkValidity(WifiConfiguration config) {
        if (config.allowedKeyManagement == null)
            return "allowed kmgmt";

        if (config.allowedKeyManagement.cardinality() > 1) {
            if (config.allowedKeyManagement.cardinality() != 2) {
                return "cardinality != 2";
            }
            if (!config.allowedKeyManagement.get(WifiConfiguration.KeyMgmt.WPA_EAP)) {
                return "not WPA_EAP";
            }
            if ((!config.allowedKeyManagement.get(WifiConfiguration.KeyMgmt.IEEE8021X))
                    && (!config.allowedKeyManagement.get(WifiConfiguration.KeyMgmt.WPA_PSK))) {
                return "not PSK or 8021X";
            }
        }
        return null;
    }

    public static String checkPasspointValidity(WifiConfiguration config) {
        if (!TextUtils.isEmpty(config.FQDN)) {
            /* this is passpoint configuration; it must not have an SSID */
            if (!TextUtils.isEmpty(config.SSID)) {
                return "SSID not expected for Passpoint: '" + config.SSID +
                        "' FQDN " + toHexString(config.FQDN);
            }
            /* this is passpoint configuration; it must have a providerFriendlyName */
            if (TextUtils.isEmpty(config.providerFriendlyName)) {
                return "no provider friendly name";
            }
            WifiEnterpriseConfig enterpriseConfig = config.enterpriseConfig;
            /* this is passpoint configuration; it must have enterprise config */
            if (enterpriseConfig == null
                    || enterpriseConfig.getEapMethod() == WifiEnterpriseConfig.Eap.NONE ) {
                return "no enterprise config";
            }
            if ((enterpriseConfig.getEapMethod() == WifiEnterpriseConfig.Eap.TLS ||
                    enterpriseConfig.getEapMethod() == WifiEnterpriseConfig.Eap.TTLS ||
                    enterpriseConfig.getEapMethod() == WifiEnterpriseConfig.Eap.PEAP) &&
                    enterpriseConfig.getCaCertificate() == null) {
                return "no CA certificate";
            }
        }
        return null;
    }

    public Network getCurrentNetwork() {
        enforceAccessPermission();
        return mWifiStateMachine.getCurrentNetwork();
    }

    public static String toHexString(String s) {
        if (s == null) {
            return "null";
        }
        StringBuilder sb = new StringBuilder();
        sb.append('\'').append(s).append('\'');
        for (int n = 0; n < s.length(); n++) {
            sb.append(String.format(" %02x", s.charAt(n) & 0xffff));
        }
        return sb.toString();
    }

    /**
     * Checks that calling process has android.Manifest.permission.ACCESS_COARSE_LOCATION or
     * android.Manifest.permission.ACCESS_FINE_LOCATION and a corresponding app op is allowed
     */
    private boolean checkCallerCanAccessScanResults(String callingPackage, int uid) {
        if (ActivityManager.checkUidPermission(Manifest.permission.ACCESS_FINE_LOCATION, uid)
                == PackageManager.PERMISSION_GRANTED
                && checkAppOppAllowed(AppOpsManager.OP_FINE_LOCATION, callingPackage, uid)) {
            return true;
        }

        if (ActivityManager.checkUidPermission(Manifest.permission.ACCESS_COARSE_LOCATION, uid)
                == PackageManager.PERMISSION_GRANTED
                && checkAppOppAllowed(AppOpsManager.OP_COARSE_LOCATION, callingPackage, uid)) {
            return true;
        }
        boolean apiLevel23App = isMApp(mContext, callingPackage);
        // Pre-M apps running in the foreground should continue getting scan results
        if (!apiLevel23App && isForegroundApp(callingPackage)) {
            return true;
        }
        Log.e(TAG, "Permission denial: Need ACCESS_COARSE_LOCATION or ACCESS_FINE_LOCATION "
                + "permission to get scan results");
        return false;
    }

    private boolean checkAppOppAllowed(int op, String callingPackage, int uid) {
        return mAppOps.noteOp(op, uid, callingPackage) == AppOpsManager.MODE_ALLOWED;
    }

    private static boolean isMApp(Context context, String pkgName) {
        try {
            return context.getPackageManager().getApplicationInfo(pkgName, 0)
                    .targetSdkVersion >= Build.VERSION_CODES.M;
        } catch (PackageManager.NameNotFoundException e) {
            // In case of exception, assume M app (more strict checking)
        }
        return true;
    }

    /**
     * Return true if the specified package name is a foreground app.
     *
     * @param pkgName application package name.
     */
    private boolean isForegroundApp(String pkgName) {
        ActivityManager am = (ActivityManager)mContext.getSystemService(Context.ACTIVITY_SERVICE);
        List<ActivityManager.RunningTaskInfo> tasks = am.getRunningTasks(1);
        return !tasks.isEmpty() && pkgName.equals(tasks.get(0).topActivity.getPackageName());
    }

}<|MERGE_RESOLUTION|>--- conflicted
+++ resolved
@@ -867,14 +867,6 @@
     public boolean removeNetwork(int netId) {
         enforceChangePermission();
 
-<<<<<<< HEAD
-        if (!isAdminUserOrProfile(Binder.getCallingUid())) {
-            Slog.e(TAG, "Remove is not authorized for user");
-            return false;
-        }
-
-=======
->>>>>>> bcdabb1f
         if (mWifiStateMachineChannel != null) {
             return mWifiStateMachine.syncRemoveNetwork(mWifiStateMachineChannel, netId);
         } else {
