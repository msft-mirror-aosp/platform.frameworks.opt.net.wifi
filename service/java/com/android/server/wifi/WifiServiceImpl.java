--- conflicted
+++ resolved
@@ -194,12 +194,8 @@
                                 + " name="
                                 + mContext.getPackageManager().getNameForUid(msg.sendingUid));
                     }
-<<<<<<< HEAD
 
                     if (config != null && config.isValid()) {
-=======
-                    if (config != null && isValid(config)) {
->>>>>>> a547460e
                         if (DBG) Slog.d(TAG, "Connect with config" + config);
                         mWifiStateMachine.sendMessage(Message.obtain(msg));
                     } else if (config == null
@@ -727,7 +723,7 @@
             throw new SecurityException("DISALLOW_CONFIG_TETHERING is enabled for this user.");
         }
         // null wifiConfig is a meaningful input for CMD_SET_AP
-        if (wifiConfig == null || isValid(wifiConfig)) {
+        if (wifiConfig == null || wifiConfig.isValid()) {
             mWifiController.obtainMessage(CMD_SET_AP, enabled ? 1 : 0, 0, wifiConfig).sendToTarget();
         } else {
             Slog.e(TAG, "Invalid WifiConfiguration");
@@ -783,7 +779,7 @@
         enforceChangePermission();
         if (wifiConfig == null)
             return;
-        if (isValid(wifiConfig)) {
+        if (wifiConfig.isValid()) {
             mWifiStateMachine.setWifiApConfiguration(wifiConfig);
         } else {
             Slog.e(TAG, "Invalid WifiConfiguration");
@@ -925,15 +921,15 @@
      */
     public int addOrUpdateNetwork(WifiConfiguration config) {
         enforceChangePermission();
-<<<<<<< HEAD
         if (config.isValid()) {
-=======
-        if (isValid(config)) {
-            //TODO: pass the Uid the WifiStateMachine as a message parameter
->>>>>>> a547460e
             Slog.e("addOrUpdateNetwork", " uid = " + Integer.toString(Binder.getCallingUid())
                     + " SSID " + config.SSID
                     + " nid=" + Integer.toString(config.networkId));
+            if (config.networkId == WifiConfiguration.INVALID_NETWORK_ID) {
+                config.creatorUid = Binder.getCallingUid();
+            } else {
+                config.lastUpdateUid = Binder.getCallingUid();
+            }
             if (mWifiStateMachineChannel != null) {
                 return mWifiStateMachine.syncAddOrUpdateNetwork(mWifiStateMachineChannel, config);
             } else {
@@ -1950,55 +1946,4 @@
             return null;
         }
     }
-
-    /* private methods */
-    boolean logAndReturnFalse(String s) {
-        Log.d(TAG, s);
-        return false;
-    }
-
-    boolean isValid(WifiConfiguration config) {
-
-        if (config == null)
-            return logAndReturnFalse("invalid (null) configuration");
-
-        if (config.allowedKeyManagement == null) {
-            return logAndReturnFalse("invalid allowed kmgmt");
-        }
-
-        if (config.allowedKeyManagement.cardinality() > 1) {
-            if (config.allowedKeyManagement.cardinality() != 2) {
-                return logAndReturnFalse("cardinality != 2");
-            }
-            if (!config.allowedKeyManagement.get(WifiConfiguration.KeyMgmt.WPA_EAP)) {
-                return logAndReturnFalse("not WPA_EAP");
-            }
-            if ((!config.allowedKeyManagement.get(WifiConfiguration.KeyMgmt.IEEE8021X))
-                    && (!config.allowedKeyManagement.get(WifiConfiguration.KeyMgmt.WPA_PSK))) {
-                return logAndReturnFalse("not PSK or 8021X");
-            }
-        }
-
-        if (!TextUtils.isEmpty(config.FQDN)) {
-            /* this is passpoint configuration; it must not have an SSID */
-            if (!TextUtils.isEmpty(config.SSID)) {
-                return logAndReturnFalse("no SSID");
-            }
-            /* this is passpoint configuration; it must have a providerFriendlyName */
-            if (TextUtils.isEmpty(config.providerFriendlyName)) {
-                return logAndReturnFalse("no provider friendly name");
-            }
-            /* this is passpoint configuration; it must have enterprise config */
-            if (config.enterpriseConfig == null
-                    || config.enterpriseConfig.getEapMethod() == WifiEnterpriseConfig.Eap.NONE ) {
-                return logAndReturnFalse("no enterprise config");
-            }
-            /* this is passpoint configuration; it must have a CA certificate */
-            if (config.enterpriseConfig.getCaCertificate() == null) {
-                return logAndReturnFalse("no ca certificate");
-            }
-        }
-
-        return true;
-    }
 }