--- conflicted
+++ resolved
@@ -779,17 +779,16 @@
         return mIpMemoryStore;
     }
 
-<<<<<<< HEAD
     public HostapdHal getHostapdHal() {
         return mHostapdHal;
     }
 
     public String getWifiStackPackageName() {
         return mContext.getPackageName();
-=======
+    }
+
     @NonNull
     public WifiKeyStore getWifiKeyStore() {
         return mWifiKeyStore;
->>>>>>> d8635bce
     }
 }