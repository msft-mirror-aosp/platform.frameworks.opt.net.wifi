/*
 * Copyright (C) 2016 The Android Open Source Project
 *
 * Licensed under the Apache License, Version 2.0 (the "License");
 * you may not use this file except in compliance with the License.
 * You may obtain a copy of the License at
 *
 *      http://www.apache.org/licenses/LICENSE-2.0
 *
 * Unless required by applicable law or agreed to in writing, software
 * distributed under the License is distributed on an "AS IS" BASIS,
 * WITHOUT WARRANTIES OR CONDITIONS OF ANY KIND, either express or implied.
 * See the License for the specific language governing permissions and
 * limitations under the License.
 */

package com.android.server.wifi;

import android.annotation.Nullable;
import android.app.ActivityManager;
import android.app.admin.DeviceAdminInfo;
import android.app.admin.DevicePolicyManagerInternal;
import android.content.ContentResolver;
import android.content.Context;
import android.content.Intent;
import android.content.pm.ApplicationInfo;
import android.content.pm.PackageManager;
import android.database.ContentObserver;
import android.net.IpConfiguration;
import android.net.MacAddress;
import android.net.ProxyInfo;
import android.net.StaticIpConfiguration;
import android.net.wifi.ScanResult;
import android.net.wifi.WifiConfiguration;
import android.net.wifi.WifiConfiguration.NetworkSelectionStatus;
import android.net.wifi.WifiEnterpriseConfig;
import android.net.wifi.WifiInfo;
import android.net.wifi.WifiManager;
import android.net.wifi.WifiScanner;
import android.os.Handler;
import android.os.Looper;
import android.os.Process;
import android.os.UserHandle;
import android.os.UserManager;
import android.provider.Settings;
import android.telephony.TelephonyManager;
import android.text.TextUtils;
import android.util.ArraySet;
import android.util.LocalLog;
import android.util.Log;
import android.util.Pair;

import com.android.internal.R;
import com.android.internal.annotations.VisibleForTesting;
import com.android.server.wifi.hotspot2.PasspointManager;
import com.android.server.wifi.util.TelephonyUtil;
import com.android.server.wifi.util.WifiPermissionsUtil;
import com.android.server.wifi.util.WifiPermissionsWrapper;

import org.xmlpull.v1.XmlPullParserException;

import java.io.FileDescriptor;
import java.io.IOException;
import java.io.PrintWriter;
import java.util.ArrayList;
import java.util.Arrays;
import java.util.BitSet;
import java.util.Calendar;
import java.util.Collection;
import java.util.Collections;
import java.util.Comparator;
import java.util.HashMap;
import java.util.HashSet;
import java.util.Iterator;
import java.util.List;
import java.util.Map;
import java.util.Set;

import javax.crypto.Mac;

/**
 * This class provides the APIs to manage configured Wi-Fi networks.
 * It deals with the following:
 * - Maintaining a list of configured networks for quick access.
 * - Persisting the configurations to store when required.
 * - Supporting WifiManager Public API calls:
 *   > addOrUpdateNetwork()
 *   > removeNetwork()
 *   > enableNetwork()
 *   > disableNetwork()
 * - Handle user switching on multi-user devices.
 *
 * All network configurations retrieved from this class are copies of the original configuration
 * stored in the internal database. So, any updates to the retrieved configuration object are
 * meaningless and will not be reflected in the original database.
 * This is done on purpose to ensure that only WifiConfigManager can modify configurations stored
 * in the internal database. Any configuration updates should be triggered with appropriate helper
 * methods of this class using the configuration's unique networkId.
 *
 * NOTE: These API's are not thread safe and should only be used from ClientModeImpl thread.
 */
public class WifiConfigManager {
    /**
     * String used to mask passwords to public interface.
     */
    @VisibleForTesting
    public static final String PASSWORD_MASK = "*";
    /**
     * Package name for SysUI. This is used to lookup the UID of SysUI which is used to allow
     * Quick settings to modify network configurations.
     */
    @VisibleForTesting
    public static final String SYSUI_PACKAGE_NAME = "com.android.systemui";
    /**
     * Network Selection disable reason thresholds. These numbers are used to debounce network
     * failures before we disable them.
     * These are indexed using the disable reason constants defined in
     * {@link android.net.wifi.WifiConfiguration.NetworkSelectionStatus}.
     */
    @VisibleForTesting
    public static final int[] NETWORK_SELECTION_DISABLE_THRESHOLD = {
            -1, //  threshold for NETWORK_SELECTION_ENABLE
            1,  //  threshold for DISABLED_BAD_LINK
            5,  //  threshold for DISABLED_ASSOCIATION_REJECTION
            5,  //  threshold for DISABLED_AUTHENTICATION_FAILURE
            5,  //  threshold for DISABLED_DHCP_FAILURE
            5,  //  threshold for DISABLED_DNS_FAILURE
            1,  //  threshold for DISABLED_NO_INTERNET_TEMPORARY
            1,  //  threshold for DISABLED_WPS_START
            6,  //  threshold for DISABLED_TLS_VERSION_MISMATCH
            1,  //  threshold for DISABLED_AUTHENTICATION_NO_CREDENTIALS
            1,  //  threshold for DISABLED_NO_INTERNET_PERMANENT
            1,  //  threshold for DISABLED_BY_WIFI_MANAGER
            1,  //  threshold for DISABLED_BY_USER_SWITCH
            1,  //  threshold for DISABLED_BY_WRONG_PASSWORD
            1   //  threshold for DISABLED_AUTHENTICATION_NO_SUBSCRIBED
    };
    /**
     * Network Selection disable timeout for each kind of error. After the timeout milliseconds,
     * enable the network again.
     * These are indexed using the disable reason constants defined in
     * {@link android.net.wifi.WifiConfiguration.NetworkSelectionStatus}.
     */
    @VisibleForTesting
    public static final int[] NETWORK_SELECTION_DISABLE_TIMEOUT_MS = {
            Integer.MAX_VALUE,  // threshold for NETWORK_SELECTION_ENABLE
            15 * 60 * 1000,     // threshold for DISABLED_BAD_LINK
            5 * 60 * 1000,      // threshold for DISABLED_ASSOCIATION_REJECTION
            5 * 60 * 1000,      // threshold for DISABLED_AUTHENTICATION_FAILURE
            5 * 60 * 1000,      // threshold for DISABLED_DHCP_FAILURE
            5 * 60 * 1000,      // threshold for DISABLED_DNS_FAILURE
            10 * 60 * 1000,     // threshold for DISABLED_NO_INTERNET_TEMPORARY
            0 * 60 * 1000,      // threshold for DISABLED_WPS_START
            Integer.MAX_VALUE,  // threshold for DISABLED_TLS_VERSION
            Integer.MAX_VALUE,  // threshold for DISABLED_AUTHENTICATION_NO_CREDENTIALS
            Integer.MAX_VALUE,  // threshold for DISABLED_NO_INTERNET_PERMANENT
            Integer.MAX_VALUE,  // threshold for DISABLED_BY_WIFI_MANAGER
            Integer.MAX_VALUE,  // threshold for DISABLED_BY_USER_SWITCH
            Integer.MAX_VALUE,  // threshold for DISABLED_BY_WRONG_PASSWORD
            Integer.MAX_VALUE   // threshold for DISABLED_AUTHENTICATION_NO_SUBSCRIBED
    };
    /**
     * Interface for other modules to listen to the saved network updated
     * events.
     */
    public interface OnSavedNetworkUpdateListener {
        /**
         * Invoked on saved network being added.
         */
        void onSavedNetworkAdded(int networkId);
        /**
         * Invoked on saved network being enabled.
         */
        void onSavedNetworkEnabled(int networkId);
        /**
         * Invoked on saved network being permanently disabled.
         */
        void onSavedNetworkPermanentlyDisabled(int networkId, int disableReason);
        /**
         * Invoked on saved network being removed.
         */
        void onSavedNetworkRemoved(int networkId);
        /**
         * Invoked on saved network being temporarily disabled.
         */
        void onSavedNetworkTemporarilyDisabled(int networkId, int disableReason);
        /**
         * Invoked on saved network being updated.
         */
        void onSavedNetworkUpdated(int networkId);
    }
    /**
     * Max size of scan details to cache in {@link #mScanDetailCaches}.
     */
    @VisibleForTesting
    public static final int SCAN_CACHE_ENTRIES_MAX_SIZE = 192;
    /**
     * Once the size of the scan details in the cache {@link #mScanDetailCaches} exceeds
     * {@link #SCAN_CACHE_ENTRIES_MAX_SIZE}, trim it down to this value so that we have some
     * buffer time before the next eviction.
     */
    @VisibleForTesting
    public static final int SCAN_CACHE_ENTRIES_TRIM_SIZE = 128;
    /**
     * Link networks only if they have less than this number of scan cache entries.
     */
    @VisibleForTesting
    public static final int LINK_CONFIGURATION_MAX_SCAN_CACHE_ENTRIES = 6;
    /**
     * Link networks only if the bssid in scan results for the networks match in the first
     * 16 ASCII chars in the bssid string. For example = "af:de:56;34:15:7"
     */
    @VisibleForTesting
    public static final int LINK_CONFIGURATION_BSSID_MATCH_LENGTH = 16;
    /**
     * Log tag for this class.
     */
    private static final String TAG = "WifiConfigManager";
    /**
     * Maximum age of scan results that can be used for averaging out RSSI value.
     */
    private static final int SCAN_RESULT_MAXIMUM_AGE_MS = 40000;

    /**
     * Maximum age of frequencies last seen to be included in pno scans. (30 days)
     */
    @VisibleForTesting
    public static final long MAX_PNO_SCAN_FREQUENCY_AGE_MS = (long) 1000 * 3600 * 24 * 30;

    private static final int WIFI_PNO_FREQUENCY_CULLING_ENABLED_DEFAULT = 1; // 0 = disabled
    private static final int WIFI_PNO_RECENCY_SORTING_ENABLED_DEFAULT = 1; // 0 = disabled:

    private static final MacAddress DEFAULT_MAC_ADDRESS =
            MacAddress.fromString(WifiInfo.DEFAULT_MAC_ADDRESS);

    /**
     * Expiration timeout for deleted ephemeral ssids. (1 day)
     */
    @VisibleForTesting
    public static final long DELETED_EPHEMERAL_SSID_EXPIRY_MS = (long) 1000 * 60 * 60 * 24;

    /**
     * General sorting algorithm of all networks for scanning purposes:
     * Place the configurations in descending order of their |numAssociation| values. If networks
     * have the same |numAssociation|, place the configurations with
     * |lastSeenInQualifiedNetworkSelection| set first.
     */
    private static final WifiConfigurationUtil.WifiConfigurationComparator sScanListComparator =
            new WifiConfigurationUtil.WifiConfigurationComparator() {
                @Override
                public int compareNetworksWithSameStatus(WifiConfiguration a, WifiConfiguration b) {
                    if (a.numAssociation != b.numAssociation) {
                        return Long.compare(b.numAssociation, a.numAssociation);
                    } else {
                        boolean isConfigALastSeen =
                                a.getNetworkSelectionStatus()
                                        .getSeenInLastQualifiedNetworkSelection();
                        boolean isConfigBLastSeen =
                                b.getNetworkSelectionStatus()
                                        .getSeenInLastQualifiedNetworkSelection();
                        return Boolean.compare(isConfigBLastSeen, isConfigALastSeen);
                    }
                }
            };

    /**
     * List of external dependencies for WifiConfigManager.
     */
    private final Context mContext;
    private final Clock mClock;
    private final UserManager mUserManager;
    private final BackupManagerProxy mBackupManagerProxy;
    private final TelephonyManager mTelephonyManager;
    private final WifiKeyStore mWifiKeyStore;
    private final WifiConfigStore mWifiConfigStore;
    private final WifiPermissionsUtil mWifiPermissionsUtil;
    private final WifiPermissionsWrapper mWifiPermissionsWrapper;
    private final WifiInjector mWifiInjector;
    private final MacAddressUtil mMacAddressUtil;
    private boolean mConnectedMacRandomzationSupported;
    private final Mac mMac;

    /**
     * Local log used for debugging any WifiConfigManager issues.
     */
    private final LocalLog mLocalLog =
            new LocalLog(ActivityManager.isLowRamDeviceStatic() ? 128 : 256);
    /**
     * Map of configured networks with network id as the key.
     */
    private final ConfigurationMap mConfiguredNetworks;
    /**
     * Stores a map of NetworkId to ScanDetailCache.
     */
    private final Map<Integer, ScanDetailCache> mScanDetailCaches;
    /**
     * Framework keeps a list of ephemeral SSIDs that where deleted by user,
     * framework knows not to autoconnect again even if the app/scorer recommends it.
     * The entries are deleted after 24 hours.
     * The SSIDs are encoded in a String as per definition of WifiConfiguration.SSID field.
     *
     * The map stores the SSID and the wall clock time when the network was deleted.
     */
    private final Map<String, Long> mDeletedEphemeralSsidsToTimeMap;

    /**
     * Framework keeps a mapping from configKey to the randomized MAC address so that
     * when a user forgets a network and thne adds it back, the same randomized MAC address
     * will get used.
     */
    private final Map<String, String> mRandomizedMacAddressMapping;

    /**
     * Flag to indicate if only networks with the same psk should be linked.
     * TODO(b/30706406): Remove this flag if unused.
     */
    private final boolean mOnlyLinkSameCredentialConfigurations;
    /**
     * Number of channels to scan for during partial scans initiated while connected.
     */
    private final int mMaxNumActiveChannelsForPartialScans;

    private final FrameworkFacade mFrameworkFacade;
    private final DeviceConfigFacade mDeviceConfigFacade;

    /**
     * Verbose logging flag. Toggled by developer options.
     */
    private boolean mVerboseLoggingEnabled = false;
    /**
     * Current logged in user ID.
     */
    private int mCurrentUserId = UserHandle.USER_SYSTEM;
    /**
     * Flag to indicate that the new user's store has not yet been read since user switch.
     * Initialize this flag to |true| to trigger a read on the first user unlock after
     * bootup.
     */
    private boolean mPendingUnlockStoreRead = true;
    /**
     * Flag to indicate if we have performed a read from store at all. This is used to gate
     * any user unlock/switch operations until we read the store (Will happen if wifi is disabled
     * when user updates from N to O).
     */
    private boolean mPendingStoreRead = true;
    /**
     * Flag to indicate if the user unlock was deferred until the store load occurs.
     */
    private boolean mDeferredUserUnlockRead = false;
    /**
     * This is keeping track of the next network ID to be assigned. Any new networks will be
     * assigned |mNextNetworkId| as network ID.
     */
    private int mNextNetworkId = 0;
    /**
     * UID of system UI. This uid is allowed to modify network configurations regardless of which
     * user is logged in.
     */
    private int mSystemUiUid = -1;
    /**
     * This is used to remember which network was selected successfully last by an app. This is set
     * when an app invokes {@link #enableNetwork(int, boolean, int)} with |disableOthers| flag set.
     * This is the only way for an app to request connection to a specific network using the
     * {@link WifiManager} API's.
     */
    private int mLastSelectedNetworkId = WifiConfiguration.INVALID_NETWORK_ID;
    private long mLastSelectedTimeStamp =
            WifiConfiguration.NetworkSelectionStatus.INVALID_NETWORK_SELECTION_DISABLE_TIMESTAMP;

    // Store data for network list and deleted ephemeral SSID list.  Used for serializing
    // parsing data to/from the config store.
    private final NetworkListSharedStoreData mNetworkListSharedStoreData;
    private final NetworkListUserStoreData mNetworkListUserStoreData;
    private final DeletedEphemeralSsidsStoreData mDeletedEphemeralSsidsStoreData;
    private final RandomizedMacStoreData mRandomizedMacStoreData;

    // Store the saved network update listener.
    private OnSavedNetworkUpdateListener mListener = null;

    private boolean mPnoFrequencyCullingEnabled = false;
    private boolean mPnoRecencySortingEnabled = false;
    private Set<String> mRandomizationFlakySsidHotlist;



    /**
     * Create new instance of WifiConfigManager.
     */
    WifiConfigManager(
            Context context, Clock clock, UserManager userManager,
            TelephonyManager telephonyManager, WifiKeyStore wifiKeyStore,
            WifiConfigStore wifiConfigStore,
            WifiPermissionsUtil wifiPermissionsUtil,
            WifiPermissionsWrapper wifiPermissionsWrapper,
            WifiInjector wifiInjector,
            NetworkListSharedStoreData networkListSharedStoreData,
            NetworkListUserStoreData networkListUserStoreData,
            DeletedEphemeralSsidsStoreData deletedEphemeralSsidsStoreData,
            RandomizedMacStoreData randomizedMacStoreData,
            FrameworkFacade frameworkFacade, Looper looper,
            DeviceConfigFacade deviceConfigFacade) {
        mContext = context;
        mClock = clock;
        mUserManager = userManager;
        mBackupManagerProxy = new BackupManagerProxy();
        mTelephonyManager = telephonyManager;
        mWifiKeyStore = wifiKeyStore;
        mWifiConfigStore = wifiConfigStore;
        mWifiPermissionsUtil = wifiPermissionsUtil;
        mWifiPermissionsWrapper = wifiPermissionsWrapper;
        mWifiInjector = wifiInjector;

        mConfiguredNetworks = new ConfigurationMap(userManager);
        mScanDetailCaches = new HashMap<>(16, 0.75f);
        mDeletedEphemeralSsidsToTimeMap = new HashMap<>();
        mRandomizedMacAddressMapping = new HashMap<>();

        // Register store data for network list and deleted ephemeral SSIDs.
        mNetworkListSharedStoreData = networkListSharedStoreData;
        mNetworkListUserStoreData = networkListUserStoreData;
        mDeletedEphemeralSsidsStoreData = deletedEphemeralSsidsStoreData;
        mRandomizedMacStoreData = randomizedMacStoreData;
        mWifiConfigStore.registerStoreData(mNetworkListSharedStoreData);
        mWifiConfigStore.registerStoreData(mNetworkListUserStoreData);
        mWifiConfigStore.registerStoreData(mDeletedEphemeralSsidsStoreData);
        mWifiConfigStore.registerStoreData(mRandomizedMacStoreData);

        mOnlyLinkSameCredentialConfigurations = mContext.getResources().getBoolean(
                R.bool.config_wifi_only_link_same_credential_configurations);
        mMaxNumActiveChannelsForPartialScans = mContext.getResources().getInteger(
                R.integer.config_wifi_framework_associated_partial_scan_max_num_active_channels);
        mFrameworkFacade = frameworkFacade;
        mFrameworkFacade.registerContentObserver(mContext, Settings.Global.getUriFor(
                Settings.Global.WIFI_PNO_FREQUENCY_CULLING_ENABLED), false,
                new ContentObserver(new Handler(looper)) {
                    @Override
                    public void onChange(boolean selfChange) {
                        updatePnoFrequencyCullingSetting();
                    }
                });
        updatePnoFrequencyCullingSetting();
        mFrameworkFacade.registerContentObserver(mContext, Settings.Global.getUriFor(
                Settings.Global.WIFI_PNO_RECENCY_SORTING_ENABLED), false,
                new ContentObserver(new Handler(looper)) {
                    @Override
                    public void onChange(boolean selfChange) {
                        updatePnoRecencySortingSetting();
                    }
                });
        updatePnoRecencySortingSetting();
        mConnectedMacRandomzationSupported = mContext.getResources()
                .getBoolean(R.bool.config_wifi_connected_mac_randomization_supported);
        mDeviceConfigFacade = deviceConfigFacade;
        mDeviceConfigFacade.addOnPropertiesChangedListener(
                command -> new Handler(looper).post(command),
                properties -> {
                    mRandomizationFlakySsidHotlist =
                            mDeviceConfigFacade.getRandomizationFlakySsidHotlist();
                });
        mRandomizationFlakySsidHotlist = mDeviceConfigFacade.getRandomizationFlakySsidHotlist();
        try {
            mSystemUiUid = mContext.getPackageManager().getPackageUidAsUser(SYSUI_PACKAGE_NAME,
                    PackageManager.MATCH_SYSTEM_ONLY, UserHandle.USER_SYSTEM);
        } catch (PackageManager.NameNotFoundException e) {
            Log.e(TAG, "Unable to resolve SystemUI's UID.");
        }
<<<<<<< HEAD
        mMac = WifiConfigurationUtil.obtainMacRandHashFunction(Process.WIFI_UID);
        if (mMac == null) {
            Log.wtf(TAG, "Failed to obtain secret for MAC randomization."
                    + " All randomized MAC addresses are lost!");
        }
=======
        mMacAddressUtil = mWifiInjector.getMacAddressUtil();
>>>>>>> aa0a79a0
    }

    /**
     * Construct the string to be put in the |creationTime| & |updateTime| elements of
     * WifiConfiguration from the provided wall clock millis.
     *
     * @param wallClockMillis Time in milliseconds to be converted to string.
     */
    @VisibleForTesting
    public static String createDebugTimeStampString(long wallClockMillis) {
        StringBuilder sb = new StringBuilder();
        sb.append("time=");
        Calendar c = Calendar.getInstance();
        c.setTimeInMillis(wallClockMillis);
        sb.append(String.format("%tm-%td %tH:%tM:%tS.%tL", c, c, c, c, c, c));
        return sb.toString();
    }

    @VisibleForTesting
    protected int getRandomizedMacAddressMappingSize() {
        return mRandomizedMacAddressMapping.size();
    }

    /**
     * The persistent randomized MAC address is locally generated for each SSID and does not
     * change until factory reset of the device. In the initial Q release the per-SSID randomized
     * MAC is saved on the device, but in an update the storing of randomized MAC is removed.
     * Instead, the randomized MAC is calculated directly from the SSID and a on device secret.
     * For backward compatibility, this method first checks the device storage for saved
     * randomized MAC. If it is not found or the saved MAC is invalid then it will calculate the
     * randomized MAC directly.
     *
     * In the future as devices launched on Q no longer get supported, this method should get
     * simplified to return the calculated MAC address directly.
     * @param config the WifiConfiguration to obtain MAC address for.
     * @return persistent MAC address for this WifiConfiguration
     */
    private MacAddress getPersistentMacAddress(WifiConfiguration config) {
        // mRandomizedMacAddressMapping had been the location to save randomized MAC addresses.
        String persistentMacString = mRandomizedMacAddressMapping.get(
                config.getSsidAndSecurityTypeString());
        // Use the MAC address stored in the storage if it exists and is valid. Otherwise
        // use the MAC address calculated from a hash function as the persistent MAC.
        if (persistentMacString != null) {
            try {
                return MacAddress.fromString(persistentMacString);
            } catch (IllegalArgumentException e) {
                Log.e(TAG, "Error creating randomized MAC address from stored value.");
                mRandomizedMacAddressMapping.remove(config.getSsidAndSecurityTypeString());
            }
        }
<<<<<<< HEAD
        return WifiConfigurationUtil.calculatePersistentMacForConfiguration(config, mMac);
=======
        MacAddress result = mMacAddressUtil.calculatePersistentMacForConfiguration(
                config, mMacAddressUtil.obtainMacRandHashFunction(Process.WIFI_UID));
        if (result == null) {
            result = mMacAddressUtil.calculatePersistentMacForConfiguration(
                    config, mMacAddressUtil.obtainMacRandHashFunction(Process.WIFI_UID));
        }
        if (result == null) {
            Log.wtf(TAG, "Failed to generate MAC address from KeyStore even after retrying. "
                    + "Using locally generated MAC address instead.");
            result = MacAddress.createRandomUnicastAddress();
        }
        return result;
>>>>>>> aa0a79a0
    }

    /**
     * Obtain the persistent MAC address by first reading from an internal database. If non exists
     * then calculate the persistent MAC using HMAC-SHA256.
     * Finally set the randomized MAC of the configuration to the randomized MAC obtained.
     * @param config the WifiConfiguration to make the update
     * @return the persistent MacAddress or null if the operation is unsuccessful
     */
    private MacAddress setRandomizedMacToPersistentMac(WifiConfiguration config) {
        MacAddress persistentMac = getPersistentMacAddress(config);
        if (persistentMac == null || persistentMac.equals(config.getRandomizedMacAddress())) {
            return persistentMac;
        }
        WifiConfiguration internalConfig = getInternalConfiguredNetwork(config.networkId);
        internalConfig.setRandomizedMacAddress(persistentMac);
        return persistentMac;
    }

    /**
     * Enable/disable verbose logging in WifiConfigManager & its helper classes.
     */
    public void enableVerboseLogging(int verbose) {
        if (verbose > 0) {
            mVerboseLoggingEnabled = true;
        } else {
            mVerboseLoggingEnabled = false;
        }
        mWifiConfigStore.enableVerboseLogging(mVerboseLoggingEnabled);
        mWifiKeyStore.enableVerboseLogging(mVerboseLoggingEnabled);
    }

    private void updatePnoFrequencyCullingSetting() {
        int flag = mFrameworkFacade.getIntegerSetting(
                mContext, Settings.Global.WIFI_PNO_FREQUENCY_CULLING_ENABLED,
                WIFI_PNO_FREQUENCY_CULLING_ENABLED_DEFAULT);
        mPnoFrequencyCullingEnabled = (flag == 1);
    }

    private void updatePnoRecencySortingSetting() {
        int flag = mFrameworkFacade.getIntegerSetting(
                mContext, Settings.Global.WIFI_PNO_RECENCY_SORTING_ENABLED,
                WIFI_PNO_RECENCY_SORTING_ENABLED_DEFAULT);
        mPnoRecencySortingEnabled = (flag == 1);
    }

    /**
     * Helper method to mask all passwords/keys from the provided WifiConfiguration object. This
     * is needed when the network configurations are being requested via the public WifiManager
     * API's.
     * This currently masks the following elements: psk, wepKeys & enterprise config password.
     */
    private void maskPasswordsInWifiConfiguration(WifiConfiguration configuration) {
        if (!TextUtils.isEmpty(configuration.preSharedKey)) {
            configuration.preSharedKey = PASSWORD_MASK;
        }
        if (configuration.wepKeys != null) {
            for (int i = 0; i < configuration.wepKeys.length; i++) {
                if (!TextUtils.isEmpty(configuration.wepKeys[i])) {
                    configuration.wepKeys[i] = PASSWORD_MASK;
                }
            }
        }
        if (!TextUtils.isEmpty(configuration.enterpriseConfig.getPassword())) {
            configuration.enterpriseConfig.setPassword(PASSWORD_MASK);
        }
    }

    /**
     * Helper method to mask randomized MAC address from the provided WifiConfiguration Object.
     * This is needed when the network configurations are being requested via the public
     * WifiManager API's. This method puts "02:00:00:00:00:00" as the MAC address.
     * @param configuration WifiConfiguration to hide the MAC address
     */
    private void maskRandomizedMacAddressInWifiConfiguration(WifiConfiguration configuration) {
        configuration.setRandomizedMacAddress(DEFAULT_MAC_ADDRESS);
    }

    /**
     * Helper method to create a copy of the provided internal WifiConfiguration object to be
     * passed to external modules.
     *
     * @param configuration provided WifiConfiguration object.
     * @param maskPasswords Mask passwords or not.
     * @param targetUid Target UID for MAC address reading: -1 = mask all, 0 = mask none, >0 =
     *                  mask all but the targetUid (carrier app).
     * @return Copy of the WifiConfiguration object.
     */
    private WifiConfiguration createExternalWifiConfiguration(
            WifiConfiguration configuration, boolean maskPasswords, int targetUid) {
        WifiConfiguration network = new WifiConfiguration(configuration);
        if (maskPasswords) {
            maskPasswordsInWifiConfiguration(network);
        }
        if (targetUid != Process.WIFI_UID && targetUid != Process.SYSTEM_UID
                && targetUid != configuration.creatorUid) {
            maskRandomizedMacAddressInWifiConfiguration(network);
        }
        if (!mConnectedMacRandomzationSupported) {
            network.macRandomizationSetting = WifiConfiguration.RANDOMIZATION_NONE;
        }
        return network;
    }

    /**
     * Fetch the list of currently configured networks maintained in WifiConfigManager.
     *
     * This retrieves a copy of the internal configurations maintained by WifiConfigManager and
     * should be used for any public interfaces.
     *
     * @param savedOnly     Retrieve only saved networks.
     * @param maskPasswords Mask passwords or not.
     * @param targetUid Target UID for MAC address reading: -1 (Invalid UID) = mask all,
     *                  WIFI||SYSTEM = mask none, <other> = mask all but the targetUid (carrier
     *                  app).
     * @return List of WifiConfiguration objects representing the networks.
     */
    private List<WifiConfiguration> getConfiguredNetworks(
            boolean savedOnly, boolean maskPasswords, int targetUid) {
        List<WifiConfiguration> networks = new ArrayList<>();
        for (WifiConfiguration config : getInternalConfiguredNetworks()) {
            if (savedOnly && (config.ephemeral || config.isPasspoint())) {
                continue;
            }
            networks.add(createExternalWifiConfiguration(config, maskPasswords, targetUid));
        }
        return networks;
    }

    /**
     * Retrieves the list of all configured networks with passwords masked.
     *
     * @return List of WifiConfiguration objects representing the networks.
     */
    public List<WifiConfiguration> getConfiguredNetworks() {
        return getConfiguredNetworks(false, true, Process.WIFI_UID);
    }

    /**
     * Retrieves the list of all configured networks with the passwords in plaintext.
     *
     * WARNING: Don't use this to pass network configurations to external apps. Should only be
     * sent to system apps/wifi stack, when there is a need for passwords in plaintext.
     * TODO: Need to understand the current use case of this API.
     *
     * @return List of WifiConfiguration objects representing the networks.
     */
    public List<WifiConfiguration> getConfiguredNetworksWithPasswords() {
        return getConfiguredNetworks(false, false, Process.WIFI_UID);
    }

    /**
     * Retrieves the list of all configured networks with the passwords masked.
     *
     * @return List of WifiConfiguration objects representing the networks.
     */
    public List<WifiConfiguration> getSavedNetworks(int targetUid) {
        return getConfiguredNetworks(true, true, targetUid);
    }

    /**
     * Retrieves the configured network corresponding to the provided networkId with password
     * masked.
     *
     * @param networkId networkId of the requested network.
     * @return WifiConfiguration object if found, null otherwise.
     */
    public WifiConfiguration getConfiguredNetwork(int networkId) {
        WifiConfiguration config = getInternalConfiguredNetwork(networkId);
        if (config == null) {
            return null;
        }
        // Create a new configuration object with the passwords masked to send out to the external
        // world.
        return createExternalWifiConfiguration(config, true, Process.WIFI_UID);
    }

    /**
     * Retrieves the configured network corresponding to the provided config key with password
     * masked.
     *
     * @param configKey configKey of the requested network.
     * @return WifiConfiguration object if found, null otherwise.
     */
    public WifiConfiguration getConfiguredNetwork(String configKey) {
        WifiConfiguration config = getInternalConfiguredNetwork(configKey);
        if (config == null) {
            return null;
        }
        // Create a new configuration object with the passwords masked to send out to the external
        // world.
        return createExternalWifiConfiguration(config, true, Process.WIFI_UID);
    }

    /**
     * Retrieves the configured network corresponding to the provided networkId with password
     * in plaintext.
     *
     * WARNING: Don't use this to pass network configurations to external apps. Should only be
     * sent to system apps/wifi stack, when there is a need for passwords in plaintext.
     *
     * @param networkId networkId of the requested network.
     * @return WifiConfiguration object if found, null otherwise.
     */
    public WifiConfiguration getConfiguredNetworkWithPassword(int networkId) {
        WifiConfiguration config = getInternalConfiguredNetwork(networkId);
        if (config == null) {
            return null;
        }
        // Create a new configuration object without the passwords masked to send out to the
        // external world.
        return createExternalWifiConfiguration(config, false, Process.WIFI_UID);
    }

    /**
     * Retrieves the configured network corresponding to the provided networkId
     * without any masking.
     *
     * WARNING: Don't use this to pass network configurations except in the wifi stack, when
     * there is a need for passwords and randomized MAC address.
     *
     * @param networkId networkId of the requested network.
     * @return Copy of WifiConfiguration object if found, null otherwise.
     */
    public WifiConfiguration getConfiguredNetworkWithoutMasking(int networkId) {
        WifiConfiguration config = getInternalConfiguredNetwork(networkId);
        if (config == null) {
            return null;
        }
        return new WifiConfiguration(config);
    }

    /**
     * Helper method to retrieve all the internal WifiConfiguration objects corresponding to all
     * the networks in our database.
     */
    private Collection<WifiConfiguration> getInternalConfiguredNetworks() {
        return mConfiguredNetworks.valuesForCurrentUser();
    }

    /**
     * Helper method to retrieve the internal WifiConfiguration object corresponding to the
     * provided configuration in our database.
     * This first attempts to find the network using the provided network ID in configuration,
     * else it attempts to find a matching configuration using the configKey.
     */
    private WifiConfiguration getInternalConfiguredNetwork(WifiConfiguration config) {
        WifiConfiguration internalConfig = mConfiguredNetworks.getForCurrentUser(config.networkId);
        if (internalConfig != null) {
            return internalConfig;
        }
        internalConfig = mConfiguredNetworks.getByConfigKeyForCurrentUser(config.configKey());
        if (internalConfig == null) {
            Log.e(TAG, "Cannot find network with networkId " + config.networkId
                    + " or configKey " + config.configKey());
        }
        return internalConfig;
    }

    /**
     * Helper method to retrieve the internal WifiConfiguration object corresponding to the
     * provided network ID in our database.
     */
    private WifiConfiguration getInternalConfiguredNetwork(int networkId) {
        if (networkId == WifiConfiguration.INVALID_NETWORK_ID) {
            return null;
        }
        WifiConfiguration internalConfig = mConfiguredNetworks.getForCurrentUser(networkId);
        if (internalConfig == null) {
            Log.e(TAG, "Cannot find network with networkId " + networkId);
        }
        return internalConfig;
    }

    /**
     * Helper method to retrieve the internal WifiConfiguration object corresponding to the
     * provided configKey in our database.
     */
    private WifiConfiguration getInternalConfiguredNetwork(String configKey) {
        WifiConfiguration internalConfig =
                mConfiguredNetworks.getByConfigKeyForCurrentUser(configKey);
        if (internalConfig == null) {
            Log.e(TAG, "Cannot find network with configKey " + configKey);
        }
        return internalConfig;
    }

    /**
     * Method to send out the configured networks change broadcast when a single network
     * configuration is changed.
     *
     * @param network WifiConfiguration corresponding to the network that was changed.
     * @param reason  The reason for the change, should be one of WifiManager.CHANGE_REASON_ADDED,
     *                WifiManager.CHANGE_REASON_REMOVED, or WifiManager.CHANGE_REASON_CHANGE.
     */
    private void sendConfiguredNetworkChangedBroadcast(
            WifiConfiguration network, int reason) {
        Intent intent = new Intent(WifiManager.CONFIGURED_NETWORKS_CHANGED_ACTION);
        intent.addFlags(Intent.FLAG_RECEIVER_REGISTERED_ONLY_BEFORE_BOOT);
        intent.putExtra(WifiManager.EXTRA_MULTIPLE_NETWORKS_CHANGED, false);
        // Create a new WifiConfiguration with passwords masked before we send it out.
        WifiConfiguration broadcastNetwork = new WifiConfiguration(network);
        maskPasswordsInWifiConfiguration(broadcastNetwork);
        intent.putExtra(WifiManager.EXTRA_WIFI_CONFIGURATION, broadcastNetwork);
        intent.putExtra(WifiManager.EXTRA_CHANGE_REASON, reason);
        mContext.sendBroadcastAsUser(intent, UserHandle.ALL);
    }

    /**
     * Method to send out the configured networks change broadcast when multiple network
     * configurations are changed.
     */
    private void sendConfiguredNetworksChangedBroadcast() {
        Intent intent = new Intent(WifiManager.CONFIGURED_NETWORKS_CHANGED_ACTION);
        intent.addFlags(Intent.FLAG_RECEIVER_REGISTERED_ONLY_BEFORE_BOOT);
        intent.putExtra(WifiManager.EXTRA_MULTIPLE_NETWORKS_CHANGED, true);
        mContext.sendBroadcastAsUser(intent, UserHandle.ALL);
    }

    /**
     * Checks if |uid| has permission to modify the provided configuration.
     *
     * @param config         WifiConfiguration object corresponding to the network to be modified.
     * @param uid            UID of the app requesting the modification.
     */
    private boolean canModifyNetwork(WifiConfiguration config, int uid) {
        // System internals can always update networks; they're typically only
        // making meteredHint or meteredOverride changes
        if (uid == Process.SYSTEM_UID) {
            return true;
        }

        // Passpoint configurations are generated and managed by PasspointManager. They can be
        // added by either PasspointNetworkEvaluator (for auto connection) or Settings app
        // (for manual connection), and need to be removed once the connection is completed.
        // Since it is "owned" by us, so always allow us to modify them.
        if (config.isPasspoint() && uid == Process.WIFI_UID) {
            return true;
        }

        // EAP-SIM/AKA/AKA' network needs framework to update the anonymous identity provided
        // by authenticator back to the WifiConfiguration object.
        // Since it is "owned" by us, so always allow us to modify them.
        if (config.enterpriseConfig != null
                && uid == Process.WIFI_UID
                && TelephonyUtil.isSimEapMethod(config.enterpriseConfig.getEapMethod())) {
            return true;
        }

        final DevicePolicyManagerInternal dpmi =
                mWifiPermissionsWrapper.getDevicePolicyManagerInternal();

        final boolean isUidDeviceOwner = dpmi != null && dpmi.isActiveAdminWithPolicy(uid,
                DeviceAdminInfo.USES_POLICY_DEVICE_OWNER);

        // If |uid| corresponds to the device owner, allow all modifications.
        if (isUidDeviceOwner) {
            return true;
        }

        final boolean isCreator = (config.creatorUid == uid);

        // Check if device has DPM capability. If it has and |dpmi| is still null, then we
        // treat this case with suspicion and bail out.
        if (mContext.getPackageManager().hasSystemFeature(PackageManager.FEATURE_DEVICE_ADMIN)
                && dpmi == null) {
            Log.w(TAG, "Error retrieving DPMI service.");
            return false;
        }

        // WiFi config lockdown related logic. At this point we know uid is NOT a Device Owner.
        final boolean isConfigEligibleForLockdown = dpmi != null && dpmi.isActiveAdminWithPolicy(
                config.creatorUid, DeviceAdminInfo.USES_POLICY_DEVICE_OWNER);
        if (!isConfigEligibleForLockdown) {
            return isCreator || mWifiPermissionsUtil.checkNetworkSettingsPermission(uid);
        }

        final ContentResolver resolver = mContext.getContentResolver();
        final boolean isLockdownFeatureEnabled = Settings.Global.getInt(resolver,
                Settings.Global.WIFI_DEVICE_OWNER_CONFIGS_LOCKDOWN, 0) != 0;
        return !isLockdownFeatureEnabled
                && mWifiPermissionsUtil.checkNetworkSettingsPermission(uid);
    }

    /**
     * Check if the given UID belongs to the current foreground user. This is
     * used to prevent apps running in background users from modifying network
     * configurations.
     * <p>
     * UIDs belonging to system internals (such as SystemUI) are always allowed,
     * since they always run as {@link UserHandle#USER_SYSTEM}.
     *
     * @param uid uid of the app.
     * @return true if the given UID belongs to the current foreground user,
     *         otherwise false.
     */
    private boolean doesUidBelongToCurrentUser(int uid) {
        if (uid == android.os.Process.SYSTEM_UID || uid == mSystemUiUid) {
            return true;
        } else {
            return WifiConfigurationUtil.doesUidBelongToAnyProfile(
                    uid, mUserManager.getProfiles(mCurrentUserId));
        }
    }

    /**
     * Copy over public elements from an external WifiConfiguration object to the internal
     * configuration object if element has been set in the provided external WifiConfiguration.
     * The only exception is the hidden |IpConfiguration| parameters, these need to be copied over
     * for every update.
     *
     * This method updates all elements that are common to both network addition & update.
     * The following fields of {@link WifiConfiguration} are not copied from external configs:
     *  > networkId - These are allocated by Wi-Fi stack internally for any new configurations.
     *  > status - The status needs to be explicitly updated using
     *             {@link WifiManager#enableNetwork(int, boolean)} or
     *             {@link WifiManager#disableNetwork(int)}.
     *
     * @param internalConfig WifiConfiguration object in our internal map.
     * @param externalConfig WifiConfiguration object provided from the external API.
     */
    private void mergeWithInternalWifiConfiguration(
            WifiConfiguration internalConfig, WifiConfiguration externalConfig) {
        if (externalConfig.SSID != null) {
            internalConfig.SSID = externalConfig.SSID;
        }
        if (externalConfig.BSSID != null) {
            internalConfig.BSSID = externalConfig.BSSID.toLowerCase();
        }
        internalConfig.hiddenSSID = externalConfig.hiddenSSID;
        internalConfig.requirePMF = externalConfig.requirePMF;

        if (externalConfig.preSharedKey != null
                && !externalConfig.preSharedKey.equals(PASSWORD_MASK)) {
            internalConfig.preSharedKey = externalConfig.preSharedKey;
        }
        // Modify only wep keys are present in the provided configuration. This is a little tricky
        // because there is no easy way to tell if the app is actually trying to null out the
        // existing keys or not.
        if (externalConfig.wepKeys != null) {
            boolean hasWepKey = false;
            for (int i = 0; i < internalConfig.wepKeys.length; i++) {
                if (externalConfig.wepKeys[i] != null
                        && !externalConfig.wepKeys[i].equals(PASSWORD_MASK)) {
                    internalConfig.wepKeys[i] = externalConfig.wepKeys[i];
                    hasWepKey = true;
                }
            }
            if (hasWepKey) {
                internalConfig.wepTxKeyIndex = externalConfig.wepTxKeyIndex;
            }
        }
        if (externalConfig.FQDN != null) {
            internalConfig.FQDN = externalConfig.FQDN;
        }
        if (externalConfig.providerFriendlyName != null) {
            internalConfig.providerFriendlyName = externalConfig.providerFriendlyName;
        }
        if (externalConfig.roamingConsortiumIds != null) {
            internalConfig.roamingConsortiumIds = externalConfig.roamingConsortiumIds.clone();
        }

        // Copy over all the auth/protocol/key mgmt parameters if set.
        if (externalConfig.allowedAuthAlgorithms != null
                && !externalConfig.allowedAuthAlgorithms.isEmpty()) {
            internalConfig.allowedAuthAlgorithms =
                    (BitSet) externalConfig.allowedAuthAlgorithms.clone();
        }
        if (externalConfig.allowedProtocols != null
                && !externalConfig.allowedProtocols.isEmpty()) {
            internalConfig.allowedProtocols = (BitSet) externalConfig.allowedProtocols.clone();
        }
        if (externalConfig.allowedKeyManagement != null
                && !externalConfig.allowedKeyManagement.isEmpty()) {
            internalConfig.allowedKeyManagement =
                    (BitSet) externalConfig.allowedKeyManagement.clone();
        }
        if (externalConfig.allowedPairwiseCiphers != null
                && !externalConfig.allowedPairwiseCiphers.isEmpty()) {
            internalConfig.allowedPairwiseCiphers =
                    (BitSet) externalConfig.allowedPairwiseCiphers.clone();
        }
        if (externalConfig.allowedGroupCiphers != null
                && !externalConfig.allowedGroupCiphers.isEmpty()) {
            internalConfig.allowedGroupCiphers =
                    (BitSet) externalConfig.allowedGroupCiphers.clone();
        }
        if (externalConfig.allowedGroupManagementCiphers != null
                && !externalConfig.allowedGroupManagementCiphers.isEmpty()) {
            internalConfig.allowedGroupManagementCiphers =
                    (BitSet) externalConfig.allowedGroupManagementCiphers.clone();
        }
        // allowedSuiteBCiphers is set internally according to the certificate type

        // Copy over the |IpConfiguration| parameters if set.
        if (externalConfig.getIpConfiguration() != null) {
            IpConfiguration.IpAssignment ipAssignment = externalConfig.getIpAssignment();
            if (ipAssignment != IpConfiguration.IpAssignment.UNASSIGNED) {
                internalConfig.setIpAssignment(ipAssignment);
                if (ipAssignment == IpConfiguration.IpAssignment.STATIC) {
                    internalConfig.setStaticIpConfiguration(
                            new StaticIpConfiguration(externalConfig.getStaticIpConfiguration()));
                }
            }
            IpConfiguration.ProxySettings proxySettings = externalConfig.getProxySettings();
            if (proxySettings != IpConfiguration.ProxySettings.UNASSIGNED) {
                internalConfig.setProxySettings(proxySettings);
                if (proxySettings == IpConfiguration.ProxySettings.PAC
                        || proxySettings == IpConfiguration.ProxySettings.STATIC) {
                    internalConfig.setHttpProxy(new ProxyInfo(externalConfig.getHttpProxy()));
                }
            }
        }

        // Copy over the |WifiEnterpriseConfig| parameters if set.
        if (externalConfig.enterpriseConfig != null) {
            internalConfig.enterpriseConfig.copyFromExternal(
                    externalConfig.enterpriseConfig, PASSWORD_MASK);
        }

        // Copy over any metered information.
        internalConfig.meteredHint = externalConfig.meteredHint;
        internalConfig.meteredOverride = externalConfig.meteredOverride;

        // Copy over macRandomizationSetting
        internalConfig.macRandomizationSetting = externalConfig.macRandomizationSetting;
    }

    /**
     * Set all the exposed defaults in the newly created WifiConfiguration object.
     * These fields have a default value advertised in our public documentation. The only exception
     * is the hidden |IpConfiguration| parameters, these have a default value even though they're
     * hidden.
     *
     * @param configuration provided WifiConfiguration object.
     */
    private void setDefaultsInWifiConfiguration(WifiConfiguration configuration) {
        configuration.allowedAuthAlgorithms.set(WifiConfiguration.AuthAlgorithm.OPEN);

        configuration.allowedProtocols.set(WifiConfiguration.Protocol.RSN);
        configuration.allowedProtocols.set(WifiConfiguration.Protocol.WPA);

        configuration.allowedKeyManagement.set(WifiConfiguration.KeyMgmt.WPA_PSK);
        configuration.allowedKeyManagement.set(WifiConfiguration.KeyMgmt.WPA_EAP);

        configuration.allowedPairwiseCiphers.set(WifiConfiguration.PairwiseCipher.CCMP);
        configuration.allowedPairwiseCiphers.set(WifiConfiguration.PairwiseCipher.TKIP);

        configuration.allowedGroupCiphers.set(WifiConfiguration.GroupCipher.CCMP);
        configuration.allowedGroupCiphers.set(WifiConfiguration.GroupCipher.TKIP);
        configuration.allowedGroupCiphers.set(WifiConfiguration.GroupCipher.WEP40);
        configuration.allowedGroupCiphers.set(WifiConfiguration.GroupCipher.WEP104);

        configuration.setIpAssignment(IpConfiguration.IpAssignment.DHCP);
        configuration.setProxySettings(IpConfiguration.ProxySettings.NONE);

        configuration.status = WifiConfiguration.Status.DISABLED;
        configuration.getNetworkSelectionStatus().setNetworkSelectionStatus(
                NetworkSelectionStatus.NETWORK_SELECTION_PERMANENTLY_DISABLED);
        configuration.getNetworkSelectionStatus().setNetworkSelectionDisableReason(
                NetworkSelectionStatus.DISABLED_BY_WIFI_MANAGER);
    }

    /**
     * Create a new internal WifiConfiguration object by copying over parameters from the provided
     * external configuration and set defaults for the appropriate parameters.
     *
     * @param externalConfig WifiConfiguration object provided from the external API.
     * @return New WifiConfiguration object with parameters merged from the provided external
     * configuration.
     */
    private WifiConfiguration createNewInternalWifiConfigurationFromExternal(
            WifiConfiguration externalConfig, int uid, @Nullable String packageName) {
        WifiConfiguration newInternalConfig = new WifiConfiguration();

        // First allocate a new network ID for the configuration.
        newInternalConfig.networkId = mNextNetworkId++;

        // First set defaults in the new configuration created.
        setDefaultsInWifiConfiguration(newInternalConfig);

        // Copy over all the public elements from the provided configuration.
        mergeWithInternalWifiConfiguration(newInternalConfig, externalConfig);

        // Copy over the hidden configuration parameters. These are the only parameters used by
        // system apps to indicate some property about the network being added.
        // These are only copied over for network additions and ignored for network updates.
        newInternalConfig.requirePMF = externalConfig.requirePMF;
        newInternalConfig.noInternetAccessExpected = externalConfig.noInternetAccessExpected;
        newInternalConfig.ephemeral = externalConfig.ephemeral;
        newInternalConfig.osu = externalConfig.osu;
        newInternalConfig.trusted = externalConfig.trusted;
        newInternalConfig.fromWifiNetworkSuggestion = externalConfig.fromWifiNetworkSuggestion;
        newInternalConfig.fromWifiNetworkSpecifier = externalConfig.fromWifiNetworkSpecifier;
        newInternalConfig.useExternalScores = externalConfig.useExternalScores;
        newInternalConfig.shared = externalConfig.shared;
        newInternalConfig.updateIdentifier = externalConfig.updateIdentifier;

        // Add debug information for network addition.
        newInternalConfig.creatorUid = newInternalConfig.lastUpdateUid = uid;
        newInternalConfig.creatorName = newInternalConfig.lastUpdateName =
                packageName != null ? packageName : mContext.getPackageManager().getNameForUid(uid);
        newInternalConfig.creationTime = newInternalConfig.updateTime =
                createDebugTimeStampString(mClock.getWallClockMillis());
        MacAddress randomizedMac = getPersistentMacAddress(newInternalConfig);
        if (randomizedMac != null) {
            newInternalConfig.setRandomizedMacAddress(randomizedMac);
        }
        return newInternalConfig;
    }

    /**
     * Create a new internal WifiConfiguration object by copying over parameters from the provided
     * external configuration to a copy of the existing internal WifiConfiguration object.
     *
     * @param internalConfig WifiConfiguration object in our internal map.
     * @param externalConfig WifiConfiguration object provided from the external API.
     * @return Copy of existing WifiConfiguration object with parameters merged from the provided
     * configuration.
     */
    private WifiConfiguration updateExistingInternalWifiConfigurationFromExternal(
            WifiConfiguration internalConfig, WifiConfiguration externalConfig, int uid,
            @Nullable String packageName) {
        WifiConfiguration newInternalConfig = new WifiConfiguration(internalConfig);

        // Copy over all the public elements from the provided configuration.
        mergeWithInternalWifiConfiguration(newInternalConfig, externalConfig);

        // Add debug information for network update.
        newInternalConfig.lastUpdateUid = uid;
        newInternalConfig.lastUpdateName =
                packageName != null ? packageName : mContext.getPackageManager().getNameForUid(uid);
        newInternalConfig.updateTime = createDebugTimeStampString(mClock.getWallClockMillis());

        return newInternalConfig;
    }

    /**
     * Add a network or update a network configuration to our database.
     * If the supplied networkId is INVALID_NETWORK_ID, we create a new empty
     * network configuration. Otherwise, the networkId should refer to an existing configuration.
     *
     * @param config provided WifiConfiguration object.
     * @param uid UID of the app requesting the network addition/modification.
     * @param packageName Package name of the app requesting the network addition/modification.
     * @return NetworkUpdateResult object representing status of the update.
     */
    private NetworkUpdateResult addOrUpdateNetworkInternal(WifiConfiguration config, int uid,
                                                           @Nullable String packageName) {
        if (mVerboseLoggingEnabled) {
            Log.v(TAG, "Adding/Updating network " + config.getPrintableSsid());
        }
        WifiConfiguration newInternalConfig = null;

        // First check if we already have a network with the provided network id or configKey.
        WifiConfiguration existingInternalConfig = getInternalConfiguredNetwork(config);
        // No existing network found. So, potentially a network add.
        if (existingInternalConfig == null) {
            if (!WifiConfigurationUtil.validate(config, WifiConfigurationUtil.VALIDATE_FOR_ADD)) {
                Log.e(TAG, "Cannot add network with invalid config");
                return new NetworkUpdateResult(WifiConfiguration.INVALID_NETWORK_ID);
            }
            newInternalConfig =
                    createNewInternalWifiConfigurationFromExternal(config, uid, packageName);
            // Since the original config provided may have had an empty
            // {@link WifiConfiguration#allowedKeyMgmt} field, check again if we already have a
            // network with the the same configkey.
            existingInternalConfig = getInternalConfiguredNetwork(newInternalConfig.configKey());
        }
        // Existing network found. So, a network update.
        if (existingInternalConfig != null) {
            if (!WifiConfigurationUtil.validate(
                    config, WifiConfigurationUtil.VALIDATE_FOR_UPDATE)) {
                Log.e(TAG, "Cannot update network with invalid config");
                return new NetworkUpdateResult(WifiConfiguration.INVALID_NETWORK_ID);
            }
            // Check for the app's permission before we let it update this network.
            if (!canModifyNetwork(existingInternalConfig, uid)) {
                Log.e(TAG, "UID " + uid + " does not have permission to update configuration "
                        + config.configKey());
                return new NetworkUpdateResult(WifiConfiguration.INVALID_NETWORK_ID);
            }
            newInternalConfig =
                    updateExistingInternalWifiConfigurationFromExternal(
                            existingInternalConfig, config, uid, packageName);
        }

        // Only add networks with proxy settings if the user has permission to
        if (WifiConfigurationUtil.hasProxyChanged(existingInternalConfig, newInternalConfig)
                && !canModifyProxySettings(uid)) {
            Log.e(TAG, "UID " + uid + " does not have permission to modify proxy Settings "
                    + config.configKey() + ". Must have NETWORK_SETTINGS,"
                    + " or be device or profile owner.");
            return new NetworkUpdateResult(WifiConfiguration.INVALID_NETWORK_ID);
        }

        if (WifiConfigurationUtil.hasMacRandomizationSettingsChanged(existingInternalConfig,
                newInternalConfig) && !mWifiPermissionsUtil.checkNetworkSettingsPermission(uid)
                && !mWifiPermissionsUtil.checkNetworkSetupWizardPermission(uid)) {
            Log.e(TAG, "UID " + uid + " does not have permission to modify MAC randomization "
                    + "Settings " + config.getSsidAndSecurityTypeString() + ". Must have "
                    + "NETWORK_SETTINGS or NETWORK_SETUP_WIZARD.");
            return new NetworkUpdateResult(WifiConfiguration.INVALID_NETWORK_ID);
        }

        // Update the keys for non-Passpoint enterprise networks.  For Passpoint, the certificates
        // and keys are installed at the time the provider is installed.
        if (config.enterpriseConfig != null
                && config.enterpriseConfig.getEapMethod() != WifiEnterpriseConfig.Eap.NONE
                && !config.isPasspoint()) {
            if (!(mWifiKeyStore.updateNetworkKeys(newInternalConfig, existingInternalConfig))) {
                return new NetworkUpdateResult(WifiConfiguration.INVALID_NETWORK_ID);
            }
        }

        boolean newNetwork = (existingInternalConfig == null);
        // This is needed to inform IpClient about any IP configuration changes.
        boolean hasIpChanged =
                newNetwork || WifiConfigurationUtil.hasIpChanged(
                        existingInternalConfig, newInternalConfig);
        boolean hasProxyChanged =
                newNetwork || WifiConfigurationUtil.hasProxyChanged(
                        existingInternalConfig, newInternalConfig);
        // Reset the |hasEverConnected| flag if the credential parameters changed in this update.
        boolean hasCredentialChanged =
                newNetwork || WifiConfigurationUtil.hasCredentialChanged(
                        existingInternalConfig, newInternalConfig);
        if (hasCredentialChanged) {
            newInternalConfig.getNetworkSelectionStatus().setHasEverConnected(false);
        }

        // Add it to our internal map. This will replace any existing network configuration for
        // updates.
        try {
            mConfiguredNetworks.put(newInternalConfig);
        } catch (IllegalArgumentException e) {
            Log.e(TAG, "Failed to add network to config map", e);
            return new NetworkUpdateResult(WifiConfiguration.INVALID_NETWORK_ID);
        }

        if (mDeletedEphemeralSsidsToTimeMap.remove(config.SSID) != null) {
            if (mVerboseLoggingEnabled) {
                Log.v(TAG, "Removed from ephemeral blacklist: " + config.SSID);
            }
        }

        // Stage the backup of the SettingsProvider package which backs this up.
        mBackupManagerProxy.notifyDataChanged();

        NetworkUpdateResult result =
                new NetworkUpdateResult(hasIpChanged, hasProxyChanged, hasCredentialChanged);
        result.setIsNewNetwork(newNetwork);
        result.setNetworkId(newInternalConfig.networkId);

        localLog("addOrUpdateNetworkInternal: added/updated config."
                + " netId=" + newInternalConfig.networkId
                + " configKey=" + newInternalConfig.configKey()
                + " uid=" + Integer.toString(newInternalConfig.creatorUid)
                + " name=" + newInternalConfig.creatorName);
        return result;
    }

    /**
     * Add a network or update a network configuration to our database.
     * If the supplied networkId is INVALID_NETWORK_ID, we create a new empty
     * network configuration. Otherwise, the networkId should refer to an existing configuration.
     *
     * @param config provided WifiConfiguration object.
     * @param uid UID of the app requesting the network addition/modification.
     * @param packageName Package name of the app requesting the network addition/modification.
     * @return NetworkUpdateResult object representing status of the update.
     */
    public NetworkUpdateResult addOrUpdateNetwork(WifiConfiguration config, int uid,
                                                  @Nullable String packageName) {
        if (!doesUidBelongToCurrentUser(uid)) {
            Log.e(TAG, "UID " + uid + " not visible to the current user");
            return new NetworkUpdateResult(WifiConfiguration.INVALID_NETWORK_ID);
        }
        if (config == null) {
            Log.e(TAG, "Cannot add/update network with null config");
            return new NetworkUpdateResult(WifiConfiguration.INVALID_NETWORK_ID);
        }
        if (mPendingStoreRead) {
            Log.e(TAG, "Cannot add/update network before store is read!");
            return new NetworkUpdateResult(WifiConfiguration.INVALID_NETWORK_ID);
        }
        if (!config.isEphemeral()) {
            // Removes the existing ephemeral network if it exists to add this configuration.
            WifiConfiguration existingConfig = getConfiguredNetwork(config.configKey());
            if (existingConfig != null && existingConfig.isEphemeral()) {
                // In this case, new connection for this config won't happen because same
                // network is already registered as an ephemeral network.
                // Clear the Ephemeral Network to address the situation.
                removeNetwork(existingConfig.networkId, mSystemUiUid);
            }
        }

        NetworkUpdateResult result = addOrUpdateNetworkInternal(config, uid, packageName);
        if (!result.isSuccess()) {
            Log.e(TAG, "Failed to add/update network " + config.getPrintableSsid());
            return result;
        }
        WifiConfiguration newConfig = getInternalConfiguredNetwork(result.getNetworkId());
        sendConfiguredNetworkChangedBroadcast(
                newConfig,
                result.isNewNetwork()
                        ? WifiManager.CHANGE_REASON_ADDED
                        : WifiManager.CHANGE_REASON_CONFIG_CHANGE);
        // Unless the added network is ephemeral or Passpoint, persist the network update/addition.
        if (!config.ephemeral && !config.isPasspoint()) {
            saveToStore(true);
            if (mListener != null) {
                if (result.isNewNetwork()) {
                    mListener.onSavedNetworkAdded(newConfig.networkId);
                } else {
                    mListener.onSavedNetworkUpdated(newConfig.networkId);
                }
            }
        }
        return result;

    }

    /**
     * Add a network or update a network configuration to our database.
     * If the supplied networkId is INVALID_NETWORK_ID, we create a new empty
     * network configuration. Otherwise, the networkId should refer to an existing configuration.
     *
     * @param config provided WifiConfiguration object.
     * @param uid    UID of the app requesting the network addition/modification.
     * @return NetworkUpdateResult object representing status of the update.
     */
    public NetworkUpdateResult addOrUpdateNetwork(WifiConfiguration config, int uid) {
        return addOrUpdateNetwork(config, uid, null);
    }

    /**
     * Removes the specified network configuration from our database.
     *
     * @param config provided WifiConfiguration object.
     * @param uid UID of the app requesting the network deletion.
     * @return true if successful, false otherwise.
     */
    private boolean removeNetworkInternal(WifiConfiguration config, int uid) {
        if (mVerboseLoggingEnabled) {
            Log.v(TAG, "Removing network " + config.getPrintableSsid());
        }
        // Remove any associated enterprise keys for non-Passpoint networks.
        if (!config.isPasspoint() && config.enterpriseConfig != null
                && config.enterpriseConfig.getEapMethod() != WifiEnterpriseConfig.Eap.NONE) {
            mWifiKeyStore.removeKeys(config.enterpriseConfig);
        }

        removeConnectChoiceFromAllNetworks(config.configKey());
        mConfiguredNetworks.remove(config.networkId);
        mScanDetailCaches.remove(config.networkId);
        // Stage the backup of the SettingsProvider package which backs this up.
        mBackupManagerProxy.notifyDataChanged();

        localLog("removeNetworkInternal: removed config."
                + " netId=" + config.networkId
                + " configKey=" + config.configKey()
                + " uid=" + Integer.toString(uid)
                + " name=" + mContext.getPackageManager().getNameForUid(uid));
        return true;
    }

    /**
     * Removes the specified network configuration from our database.
     *
     * @param networkId network ID of the provided network.
     * @param uid       UID of the app requesting the network deletion.
     * @return true if successful, false otherwise.
     */
    public boolean removeNetwork(int networkId, int uid) {
        if (!doesUidBelongToCurrentUser(uid)) {
            Log.e(TAG, "UID " + uid + " not visible to the current user");
            return false;
        }
        WifiConfiguration config = getInternalConfiguredNetwork(networkId);
        if (config == null) {
            return false;
        }
        if (!canModifyNetwork(config, uid)) {
            Log.e(TAG, "UID " + uid + " does not have permission to delete configuration "
                    + config.configKey());
            return false;
        }
        if (!removeNetworkInternal(config, uid)) {
            Log.e(TAG, "Failed to remove network " + config.getPrintableSsid());
            return false;
        }
        if (networkId == mLastSelectedNetworkId) {
            clearLastSelectedNetwork();
        }
        sendConfiguredNetworkChangedBroadcast(config, WifiManager.CHANGE_REASON_REMOVED);
        // Unless the removed network is ephemeral or Passpoint, persist the network removal.
        if (!config.ephemeral && !config.isPasspoint()) {
            saveToStore(true);
            if (mListener != null) mListener.onSavedNetworkRemoved(networkId);
        }
        return true;
    }

    private String getCreatorPackageName(WifiConfiguration config) {
        String creatorName = config.creatorName;
        // getNameForUid (Stored in WifiConfiguration.creatorName) returns a concatenation of name
        // and uid for shared UIDs ("name:uid").
        if (!creatorName.contains(":")) {
            return creatorName; // regular app not using shared UID.
        }
        // Separate the package name from the string for app using shared UID.
        return creatorName.substring(0, creatorName.indexOf(":"));
    }

    /**
     * Remove all networks associated with an application.
     *
     * @param app Application info of the package of networks to remove.
     * @return the {@link Set} of networks that were removed by this call. Networks which matched
     *         but failed to remove are omitted from this set.
     */
    public Set<Integer> removeNetworksForApp(ApplicationInfo app) {
        if (app == null || app.packageName == null) {
            return Collections.<Integer>emptySet();
        }
        Log.d(TAG, "Remove all networks for app " + app);
        Set<Integer> removedNetworks = new ArraySet<>();
        WifiConfiguration[] copiedConfigs =
                mConfiguredNetworks.valuesForAllUsers().toArray(new WifiConfiguration[0]);
        for (WifiConfiguration config : copiedConfigs) {
            if (app.uid != config.creatorUid
                    || !app.packageName.equals(getCreatorPackageName(config))) {
                continue;
            }
            localLog("Removing network " + config.SSID
                    + ", application \"" + app.packageName + "\" uninstalled"
                    + " from user " + UserHandle.getUserId(app.uid));
            if (removeNetwork(config.networkId, mSystemUiUid)) {
                removedNetworks.add(config.networkId);
            }
        }
        return removedNetworks;
    }

    /**
     * Remove all networks associated with a user.
     *
     * @param userId The identifier of the user which is being removed.
     * @return the {@link Set} of networks that were removed by this call. Networks which matched
     *         but failed to remove are omitted from this set.
     */
    Set<Integer> removeNetworksForUser(int userId) {
        Log.d(TAG, "Remove all networks for user " + userId);
        Set<Integer> removedNetworks = new ArraySet<>();
        WifiConfiguration[] copiedConfigs =
                mConfiguredNetworks.valuesForAllUsers().toArray(new WifiConfiguration[0]);
        for (WifiConfiguration config : copiedConfigs) {
            if (userId != UserHandle.getUserId(config.creatorUid)) {
                continue;
            }
            localLog("Removing network " + config.SSID + ", user " + userId + " removed");
            if (removeNetwork(config.networkId, mSystemUiUid)) {
                removedNetworks.add(config.networkId);
            }
        }
        return removedNetworks;
    }

    /**
     * Iterates through the internal list of configured networks and removes any ephemeral or
     * passpoint network configurations which are transient in nature.
     *
     * @return true if a network was removed, false otherwise.
     */
    public boolean removeAllEphemeralOrPasspointConfiguredNetworks() {
        if (mVerboseLoggingEnabled) {
            Log.v(TAG, "Removing all passpoint or ephemeral configured networks");
        }
        boolean didRemove = false;
        WifiConfiguration[] copiedConfigs =
                mConfiguredNetworks.valuesForAllUsers().toArray(new WifiConfiguration[0]);
        for (WifiConfiguration config : copiedConfigs) {
            if (config.isPasspoint()) {
                Log.d(TAG, "Removing passpoint network config " + config.configKey());
                removeNetwork(config.networkId, mSystemUiUid);
                didRemove = true;
            } else if (config.ephemeral) {
                Log.d(TAG, "Removing ephemeral network config " + config.configKey());
                removeNetwork(config.networkId, mSystemUiUid);
                didRemove = true;
            }
        }
        return didRemove;
    }

    /**
     * Removes the passpoint network configuration matched with {@code fqdn} provided.
     *
     * @param fqdn Fully Qualified Domain Name to remove.
     * @return true if a network was removed, false otherwise.
     */
    public boolean removePasspointConfiguredNetwork(String fqdn) {
        WifiConfiguration[] copiedConfigs =
                mConfiguredNetworks.valuesForAllUsers().toArray(new WifiConfiguration[0]);
        for (WifiConfiguration config : copiedConfigs) {
            if (config.isPasspoint() && TextUtils.equals(fqdn, config.FQDN)) {
                Log.d(TAG, "Removing passpoint network config " + config.configKey());
                removeNetwork(config.networkId, mSystemUiUid);
                return true;
            }
        }
        return false;
    }

    /**
     * Check whether a network belong to a known list of networks that may not support randomized
     * MAC.
     * @param networkId
     * @return true if the network is in the hotlist and MAC randomization is enabled.
     */
    public boolean isInFlakyRandomizationSsidHotlist(int networkId) {
        WifiConfiguration config = getConfiguredNetwork(networkId);
        return config != null
                && config.macRandomizationSetting == WifiConfiguration.RANDOMIZATION_PERSISTENT
                && mRandomizationFlakySsidHotlist.contains(config.SSID);
    }

    /**
     * Helper method to mark a network enabled for network selection.
     */
    private void setNetworkSelectionEnabled(WifiConfiguration config) {
        NetworkSelectionStatus status = config.getNetworkSelectionStatus();
        status.setNetworkSelectionStatus(
                NetworkSelectionStatus.NETWORK_SELECTION_ENABLED);
        status.setDisableTime(
                NetworkSelectionStatus.INVALID_NETWORK_SELECTION_DISABLE_TIMESTAMP);
        status.setNetworkSelectionDisableReason(NetworkSelectionStatus.NETWORK_SELECTION_ENABLE);

        // Clear out all the disable reason counters.
        status.clearDisableReasonCounter();
        if (mListener != null) mListener.onSavedNetworkEnabled(config.networkId);
    }

    /**
     * Helper method to mark a network temporarily disabled for network selection.
     */
    private void setNetworkSelectionTemporarilyDisabled(
            WifiConfiguration config, int disableReason) {
        NetworkSelectionStatus status = config.getNetworkSelectionStatus();
        status.setNetworkSelectionStatus(
                NetworkSelectionStatus.NETWORK_SELECTION_TEMPORARY_DISABLED);
        // Only need a valid time filled in for temporarily disabled networks.
        status.setDisableTime(mClock.getElapsedSinceBootMillis());
        status.setNetworkSelectionDisableReason(disableReason);
        if (mListener != null) {
            mListener.onSavedNetworkTemporarilyDisabled(config.networkId, disableReason);
        }
    }

    /**
     * Helper method to mark a network permanently disabled for network selection.
     */
    private void setNetworkSelectionPermanentlyDisabled(
            WifiConfiguration config, int disableReason) {
        NetworkSelectionStatus status = config.getNetworkSelectionStatus();
        status.setNetworkSelectionStatus(
                NetworkSelectionStatus.NETWORK_SELECTION_PERMANENTLY_DISABLED);
        status.setDisableTime(
                NetworkSelectionStatus.INVALID_NETWORK_SELECTION_DISABLE_TIMESTAMP);
        status.setNetworkSelectionDisableReason(disableReason);
        if (mListener != null) {
            mListener.onSavedNetworkPermanentlyDisabled(config.networkId, disableReason);
        }
    }

    /**
     * Helper method to set the publicly exposed status for the network and send out the network
     * status change broadcast.
     */
    private void setNetworkStatus(WifiConfiguration config, int status) {
        config.status = status;
        sendConfiguredNetworkChangedBroadcast(config, WifiManager.CHANGE_REASON_CONFIG_CHANGE);
    }

    /**
     * Sets a network's status (both internal and public) according to the update reason and
     * its current state.
     *
     * This updates the network's {@link WifiConfiguration#mNetworkSelectionStatus} field and the
     * public {@link WifiConfiguration#status} field if the network is either enabled or
     * permanently disabled.
     *
     * @param config network to be updated.
     * @param reason reason code for update.
     * @return true if the input configuration has been updated, false otherwise.
     */
    private boolean setNetworkSelectionStatus(WifiConfiguration config, int reason) {
        NetworkSelectionStatus networkStatus = config.getNetworkSelectionStatus();
        if (reason < 0 || reason >= NetworkSelectionStatus.NETWORK_SELECTION_DISABLED_MAX) {
            Log.e(TAG, "Invalid Network disable reason " + reason);
            return false;
        }
        if (reason == NetworkSelectionStatus.NETWORK_SELECTION_ENABLE) {
            setNetworkSelectionEnabled(config);
            setNetworkStatus(config, WifiConfiguration.Status.ENABLED);
        } else if (reason < NetworkSelectionStatus.DISABLED_TLS_VERSION_MISMATCH) {
            setNetworkSelectionTemporarilyDisabled(config, reason);
        } else {
            setNetworkSelectionPermanentlyDisabled(config, reason);
            setNetworkStatus(config, WifiConfiguration.Status.DISABLED);
        }
        localLog("setNetworkSelectionStatus: configKey=" + config.configKey()
                + " networkStatus=" + networkStatus.getNetworkStatusString() + " disableReason="
                + networkStatus.getNetworkDisableReasonString() + " at="
                + createDebugTimeStampString(mClock.getWallClockMillis()));
        saveToStore(false);
        return true;
    }

    /**
     * Update a network's status (both internal and public) according to the update reason and
     * its current state.
     *
     * @param config network to be updated.
     * @param reason reason code for update.
     * @return true if the input configuration has been updated, false otherwise.
     */
    private boolean updateNetworkSelectionStatus(WifiConfiguration config, int reason) {
        NetworkSelectionStatus networkStatus = config.getNetworkSelectionStatus();
        if (reason != NetworkSelectionStatus.NETWORK_SELECTION_ENABLE) {

            // Do not update SSID blacklist with information if this is the only
            // SSID be observed. By ignoring it we will cause additional failures
            // which will trigger Watchdog.
            if (reason == NetworkSelectionStatus.DISABLED_ASSOCIATION_REJECTION
                    || reason == NetworkSelectionStatus.DISABLED_AUTHENTICATION_FAILURE
                    || reason == NetworkSelectionStatus.DISABLED_DHCP_FAILURE) {
                if (mWifiInjector.getWifiLastResortWatchdog().shouldIgnoreSsidUpdate()) {
                    if (mVerboseLoggingEnabled) {
                        Log.v(TAG, "Ignore update network selection status "
                                    + "since Watchdog trigger is activated");
                    }
                    return false;
                }
            }

            networkStatus.incrementDisableReasonCounter(reason);
            // For network disable reasons, we should only update the status if we cross the
            // threshold.
            int disableReasonCounter = networkStatus.getDisableReasonCounter(reason);
            int disableReasonThreshold = NETWORK_SELECTION_DISABLE_THRESHOLD[reason];
            if (disableReasonCounter < disableReasonThreshold) {
                if (mVerboseLoggingEnabled) {
                    Log.v(TAG, "Disable counter for network " + config.getPrintableSsid()
                            + " for reason "
                            + NetworkSelectionStatus.getNetworkDisableReasonString(reason) + " is "
                            + networkStatus.getDisableReasonCounter(reason) + " and threshold is "
                            + disableReasonThreshold);
                }
                return true;
            }
        }
        return setNetworkSelectionStatus(config, reason);
    }

    /**
     * Update a network's status (both internal and public) according to the update reason and
     * its current state.
     *
     * Each network has 2 status:
     * 1. NetworkSelectionStatus: This is internal selection status of the network. This is used
     * for temporarily disabling a network for Network Selector.
     * 2. Status: This is the exposed status for a network. This is mostly set by
     * the public API's {@link WifiManager#enableNetwork(int, boolean)} &
     * {@link WifiManager#disableNetwork(int)}.
     *
     * @param networkId network ID of the network that needs the update.
     * @param reason    reason to update the network.
     * @return true if the input configuration has been updated, false otherwise.
     */
    public boolean updateNetworkSelectionStatus(int networkId, int reason) {
        WifiConfiguration config = getInternalConfiguredNetwork(networkId);
        if (config == null) {
            return false;
        }
        return updateNetworkSelectionStatus(config, reason);
    }

    /**
     * Update whether a network is currently not recommended by {@link RecommendedNetworkEvaluator}.
     *
     * @param networkId network ID of the network to be updated
     * @param notRecommended whether this network is not recommended
     * @return true if the network is updated, false otherwise
     */
    public boolean updateNetworkNotRecommended(int networkId, boolean notRecommended) {
        WifiConfiguration config = getInternalConfiguredNetwork(networkId);
        if (config == null) {
            return false;
        }

        config.getNetworkSelectionStatus().setNotRecommended(notRecommended);
        if (mVerboseLoggingEnabled) {
            localLog("updateNetworkRecommendation: configKey=" + config.configKey()
                    + " notRecommended=" + notRecommended);
        }
        saveToStore(false);
        return true;
    }

    /**
     * Attempt to re-enable a network for network selection, if this network was either:
     * a) Previously temporarily disabled, but its disable timeout has expired, or
     * b) Previously disabled because of a user switch, but is now visible to the current
     * user.
     *
     * @param config configuration for the network to be re-enabled for network selection. The
     *               network corresponding to the config must be visible to the current user.
     * @return true if the network identified by {@param config} was re-enabled for qualified
     * network selection, false otherwise.
     */
    private boolean tryEnableNetwork(WifiConfiguration config) {
        NetworkSelectionStatus networkStatus = config.getNetworkSelectionStatus();
        if (networkStatus.isNetworkTemporaryDisabled()) {
            long timeDifferenceMs =
                    mClock.getElapsedSinceBootMillis() - networkStatus.getDisableTime();
            int disableReason = networkStatus.getNetworkSelectionDisableReason();
            long disableTimeoutMs = NETWORK_SELECTION_DISABLE_TIMEOUT_MS[disableReason];
            if (timeDifferenceMs >= disableTimeoutMs) {
                return updateNetworkSelectionStatus(
                        config, NetworkSelectionStatus.NETWORK_SELECTION_ENABLE);
            }
        } else if (networkStatus.isDisabledByReason(
                NetworkSelectionStatus.DISABLED_DUE_TO_USER_SWITCH)) {
            return updateNetworkSelectionStatus(
                    config, NetworkSelectionStatus.NETWORK_SELECTION_ENABLE);
        }
        return false;
    }

    /**
     * Attempt to re-enable a network for network selection, if this network was either:
     * a) Previously temporarily disabled, but its disable timeout has expired, or
     * b) Previously disabled because of a user switch, but is now visible to the current
     * user.
     *
     * @param networkId the id of the network to be checked for possible unblock (due to timeout)
     * @return true if the network identified by {@param networkId} was re-enabled for qualified
     * network selection, false otherwise.
     */
    public boolean tryEnableNetwork(int networkId) {
        WifiConfiguration config = getInternalConfiguredNetwork(networkId);
        if (config == null) {
            return false;
        }
        return tryEnableNetwork(config);
    }

    /**
     * Enable a network using the public {@link WifiManager#enableNetwork(int, boolean)} API.
     *
     * @param networkId     network ID of the network that needs the update.
     * @param disableOthers Whether to disable all other networks or not. This is used to indicate
     *                      that the app requested connection to a specific network.
     * @param uid           uid of the app requesting the update.
     * @return true if it succeeds, false otherwise
     */
    public boolean enableNetwork(int networkId, boolean disableOthers, int uid) {
        if (mVerboseLoggingEnabled) {
            Log.v(TAG, "Enabling network " + networkId + " (disableOthers " + disableOthers + ")");
        }
        if (!doesUidBelongToCurrentUser(uid)) {
            Log.e(TAG, "UID " + uid + " not visible to the current user");
            return false;
        }
        WifiConfiguration config = getInternalConfiguredNetwork(networkId);
        if (config == null) {
            return false;
        }
        // Set the "last selected" flag even if the app does not have permissions to modify this
        // network config. Apps are allowed to connect to networks even if they don't have
        // permission to modify it.
        if (disableOthers) {
            setLastSelectedNetwork(networkId);
        }
        if (!canModifyNetwork(config, uid)) {
            Log.e(TAG, "UID " + uid + " does not have permission to update configuration "
                    + config.configKey());
            return false;
        }
        if (!updateNetworkSelectionStatus(
                networkId, WifiConfiguration.NetworkSelectionStatus.NETWORK_SELECTION_ENABLE)) {
            return false;
        }
        saveToStore(true);
        return true;
    }

    /**
     * Disable a network using the public {@link WifiManager#disableNetwork(int)} API.
     *
     * @param networkId network ID of the network that needs the update.
     * @param uid       uid of the app requesting the update.
     * @return true if it succeeds, false otherwise
     */
    public boolean disableNetwork(int networkId, int uid) {
        if (mVerboseLoggingEnabled) {
            Log.v(TAG, "Disabling network " + networkId);
        }
        if (!doesUidBelongToCurrentUser(uid)) {
            Log.e(TAG, "UID " + uid + " not visible to the current user");
            return false;
        }
        WifiConfiguration config = getInternalConfiguredNetwork(networkId);
        if (config == null) {
            return false;
        }
        // Reset the "last selected" flag even if the app does not have permissions to modify this
        // network config.
        if (networkId == mLastSelectedNetworkId) {
            clearLastSelectedNetwork();
        }
        if (!canModifyNetwork(config, uid)) {
            Log.e(TAG, "UID " + uid + " does not have permission to update configuration "
                    + config.configKey());
            return false;
        }
        if (!updateNetworkSelectionStatus(
                networkId, NetworkSelectionStatus.DISABLED_BY_WIFI_MANAGER)) {
            return false;
        }
        saveToStore(true);
        return true;
    }

    /**
     * Updates the last connected UID for the provided configuration.
     *
     * @param networkId network ID corresponding to the network.
     * @param uid       uid of the app requesting the connection.
     * @return true if the network was found, false otherwise.
     */
    public boolean updateLastConnectUid(int networkId, int uid) {
        if (mVerboseLoggingEnabled) {
            Log.v(TAG, "Update network last connect UID for " + networkId);
        }
        if (!doesUidBelongToCurrentUser(uid)) {
            Log.e(TAG, "UID " + uid + " not visible to the current user");
            return false;
        }
        WifiConfiguration config = getInternalConfiguredNetwork(networkId);
        if (config == null) {
            return false;
        }
        config.lastConnectUid = uid;
        return true;
    }

    /**
     * Updates a network configuration after a successful connection to it.
     *
     * This method updates the following WifiConfiguration elements:
     * 1. Set the |lastConnected| timestamp.
     * 2. Increment |numAssociation| counter.
     * 3. Clear the disable reason counters in the associated |NetworkSelectionStatus|.
     * 4. Set the hasEverConnected| flag in the associated |NetworkSelectionStatus|.
     * 5. Sets the status of network as |CURRENT|.
     *
     * @param networkId network ID corresponding to the network.
     * @return true if the network was found, false otherwise.
     */
    public boolean updateNetworkAfterConnect(int networkId) {
        if (mVerboseLoggingEnabled) {
            Log.v(TAG, "Update network after connect for " + networkId);
        }
        WifiConfiguration config = getInternalConfiguredNetwork(networkId);
        if (config == null) {
            return false;
        }
        config.lastConnected = mClock.getWallClockMillis();
        config.numAssociation++;
        config.getNetworkSelectionStatus().clearDisableReasonCounter();
        config.getNetworkSelectionStatus().setHasEverConnected(true);
        setNetworkStatus(config, WifiConfiguration.Status.CURRENT);
        saveToStore(false);
        return true;
    }

    /**
     * Updates a network configuration after disconnection from it.
     *
     * This method updates the following WifiConfiguration elements:
     * 1. Set the |lastDisConnected| timestamp.
     * 2. Sets the status of network back to |ENABLED|.
     *
     * @param networkId network ID corresponding to the network.
     * @return true if the network was found, false otherwise.
     */
    public boolean updateNetworkAfterDisconnect(int networkId) {
        if (mVerboseLoggingEnabled) {
            Log.v(TAG, "Update network after disconnect for " + networkId);
        }
        WifiConfiguration config = getInternalConfiguredNetwork(networkId);
        if (config == null) {
            return false;
        }
        config.lastDisconnected = mClock.getWallClockMillis();
        // If the network hasn't been disabled, mark it back as
        // enabled after disconnection.
        if (config.status == WifiConfiguration.Status.CURRENT) {
            setNetworkStatus(config, WifiConfiguration.Status.ENABLED);
        }
        saveToStore(false);
        return true;
    }

    /**
     * Set default GW MAC address for the provided network.
     *
     * @param networkId network ID corresponding to the network.
     * @param macAddress MAC address of the gateway to be set.
     * @return true if the network was found, false otherwise.
     */
    public boolean setNetworkDefaultGwMacAddress(int networkId, String macAddress) {
        WifiConfiguration config = getInternalConfiguredNetwork(networkId);
        if (config == null) {
            return false;
        }
        config.defaultGwMacAddress = macAddress;
        return true;
    }

    /**
     * Set randomized MAC address for the provided network.
     *
     * @param networkId network ID corresponding to the network.
     * @param macAddress Randomized MAC address to be used for network connection.
     * @return true if the network was found, false otherwise.
    */
    public boolean setNetworkRandomizedMacAddress(int networkId, MacAddress macAddress) {
        WifiConfiguration config = getInternalConfiguredNetwork(networkId);
        if (config == null) {
            return false;
        }
        config.setRandomizedMacAddress(macAddress);
        return true;
    }

    /**
     * Clear the {@link NetworkSelectionStatus#mCandidate},
     * {@link NetworkSelectionStatus#mCandidateScore} &
     * {@link NetworkSelectionStatus#mSeenInLastQualifiedNetworkSelection} for the provided network.
     *
     * This is invoked by Network Selector at the start of every selection procedure to clear all
     * configured networks' scan-result-candidates.
     *
     * @param networkId network ID corresponding to the network.
     * @return true if the network was found, false otherwise.
     */
    public boolean clearNetworkCandidateScanResult(int networkId) {
        if (mVerboseLoggingEnabled) {
            Log.v(TAG, "Clear network candidate scan result for " + networkId);
        }
        WifiConfiguration config = getInternalConfiguredNetwork(networkId);
        if (config == null) {
            return false;
        }
        config.getNetworkSelectionStatus().setCandidate(null);
        config.getNetworkSelectionStatus().setCandidateScore(Integer.MIN_VALUE);
        config.getNetworkSelectionStatus().setSeenInLastQualifiedNetworkSelection(false);
        return true;
    }

    /**
     * Set the {@link NetworkSelectionStatus#mCandidate},
     * {@link NetworkSelectionStatus#mCandidateScore} &
     * {@link NetworkSelectionStatus#mSeenInLastQualifiedNetworkSelection} for the provided network.
     *
     * This is invoked by Network Selector when it sees a network during network selection procedure
     * to set the scan result candidate.
     *
     * @param networkId  network ID corresponding to the network.
     * @param scanResult Candidate ScanResult associated with this network.
     * @param score      Score assigned to the candidate.
     * @return true if the network was found, false otherwise.
     */
    public boolean setNetworkCandidateScanResult(int networkId, ScanResult scanResult, int score) {
        if (mVerboseLoggingEnabled) {
            Log.v(TAG, "Set network candidate scan result " + scanResult + " for " + networkId);
        }
        WifiConfiguration config = getInternalConfiguredNetwork(networkId);
        if (config == null) {
            Log.e(TAG, "Cannot find network for " + networkId);
            return false;
        }
        config.getNetworkSelectionStatus().setCandidate(scanResult);
        config.getNetworkSelectionStatus().setCandidateScore(score);
        config.getNetworkSelectionStatus().setSeenInLastQualifiedNetworkSelection(true);
        return true;
    }

    /**
     * Iterate through all the saved networks and remove the provided configuration from the
     * {@link NetworkSelectionStatus#mConnectChoice} from them.
     *
     * This is invoked when a network is removed from our records.
     *
     * @param connectChoiceConfigKey ConfigKey corresponding to the network that is being removed.
     */
    private void removeConnectChoiceFromAllNetworks(String connectChoiceConfigKey) {
        if (mVerboseLoggingEnabled) {
            Log.v(TAG, "Removing connect choice from all networks " + connectChoiceConfigKey);
        }
        if (connectChoiceConfigKey == null) {
            return;
        }
        for (WifiConfiguration config : mConfiguredNetworks.valuesForCurrentUser()) {
            WifiConfiguration.NetworkSelectionStatus status = config.getNetworkSelectionStatus();
            String connectChoice = status.getConnectChoice();
            if (TextUtils.equals(connectChoice, connectChoiceConfigKey)) {
                Log.d(TAG, "remove connect choice:" + connectChoice + " from " + config.SSID
                        + " : " + config.networkId);
                clearNetworkConnectChoice(config.networkId);
            }
        }
    }

    /**
     * Clear the {@link NetworkSelectionStatus#mConnectChoice} &
     * {@link NetworkSelectionStatus#mConnectChoiceTimestamp} for the provided network.
     *
     * @param networkId network ID corresponding to the network.
     * @return true if the network was found, false otherwise.
     */
    public boolean clearNetworkConnectChoice(int networkId) {
        if (mVerboseLoggingEnabled) {
            Log.v(TAG, "Clear network connect choice for " + networkId);
        }
        WifiConfiguration config = getInternalConfiguredNetwork(networkId);
        if (config == null) {
            return false;
        }
        config.getNetworkSelectionStatus().setConnectChoice(null);
        config.getNetworkSelectionStatus().setConnectChoiceTimestamp(
                NetworkSelectionStatus.INVALID_NETWORK_SELECTION_DISABLE_TIMESTAMP);
        saveToStore(false);
        return true;
    }

    /**
     * Set the {@link NetworkSelectionStatus#mConnectChoice} &
     * {@link NetworkSelectionStatus#mConnectChoiceTimestamp} for the provided network.
     *
     * This is invoked by Network Selector when the user overrides the currently connected network
     * choice.
     *
     * @param networkId              network ID corresponding to the network.
     * @param connectChoiceConfigKey ConfigKey corresponding to the network which was chosen over
     *                               this network.
     * @param timestamp              timestamp at which the choice was made.
     * @return true if the network was found, false otherwise.
     */
    public boolean setNetworkConnectChoice(
            int networkId, String connectChoiceConfigKey, long timestamp) {
        if (mVerboseLoggingEnabled) {
            Log.v(TAG, "Set network connect choice " + connectChoiceConfigKey + " for " + networkId);
        }
        WifiConfiguration config = getInternalConfiguredNetwork(networkId);
        if (config == null) {
            return false;
        }
        config.getNetworkSelectionStatus().setConnectChoice(connectChoiceConfigKey);
        config.getNetworkSelectionStatus().setConnectChoiceTimestamp(timestamp);
        saveToStore(false);
        return true;
    }

    /**
     * Increments the number of no internet access reports in the provided network.
     *
     * @param networkId network ID corresponding to the network.
     * @return true if the network was found, false otherwise.
     */
    public boolean incrementNetworkNoInternetAccessReports(int networkId) {
        WifiConfiguration config = getInternalConfiguredNetwork(networkId);
        if (config == null) {
            return false;
        }
        config.numNoInternetAccessReports++;
        return true;
    }

    /**
     * Sets the internet access is validated or not in the provided network.
     *
     * @param networkId network ID corresponding to the network.
     * @param validated Whether access is validated or not.
     * @return true if the network was found, false otherwise.
     */
    public boolean setNetworkValidatedInternetAccess(int networkId, boolean validated) {
        WifiConfiguration config = getInternalConfiguredNetwork(networkId);
        if (config == null) {
            return false;
        }
        config.validatedInternetAccess = validated;
        config.numNoInternetAccessReports = 0;
        saveToStore(false);
        return true;
    }

    /**
     * Sets whether the internet access is expected or not in the provided network.
     *
     * @param networkId network ID corresponding to the network.
     * @param expected  Whether access is expected or not.
     * @return true if the network was found, false otherwise.
     */
    public boolean setNetworkNoInternetAccessExpected(int networkId, boolean expected) {
        WifiConfiguration config = getInternalConfiguredNetwork(networkId);
        if (config == null) {
            return false;
        }
        config.noInternetAccessExpected = expected;
        return true;
    }

    /**
     * Helper method to clear out the {@link #mNextNetworkId} user/app network selection. This
     * is done when either the corresponding network is either removed or disabled.
     */
    private void clearLastSelectedNetwork() {
        if (mVerboseLoggingEnabled) {
            Log.v(TAG, "Clearing last selected network");
        }
        mLastSelectedNetworkId = WifiConfiguration.INVALID_NETWORK_ID;
        mLastSelectedTimeStamp = NetworkSelectionStatus.INVALID_NETWORK_SELECTION_DISABLE_TIMESTAMP;
    }

    /**
     * Helper method to mark a network as the last selected one by an app/user. This is set
     * when an app invokes {@link #enableNetwork(int, boolean, int)} with |disableOthers| flag set.
     * This is used by network selector to assign a special bonus during network selection.
     */
    private void setLastSelectedNetwork(int networkId) {
        if (mVerboseLoggingEnabled) {
            Log.v(TAG, "Setting last selected network to " + networkId);
        }
        mLastSelectedNetworkId = networkId;
        mLastSelectedTimeStamp = mClock.getElapsedSinceBootMillis();
    }

    /**
     * Retrieve the network Id corresponding to the last network that was explicitly selected by
     * an app/user.
     *
     * @return network Id corresponding to the last selected network.
     */
    public int getLastSelectedNetwork() {
        return mLastSelectedNetworkId;
    }

    /**
     * Retrieve the configKey corresponding to the last network that was explicitly selected by
     * an app/user.
     *
     * @return network Id corresponding to the last selected network.
     */
    public String getLastSelectedNetworkConfigKey() {
        if (mLastSelectedNetworkId == WifiConfiguration.INVALID_NETWORK_ID) {
            return "";
        }
        WifiConfiguration config = getInternalConfiguredNetwork(mLastSelectedNetworkId);
        if (config == null) {
            return "";
        }
        return config.configKey();
    }

    /**
     * Retrieve the time stamp at which a network was explicitly selected by an app/user.
     *
     * @return timestamp in milliseconds from boot when this was set.
     */
    public long getLastSelectedTimeStamp() {
        return mLastSelectedTimeStamp;
    }

    /**
     * Helper method to get the scan detail cache entry {@link #mScanDetailCaches} for the provided
     * network.
     *
     * @param networkId network ID corresponding to the network.
     * @return existing {@link ScanDetailCache} entry if one exists or null.
     */
    public ScanDetailCache getScanDetailCacheForNetwork(int networkId) {
        return mScanDetailCaches.get(networkId);
    }

    /**
     * Helper method to get or create a scan detail cache entry {@link #mScanDetailCaches} for
     * the provided network.
     *
     * @param config configuration corresponding to the the network.
     * @return existing {@link ScanDetailCache} entry if one exists or a new instance created for
     * this network.
     */
    private ScanDetailCache getOrCreateScanDetailCacheForNetwork(WifiConfiguration config) {
        if (config == null) return null;
        ScanDetailCache cache = getScanDetailCacheForNetwork(config.networkId);
        if (cache == null && config.networkId != WifiConfiguration.INVALID_NETWORK_ID) {
            cache = new ScanDetailCache(
                    config, SCAN_CACHE_ENTRIES_MAX_SIZE, SCAN_CACHE_ENTRIES_TRIM_SIZE);
            mScanDetailCaches.put(config.networkId, cache);
        }
        return cache;
    }

    /**
     * Saves the provided ScanDetail into the corresponding scan detail cache entry
     * {@link #mScanDetailCaches} for the provided network.
     *
     * @param config     configuration corresponding to the the network.
     * @param scanDetail new scan detail instance to be saved into the cache.
     */
    private void saveToScanDetailCacheForNetwork(
            WifiConfiguration config, ScanDetail scanDetail) {
        ScanResult scanResult = scanDetail.getScanResult();

        ScanDetailCache scanDetailCache = getOrCreateScanDetailCacheForNetwork(config);
        if (scanDetailCache == null) {
            Log.e(TAG, "Could not allocate scan cache for " + config.getPrintableSsid());
            return;
        }

        // Adding a new BSSID
        if (config.ephemeral) {
            // For an ephemeral Wi-Fi config, the ScanResult should be considered
            // untrusted.
            scanResult.untrusted = true;
        }

        // Add the scan detail to this network's scan detail cache.
        scanDetailCache.put(scanDetail);

        // Since we added a scan result to this configuration, re-attempt linking.
        // TODO: Do we really need to do this after every scan result?
        attemptNetworkLinking(config);
    }

    /**
     * Retrieves a configured network corresponding to the provided scan detail if one exists.
     *
     * @param scanDetail ScanDetail instance  to use for looking up the network.
     * @return WifiConfiguration object representing the network corresponding to the scanDetail,
     * null if none exists.
     */
    public WifiConfiguration getConfiguredNetworkForScanDetail(ScanDetail scanDetail) {
        ScanResult scanResult = scanDetail.getScanResult();
        if (scanResult == null) {
            Log.e(TAG, "No scan result found in scan detail");
            return null;
        }
        WifiConfiguration config = null;
        try {
            config = mConfiguredNetworks.getByScanResultForCurrentUser(scanResult);
        } catch (IllegalArgumentException e) {
            Log.e(TAG, "Failed to lookup network from config map", e);
        }
        if (config != null) {
            if (mVerboseLoggingEnabled) {
                Log.v(TAG, "getSavedNetworkFromScanDetail Found " + config.configKey()
                        + " for " + scanResult.SSID + "[" + scanResult.capabilities + "]");
            }
        }
        return config;
    }

    /**
     * Retrieves a configured network corresponding to the provided scan detail if one exists and
     * caches the provided |scanDetail| into the corresponding scan detail cache entry
     * {@link #mScanDetailCaches} for the retrieved network.
     *
     * @param scanDetail input a scanDetail from the scan result
     * @return WifiConfiguration object representing the network corresponding to the scanDetail,
     * null if none exists.
     */
    public WifiConfiguration getConfiguredNetworkForScanDetailAndCache(ScanDetail scanDetail) {
        WifiConfiguration network = getConfiguredNetworkForScanDetail(scanDetail);
        if (network == null) {
            return null;
        }
        saveToScanDetailCacheForNetwork(network, scanDetail);
        // Cache DTIM values parsed from the beacon frame Traffic Indication Map (TIM)
        // Information Element (IE), into the associated WifiConfigurations. Most of the
        // time there is no TIM IE in the scan result (Probe Response instead of Beacon
        // Frame), these scanResult DTIM's are negative and ignored.
        // Used for metrics collection.
        if (scanDetail.getNetworkDetail() != null
                && scanDetail.getNetworkDetail().getDtimInterval() > 0) {
            network.dtimInterval = scanDetail.getNetworkDetail().getDtimInterval();
        }
        return createExternalWifiConfiguration(network, true, Process.WIFI_UID);
    }

    /**
     * Update the scan detail cache associated with current connected network with latest
     * RSSI value in the provided WifiInfo.
     * This is invoked when we get an RSSI poll update after connection.
     *
     * @param info WifiInfo instance pointing to the current connected network.
     */
    public void updateScanDetailCacheFromWifiInfo(WifiInfo info) {
        WifiConfiguration config = getInternalConfiguredNetwork(info.getNetworkId());
        ScanDetailCache scanDetailCache = getScanDetailCacheForNetwork(info.getNetworkId());
        if (config != null && scanDetailCache != null) {
            ScanDetail scanDetail = scanDetailCache.getScanDetail(info.getBSSID());
            if (scanDetail != null) {
                ScanResult result = scanDetail.getScanResult();
                long previousSeen = result.seen;
                int previousRssi = result.level;
                // Update the scan result
                scanDetail.setSeen();
                result.level = info.getRssi();
                // Average the RSSI value
                long maxAge = SCAN_RESULT_MAXIMUM_AGE_MS;
                long age = result.seen - previousSeen;
                if (previousSeen > 0 && age > 0 && age < maxAge / 2) {
                    // Average the RSSI with previously seen instances of this scan result
                    double alpha = 0.5 - (double) age / (double) maxAge;
                    result.level = (int) ((double) result.level * (1 - alpha)
                                        + (double) previousRssi * alpha);
                }
                if (mVerboseLoggingEnabled) {
                    Log.v(TAG, "Updating scan detail cache freq=" + result.frequency
                            + " BSSID=" + result.BSSID
                            + " RSSI=" + result.level
                            + " for " + config.configKey());
                }
            }
        }
    }

    /**
     * Save the ScanDetail to the ScanDetailCache of the given network.  This is used
     * by {@link com.android.server.wifi.hotspot2.PasspointNetworkEvaluator} for caching
     * ScanDetail for newly created {@link WifiConfiguration} for Passpoint network.
     *
     * @param networkId The ID of the network to save ScanDetail to
     * @param scanDetail The ScanDetail to cache
     */
    public void updateScanDetailForNetwork(int networkId, ScanDetail scanDetail) {
        WifiConfiguration network = getInternalConfiguredNetwork(networkId);
        if (network == null) {
            return;
        }
        saveToScanDetailCacheForNetwork(network, scanDetail);
    }

    /**
     * Helper method to check if the 2 provided networks can be linked or not.
     * Networks are considered for linking if:
     * 1. Share the same GW MAC address.
     * 2. Scan results for the networks have AP's with MAC address which differ only in the last
     * nibble.
     *
     * @param network1         WifiConfiguration corresponding to network 1.
     * @param network2         WifiConfiguration corresponding to network 2.
     * @param scanDetailCache1 ScanDetailCache entry for network 1.
     * @param scanDetailCache1 ScanDetailCache entry for network 2.
     * @return true if the networks should be linked, false if the networks should be unlinked.
     */
    private boolean shouldNetworksBeLinked(
            WifiConfiguration network1, WifiConfiguration network2,
            ScanDetailCache scanDetailCache1, ScanDetailCache scanDetailCache2) {
        // TODO (b/30706406): Link networks only with same passwords if the
        // |mOnlyLinkSameCredentialConfigurations| flag is set.
        if (mOnlyLinkSameCredentialConfigurations) {
            if (!TextUtils.equals(network1.preSharedKey, network2.preSharedKey)) {
                if (mVerboseLoggingEnabled) {
                    Log.v(TAG, "shouldNetworksBeLinked unlink due to password mismatch");
                }
                return false;
            }
        }
        if (network1.defaultGwMacAddress != null && network2.defaultGwMacAddress != null) {
            // If both default GW are known, link only if they are equal
            if (network1.defaultGwMacAddress.equals(network2.defaultGwMacAddress)) {
                if (mVerboseLoggingEnabled) {
                    Log.v(TAG, "shouldNetworksBeLinked link due to same gw " + network2.SSID
                            + " and " + network1.SSID + " GW " + network1.defaultGwMacAddress);
                }
                return true;
            }
        } else {
            // We do not know BOTH default gateways hence we will try to link
            // hoping that WifiConfigurations are indeed behind the same gateway.
            // once both WifiConfiguration have been tried and thus once both default gateways
            // are known we will revisit the choice of linking them.
            if (scanDetailCache1 != null && scanDetailCache2 != null) {
                for (String abssid : scanDetailCache1.keySet()) {
                    for (String bbssid : scanDetailCache2.keySet()) {
                        if (abssid.regionMatches(
                                true, 0, bbssid, 0, LINK_CONFIGURATION_BSSID_MATCH_LENGTH)) {
                            // If first 16 ASCII characters of BSSID matches,
                            // we assume this is a DBDC.
                            if (mVerboseLoggingEnabled) {
                                Log.v(TAG, "shouldNetworksBeLinked link due to DBDC BSSID match "
                                        + network2.SSID + " and " + network1.SSID
                                        + " bssida " + abssid + " bssidb " + bbssid);
                            }
                            return true;
                        }
                    }
                }
            }
        }
        return false;
    }

    /**
     * Helper methods to link 2 networks together.
     *
     * @param network1 WifiConfiguration corresponding to network 1.
     * @param network2 WifiConfiguration corresponding to network 2.
     */
    private void linkNetworks(WifiConfiguration network1, WifiConfiguration network2) {
        if (mVerboseLoggingEnabled) {
            Log.v(TAG, "linkNetworks will link " + network2.configKey()
                    + " and " + network1.configKey());
        }
        if (network2.linkedConfigurations == null) {
            network2.linkedConfigurations = new HashMap<>();
        }
        if (network1.linkedConfigurations == null) {
            network1.linkedConfigurations = new HashMap<>();
        }
        // TODO (b/30638473): This needs to become a set instead of map, but it will need
        // public interface changes and need some migration of existing store data.
        network2.linkedConfigurations.put(network1.configKey(), 1);
        network1.linkedConfigurations.put(network2.configKey(), 1);
    }

    /**
     * Helper methods to unlink 2 networks from each other.
     *
     * @param network1 WifiConfiguration corresponding to network 1.
     * @param network2 WifiConfiguration corresponding to network 2.
     */
    private void unlinkNetworks(WifiConfiguration network1, WifiConfiguration network2) {
        if (network2.linkedConfigurations != null
                && (network2.linkedConfigurations.get(network1.configKey()) != null)) {
            if (mVerboseLoggingEnabled) {
                Log.v(TAG, "unlinkNetworks un-link " + network1.configKey()
                        + " from " + network2.configKey());
            }
            network2.linkedConfigurations.remove(network1.configKey());
        }
        if (network1.linkedConfigurations != null
                && (network1.linkedConfigurations.get(network2.configKey()) != null)) {
            if (mVerboseLoggingEnabled) {
                Log.v(TAG, "unlinkNetworks un-link " + network2.configKey()
                        + " from " + network1.configKey());
            }
            network1.linkedConfigurations.remove(network2.configKey());
        }
    }

    /**
     * This method runs through all the saved networks and checks if the provided network can be
     * linked with any of them.
     *
     * @param config WifiConfiguration object corresponding to the network that needs to be
     *               checked for potential links.
     */
    private void attemptNetworkLinking(WifiConfiguration config) {
        // Only link WPA_PSK config.
        if (!config.allowedKeyManagement.get(WifiConfiguration.KeyMgmt.WPA_PSK)) {
            return;
        }
        ScanDetailCache scanDetailCache = getScanDetailCacheForNetwork(config.networkId);
        // Ignore configurations with large number of BSSIDs.
        if (scanDetailCache != null
                && scanDetailCache.size() > LINK_CONFIGURATION_MAX_SCAN_CACHE_ENTRIES) {
            return;
        }
        for (WifiConfiguration linkConfig : getInternalConfiguredNetworks()) {
            if (linkConfig.configKey().equals(config.configKey())) {
                continue;
            }
            if (linkConfig.ephemeral) {
                continue;
            }
            // Network Selector will be allowed to dynamically jump from a linked configuration
            // to another, hence only link configurations that have WPA_PSK security type.
            if (!linkConfig.allowedKeyManagement.get(WifiConfiguration.KeyMgmt.WPA_PSK)) {
                continue;
            }
            ScanDetailCache linkScanDetailCache =
                    getScanDetailCacheForNetwork(linkConfig.networkId);
            // Ignore configurations with large number of BSSIDs.
            if (linkScanDetailCache != null
                    && linkScanDetailCache.size() > LINK_CONFIGURATION_MAX_SCAN_CACHE_ENTRIES) {
                continue;
            }
            // Check if the networks should be linked/unlinked.
            if (shouldNetworksBeLinked(
                    config, linkConfig, scanDetailCache, linkScanDetailCache)) {
                linkNetworks(config, linkConfig);
            } else {
                unlinkNetworks(config, linkConfig);
            }
        }
    }

    /**
     * Helper method to fetch list of channels for a network from the associated ScanResult's cache
     * and add it to the provided channel as long as the size of the set is less than
     * |maxChannelSetSize|.
     *
     * @param channelSet        Channel set holding all the channels for the network.
     * @param scanDetailCache   ScanDetailCache entry associated with the network.
     * @param nowInMillis       current timestamp to be used for age comparison.
     * @param ageInMillis       only consider scan details whose timestamps are earlier than this
     *                          value.
     * @param maxChannelSetSize Maximum number of channels to be added to the set.
     * @return false if the list is full, true otherwise.
     */
    private boolean addToChannelSetForNetworkFromScanDetailCache(
            Set<Integer> channelSet, ScanDetailCache scanDetailCache,
            long nowInMillis, long ageInMillis, int maxChannelSetSize) {
        if (scanDetailCache != null && scanDetailCache.size() > 0) {
            for (ScanDetail scanDetail : scanDetailCache.values()) {
                ScanResult result = scanDetail.getScanResult();
                boolean valid = (nowInMillis - result.seen) < ageInMillis;
                if (mVerboseLoggingEnabled) {
                    Log.v(TAG, "fetchChannelSetForNetwork has " + result.BSSID + " freq "
                            + result.frequency + " age " + (nowInMillis - result.seen)
                            + " ?=" + valid);
                }
                if (valid) {
                    channelSet.add(result.frequency);
                }
                if (channelSet.size() >= maxChannelSetSize) {
                    return false;
                }
            }
        }
        return true;
    }

    /**
     * Retrieve a set of channels on which AP's for the provided network was seen using the
     * internal ScanResult's cache {@link #mScanDetailCaches}. This is used for initiating partial
     * scans for the currently connected network.
     *
     * @param networkId       network ID corresponding to the network.
     * @param ageInMillis     only consider scan details whose timestamps are earlier than this value.
     * @param homeChannelFreq frequency of the currently connected network.
     * @return Set containing the frequencies on which this network was found, null if the network
     * was not found or there are no associated scan details in the cache.
     */
    public Set<Integer> fetchChannelSetForNetworkForPartialScan(int networkId, long ageInMillis,
                                                                int homeChannelFreq) {
        WifiConfiguration config = getInternalConfiguredNetwork(networkId);
        if (config == null) {
            return null;
        }
        ScanDetailCache scanDetailCache = getScanDetailCacheForNetwork(networkId);
        if (scanDetailCache == null && config.linkedConfigurations == null) {
            Log.i(TAG, "No scan detail and linked configs associated with networkId " + networkId);
            return null;
        }
        if (mVerboseLoggingEnabled) {
            StringBuilder dbg = new StringBuilder();
            dbg.append("fetchChannelSetForNetworkForPartialScan ageInMillis ")
                    .append(ageInMillis)
                    .append(" for ")
                    .append(config.configKey())
                    .append(" max ")
                    .append(mMaxNumActiveChannelsForPartialScans);
            if (scanDetailCache != null) {
                dbg.append(" bssids " + scanDetailCache.size());
            }
            if (config.linkedConfigurations != null) {
                dbg.append(" linked " + config.linkedConfigurations.size());
            }
            Log.v(TAG, dbg.toString());
        }
        Set<Integer> channelSet = new HashSet<>();

        // First add the currently connected network channel.
        if (homeChannelFreq > 0) {
            channelSet.add(homeChannelFreq);
            if (channelSet.size() >= mMaxNumActiveChannelsForPartialScans) {
                return channelSet;
            }
        }

        long nowInMillis = mClock.getWallClockMillis();

        // Then get channels for the network.
        if (!addToChannelSetForNetworkFromScanDetailCache(
                channelSet, scanDetailCache, nowInMillis, ageInMillis,
                mMaxNumActiveChannelsForPartialScans)) {
            return channelSet;
        }

        // Lastly get channels for linked networks.
        if (config.linkedConfigurations != null) {
            for (String configKey : config.linkedConfigurations.keySet()) {
                WifiConfiguration linkedConfig = getInternalConfiguredNetwork(configKey);
                if (linkedConfig == null) {
                    continue;
                }
                ScanDetailCache linkedScanDetailCache =
                        getScanDetailCacheForNetwork(linkedConfig.networkId);
                if (!addToChannelSetForNetworkFromScanDetailCache(
                        channelSet, linkedScanDetailCache, nowInMillis, ageInMillis,
                        mMaxNumActiveChannelsForPartialScans)) {
                    break;
                }
            }
        }
        return channelSet;
    }

    /**
     * Retrieve a set of channels on which AP's for the provided network was seen using the
     * internal ScanResult's cache {@link #mScanDetailCaches}. This is used to reduced the list
     * of frequencies for pno scans.
     *
     * @param networkId       network ID corresponding to the network.
     * @param ageInMillis     only consider scan details whose timestamps are earlier than this.
     * @return Set containing the frequencies on which this network was found, null if the network
     * was not found or there are no associated scan details in the cache.
     */
    private Set<Integer> fetchChannelSetForNetworkForPnoScan(int networkId, long ageInMillis) {
        WifiConfiguration config = getInternalConfiguredNetwork(networkId);
        if (config == null) {
            return null;
        }
        ScanDetailCache scanDetailCache = getScanDetailCacheForNetwork(networkId);
        if (scanDetailCache == null) {
            return null;
        }
        if (mVerboseLoggingEnabled) {
            Log.v(TAG, new StringBuilder("fetchChannelSetForNetworkForPnoScan ageInMillis ")
                    .append(ageInMillis)
                    .append(" for ")
                    .append(config.configKey())
                    .append(" bssids " + scanDetailCache.size())
                    .toString());
        }
        Set<Integer> channelSet = new HashSet<>();
        long nowInMillis = mClock.getWallClockMillis();

        // Add channels for the network to the output.
        addToChannelSetForNetworkFromScanDetailCache(channelSet, scanDetailCache, nowInMillis,
                ageInMillis, Integer.MAX_VALUE);
        return channelSet;
    }

    /**
     * Retrieves a list of all the saved networks before enabling disconnected/connected PNO.
     *
     * PNO network list sent to the firmware has limited size. If there are a lot of saved
     * networks, this list will be truncated and we might end up not sending the networks
     * with the highest chance of connecting to the firmware.
     * So, re-sort the network list based on the frequency of connection to those networks
     * and whether it was last seen in the scan results.
     *
     * @return list of networks in the order of priority.
     */
    public List<WifiScanner.PnoSettings.PnoNetwork> retrievePnoNetworkList() {
        List<WifiScanner.PnoSettings.PnoNetwork> pnoList = new ArrayList<>();
        List<WifiConfiguration> networks = new ArrayList<>(getInternalConfiguredNetworks());
        // Remove any permanently or temporarily disabled networks.
        Iterator<WifiConfiguration> iter = networks.iterator();
        while (iter.hasNext()) {
            WifiConfiguration config = iter.next();
            if (config.ephemeral || config.isPasspoint()
                    || config.getNetworkSelectionStatus().isNetworkPermanentlyDisabled()
                    || config.getNetworkSelectionStatus().isNetworkTemporaryDisabled()) {
                iter.remove();
            }
        }
        if (networks.isEmpty()) {
            return pnoList;
        }

        // Sort the networks with the most frequent ones at the front of the network list.
        Collections.sort(networks, sScanListComparator);
        if (mPnoRecencySortingEnabled) {
            // Find the most recently connected network and add it to the front of the network list.
            WifiConfiguration lastConnectedNetwork =
                    networks.stream()
                            .max(Comparator.comparing(
                                    (WifiConfiguration config) -> config.lastConnected))
                            .get();
            if (lastConnectedNetwork.lastConnected != 0) {
                int lastConnectedNetworkIdx = networks.indexOf(lastConnectedNetwork);
                networks.remove(lastConnectedNetworkIdx);
                networks.add(0, lastConnectedNetwork);
            }
        }
        for (WifiConfiguration config : networks) {
            WifiScanner.PnoSettings.PnoNetwork pnoNetwork =
                    WifiConfigurationUtil.createPnoNetwork(config);
            pnoList.add(pnoNetwork);
            if (!mPnoFrequencyCullingEnabled) {
                continue;
            }
            Set<Integer> channelSet = fetchChannelSetForNetworkForPnoScan(config.networkId,
                    MAX_PNO_SCAN_FREQUENCY_AGE_MS);
            if (channelSet != null) {
                pnoNetwork.frequencies = channelSet.stream()
                        .mapToInt(Integer::intValue)
                        .toArray();
            }
            if (mVerboseLoggingEnabled) {
                Log.v(TAG, "retrievePnoNetworkList " + pnoNetwork.ssid + ":"
                        + Arrays.toString(pnoNetwork.frequencies));
            }
        }
        return pnoList;
    }

    /**
     * Retrieves a list of all the saved hidden networks for scans
     *
     * Hidden network list sent to the firmware has limited size. If there are a lot of saved
     * networks, this list will be truncated and we might end up not sending the networks
     * with the highest chance of connecting to the firmware.
     * So, re-sort the network list based on the frequency of connection to those networks
     * and whether it was last seen in the scan results.
     *
     * @return list of networks in the order of priority.
     */
    public List<WifiScanner.ScanSettings.HiddenNetwork> retrieveHiddenNetworkList() {
        List<WifiScanner.ScanSettings.HiddenNetwork> hiddenList = new ArrayList<>();
        List<WifiConfiguration> networks = new ArrayList<>(getInternalConfiguredNetworks());
        // Remove any non hidden networks.
        networks.removeIf(config -> !config.hiddenSSID);
        networks.sort(sScanListComparator);
        // The most frequently connected network has the highest priority now.
        for (WifiConfiguration config : networks) {
            hiddenList.add(new WifiScanner.ScanSettings.HiddenNetwork(config.SSID));
        }
        return hiddenList;
    }

    /**
     * Check if the provided ephemeral network was deleted by the user or not. This call also clears
     * the SSID from the deleted ephemeral network map, if the duration has expired the
     * timeout specified by {@link #DELETED_EPHEMERAL_SSID_EXPIRY_MS}.
     *
     * @param ssid caller must ensure that the SSID passed thru this API match
     *             the WifiConfiguration.SSID rules, and thus be surrounded by quotes.
     * @return true if network was deleted, false otherwise.
     */
    public boolean wasEphemeralNetworkDeleted(String ssid) {
        if (!mDeletedEphemeralSsidsToTimeMap.containsKey(ssid)) {
            return false;
        }
        long deletedTimeInMs = mDeletedEphemeralSsidsToTimeMap.get(ssid);
        long nowInMs = mClock.getWallClockMillis();
        // Clear the ssid from the map if the age > |DELETED_EPHEMERAL_SSID_EXPIRY_MS|.
        if (nowInMs - deletedTimeInMs > DELETED_EPHEMERAL_SSID_EXPIRY_MS) {
            mDeletedEphemeralSsidsToTimeMap.remove(ssid);
            return false;
        }
        return true;
    }

    /**
     * Disable an ephemeral or Passpoint SSID for the purpose of network selection.
     *
     * The network will be re-enabled when:
     * a) The user creates a network for that SSID and then forgets.
     * b) The time specified by {@link #DELETED_EPHEMERAL_SSID_EXPIRY_MS} expires after the disable.
     *
     * @param ssid caller must ensure that the SSID passed thru this API match
     *             the WifiConfiguration.SSID rules, and thus be surrounded by quotes.
     * @return the {@link WifiConfiguration} corresponding to this SSID, if any, so that we can
     * disconnect if this is the current network.
     */
    public WifiConfiguration disableEphemeralNetwork(String ssid) {
        if (ssid == null) {
            return null;
        }
        WifiConfiguration foundConfig = null;
        for (WifiConfiguration config : getInternalConfiguredNetworks()) {
            if ((config.ephemeral || config.isPasspoint()) && TextUtils.equals(config.SSID, ssid)) {
                foundConfig = config;
                break;
            }
        }
        if (foundConfig == null) return null;
        // Store the ssid & the wall clock time at which the network was disabled.
        mDeletedEphemeralSsidsToTimeMap.put(ssid, mClock.getWallClockMillis());
        Log.d(TAG, "Forget ephemeral SSID " + ssid + " num="
                + mDeletedEphemeralSsidsToTimeMap.size());
        if (foundConfig.ephemeral) {
            Log.d(TAG, "Found ephemeral config in disableEphemeralNetwork: "
                    + foundConfig.networkId);
        } else if (foundConfig.isPasspoint()) {
            Log.d(TAG, "Found Passpoint config in disableEphemeralNetwork: "
                    + foundConfig.networkId + ", FQDN: " + foundConfig.FQDN);
        }
        removeConnectChoiceFromAllNetworks(foundConfig.configKey());
        return foundConfig;
    }

    /**
     * Clear all deleted ephemeral networks.
     */
    @VisibleForTesting
    public void clearDeletedEphemeralNetworks() {
        mDeletedEphemeralSsidsToTimeMap.clear();
    }

    /**
     * Resets all sim networks state.
     */
    public void resetSimNetworks() {
        if (mVerboseLoggingEnabled) localLog("resetSimNetworks");
        for (WifiConfiguration config : getInternalConfiguredNetworks()) {
            if (!TelephonyUtil.isSimConfig(config)) {
                continue;
            }
            if (config.enterpriseConfig.getEapMethod() == WifiEnterpriseConfig.Eap.PEAP) {
                Pair<String, String> currentIdentity = TelephonyUtil.getSimIdentity(
                        mTelephonyManager, new TelephonyUtil(), config,
                        mWifiInjector.getCarrierNetworkConfig());
                if (mVerboseLoggingEnabled) {
                    Log.d(TAG, "New identity for config " + config + ": " + currentIdentity);
                }
                // Update the loaded config
                if (currentIdentity == null) {
                    Log.d(TAG, "Identity is null");
                } else {
                    config.enterpriseConfig.setIdentity(currentIdentity.first);
                }
                // do not reset anonymous identity since it may be dependent on user-entry
                // (i.e. cannot re-request on every reboot/SIM re-entry)
            } else {
                // reset identity as well: supplicant will ask us for it
                config.enterpriseConfig.setIdentity("");
                if (!TelephonyUtil.isAnonymousAtRealmIdentity(
                        config.enterpriseConfig.getAnonymousIdentity())) {
                    config.enterpriseConfig.setAnonymousIdentity("");
                }
            }
        }
    }

    /**
     * Helper method to perform the following operations during user switch/unlock:
     * - Remove private networks of the old user.
     * - Load from the new user store file.
     * - Save the store files again to migrate any user specific networks from the shared store
     *   to user store.
     * This method assumes the user store is visible (i.e CE storage is unlocked). So, the caller
     * should ensure that the stores are accessible before invocation.
     *
     * @param userId The identifier of the new foreground user, after the unlock or switch.
     */
    private void handleUserUnlockOrSwitch(int userId) {
        if (mVerboseLoggingEnabled) {
            Log.v(TAG, "Loading from store after user switch/unlock for " + userId);
        }
        // Switch out the user store file.
        if (loadFromUserStoreAfterUnlockOrSwitch(userId)) {
            saveToStore(true);
            mPendingUnlockStoreRead = false;
        }
    }

    /**
     * Handles the switch to a different foreground user:
     * - Flush the current state to the old user's store file.
     * - Switch the user specific store file.
     * - Reload the networks from the store files (shared & user).
     * - Write the store files to move any user specific private networks from shared store to user
     *   store.
     *
     * Need to be called when {@link com.android.server.SystemService#onSwitchUser(int)} is invoked.
     *
     * @param userId The identifier of the new foreground user, after the switch.
     * @return List of network ID's of all the private networks of the old user which will be
     * removed from memory.
     */
    public Set<Integer> handleUserSwitch(int userId) {
        if (mVerboseLoggingEnabled) {
            Log.v(TAG, "Handling user switch for " + userId);
        }
        if (userId == mCurrentUserId) {
            Log.w(TAG, "User already in foreground " + userId);
            return new HashSet<>();
        }
        if (mPendingStoreRead) {
            Log.w(TAG, "User switch before store is read!");
            mConfiguredNetworks.setNewUser(userId);
            mCurrentUserId = userId;
            // Reset any state from previous user unlock.
            mDeferredUserUnlockRead = false;
            // Cannot read data from new user's CE store file before they log-in.
            mPendingUnlockStoreRead = true;
            return new HashSet<>();
        }
        if (mUserManager.isUserUnlockingOrUnlocked(mCurrentUserId)) {
            saveToStore(true);
        }
        // Remove any private networks of the old user before switching the userId.
        Set<Integer> removedNetworkIds = clearInternalUserData(mCurrentUserId);
        mConfiguredNetworks.setNewUser(userId);
        mCurrentUserId = userId;

        if (mUserManager.isUserUnlockingOrUnlocked(mCurrentUserId)) {
            handleUserUnlockOrSwitch(mCurrentUserId);
        } else {
            // Cannot read data from new user's CE store file before they log-in.
            mPendingUnlockStoreRead = true;
            Log.i(TAG, "Waiting for user unlock to load from store");
        }
        return removedNetworkIds;
    }

    /**
     * Handles the unlock of foreground user. This maybe needed to read the store file if the user's
     * CE storage is not visible when {@link #handleUserSwitch(int)} is invoked.
     *
     * Need to be called when {@link com.android.server.SystemService#onUnlockUser(int)} is invoked.
     *
     * @param userId The identifier of the user that unlocked.
     */
    public void handleUserUnlock(int userId) {
        if (mVerboseLoggingEnabled) {
            Log.v(TAG, "Handling user unlock for " + userId);
        }
        if (userId != mCurrentUserId) {
            Log.e(TAG, "Ignore user unlock for non current user " + userId);
            return;
        }
        if (mPendingStoreRead) {
            Log.w(TAG, "Ignore user unlock until store is read!");
            mDeferredUserUnlockRead = true;
            return;
        }
        if (mPendingUnlockStoreRead) {
            handleUserUnlockOrSwitch(mCurrentUserId);
        }
    }

    /**
     * Handles the stop of foreground user. This is needed to write the store file to flush
     * out any pending data before the user's CE store storage is unavailable.
     *
     * Need to be called when {@link com.android.server.SystemService#onStopUser(int)} is invoked.
     *
     * @param userId The identifier of the user that stopped.
     */
    public void handleUserStop(int userId) {
        if (mVerboseLoggingEnabled) {
            Log.v(TAG, "Handling user stop for " + userId);
        }
        if (userId == mCurrentUserId && mUserManager.isUserUnlockingOrUnlocked(mCurrentUserId)) {
            saveToStore(true);
            clearInternalUserData(mCurrentUserId);
        }
    }

    /**
     * Helper method to clear internal databases.
     * This method clears the:
     *  - List of configured networks.
     *  - Map of scan detail caches.
     *  - List of deleted ephemeral networks.
     */
    private void clearInternalData() {
        localLog("clearInternalData: Clearing all internal data");
        mConfiguredNetworks.clear();
        mDeletedEphemeralSsidsToTimeMap.clear();
        mRandomizedMacAddressMapping.clear();
        mScanDetailCaches.clear();
        clearLastSelectedNetwork();
    }

    /**
     * Helper method to clear internal databases of the specified user.
     * This method clears the:
     *  - Private configured configured networks of the specified user.
     *  - Map of scan detail caches.
     *  - List of deleted ephemeral networks.
     *
     * @param userId The identifier of the current foreground user, before the switch.
     * @return List of network ID's of all the private networks of the old user which will be
     * removed from memory.
     */
    private Set<Integer> clearInternalUserData(int userId) {
        localLog("clearInternalUserData: Clearing user internal data for " + userId);
        Set<Integer> removedNetworkIds = new HashSet<>();
        // Remove any private networks of the old user before switching the userId.
        for (WifiConfiguration config : getInternalConfiguredNetworks()) {
            if (!config.shared && WifiConfigurationUtil.doesUidBelongToAnyProfile(
                    config.creatorUid, mUserManager.getProfiles(userId))) {
                removedNetworkIds.add(config.networkId);
                localLog("clearInternalUserData: removed config."
                        + " netId=" + config.networkId
                        + " configKey=" + config.configKey());
                mConfiguredNetworks.remove(config.networkId);
            }
        }
        mDeletedEphemeralSsidsToTimeMap.clear();
        mScanDetailCaches.clear();
        clearLastSelectedNetwork();
        return removedNetworkIds;
    }

    /**
     * Helper function to populate the internal (in-memory) data from the retrieved shared store
     * (file) data.
     *
     * @param configurations list of configurations retrieved from store.
     */
    private void loadInternalDataFromSharedStore(
            List<WifiConfiguration> configurations,
            Map<String, String> macAddressMapping) {
        for (WifiConfiguration configuration : configurations) {
            configuration.networkId = mNextNetworkId++;
            if (mVerboseLoggingEnabled) {
                Log.v(TAG, "Adding network from shared store " + configuration.configKey());
            }
            try {
                mConfiguredNetworks.put(configuration);
            } catch (IllegalArgumentException e) {
                Log.e(TAG, "Failed to add network to config map", e);
            }
        }
        mRandomizedMacAddressMapping.putAll(macAddressMapping);
    }

    /**
     * Helper function to populate the internal (in-memory) data from the retrieved user store
     * (file) data.
     *
     * @param configurations list of configurations retrieved from store.
     * @param deletedEphemeralSsidsToTimeMap map of ssid's representing the ephemeral networks
     *                                       deleted by the user to the wall clock time at which
     *                                       it was deleted.
     */
    private void loadInternalDataFromUserStore(
            List<WifiConfiguration> configurations,
            Map<String, Long> deletedEphemeralSsidsToTimeMap) {
        for (WifiConfiguration configuration : configurations) {
            configuration.networkId = mNextNetworkId++;
            if (mVerboseLoggingEnabled) {
                Log.v(TAG, "Adding network from user store " + configuration.configKey());
            }
            try {
                mConfiguredNetworks.put(configuration);
            } catch (IllegalArgumentException e) {
                Log.e(TAG, "Failed to add network to config map", e);
            }
        }
        mDeletedEphemeralSsidsToTimeMap.putAll(deletedEphemeralSsidsToTimeMap);
    }

    /**
     * Assign randomized MAC addresses for configured networks.
     * This is needed to generate persistent randomized MAC address for existing networks when
     * a device updates to Q+ for the first time since we are not calling addOrUpdateNetwork when
     * we load configuration at boot.
     */
    private void generateRandomizedMacAddresses() {
        for (WifiConfiguration config : getInternalConfiguredNetworks()) {
            if (DEFAULT_MAC_ADDRESS.equals(config.getRandomizedMacAddress())) {
                setRandomizedMacToPersistentMac(config);
            }
        }
    }

    /**
     * Helper function to populate the internal (in-memory) data from the retrieved stores (file)
     * data.
     * This method:
     * 1. Clears all existing internal data.
     * 2. Sends out the networks changed broadcast after loading all the data.
     *
     * @param sharedConfigurations list of network configurations retrieved from shared store.
     * @param userConfigurations list of network configurations retrieved from user store.
     * @param deletedEphemeralSsidsToTimeMap map of ssid's representing the ephemeral networks
     *                                       deleted by the user to the wall clock time at which
     *                                       it was deleted.
     */
    private void loadInternalData(
            List<WifiConfiguration> sharedConfigurations,
            List<WifiConfiguration> userConfigurations,
            Map<String, Long> deletedEphemeralSsidsToTimeMap,
            Map<String, String> macAddressMapping) {
        // Clear out all the existing in-memory lists and load the lists from what was retrieved
        // from the config store.
        clearInternalData();
        loadInternalDataFromSharedStore(sharedConfigurations, macAddressMapping);
        loadInternalDataFromUserStore(userConfigurations, deletedEphemeralSsidsToTimeMap);
        generateRandomizedMacAddresses();
        if (mConfiguredNetworks.sizeForAllUsers() == 0) {
            Log.w(TAG, "No stored networks found.");
        }
        // reset identity & anonymous identity for networks using SIM-based authentication
        // on load (i.e. boot) so that if the user changed SIMs while the device was powered off,
        // we do not reuse stale credentials that would lead to authentication failure.
        resetSimNetworks();
        sendConfiguredNetworksChangedBroadcast();
        mPendingStoreRead = false;
    }

    /**
     * Read the config store and load the in-memory lists from the store data retrieved and sends
     * out the networks changed broadcast.
     *
     * This reads all the network configurations from:
     * 1. Shared WifiConfigStore.xml
     * 2. User WifiConfigStore.xml
     *
     * @return true on success or not needed (fresh install), false otherwise.
     */
    public boolean loadFromStore() {
        // If the user unlock comes in before we load from store, which means the user store have
        // not been setup yet for the current user. Setup the user store before the read so that
        // configurations for the current user will also being loaded.
        if (mDeferredUserUnlockRead) {
            Log.i(TAG, "Handling user unlock before loading from store.");
            List<WifiConfigStore.StoreFile> userStoreFiles =
<<<<<<< HEAD
                    WifiConfigStore.createUserFiles(mCurrentUserId, UserManager.get(mContext));
=======
                    WifiConfigStore.createUserFiles(
                            mCurrentUserId, mFrameworkFacade.isNiapModeOn(mContext));
>>>>>>> aa0a79a0
            if (userStoreFiles == null) {
                Log.wtf(TAG, "Failed to create user store files");
                return false;
            }
            mWifiConfigStore.setUserStores(userStoreFiles);
            mDeferredUserUnlockRead = false;
        }
        try {
            mWifiConfigStore.read();
        } catch (IOException | IllegalStateException e) {
            Log.wtf(TAG, "Reading from new store failed. All saved networks are lost!", e);
            return false;
        } catch (XmlPullParserException e) {
            Log.wtf(TAG, "XML deserialization of store failed. All saved networks are lost!", e);
            return false;
        }
        loadInternalData(mNetworkListSharedStoreData.getConfigurations(),
                mNetworkListUserStoreData.getConfigurations(),
                mDeletedEphemeralSsidsStoreData.getSsidToTimeMap(),
                mRandomizedMacStoreData.getMacMapping());
        return true;
    }

    /**
     * Read the user config store and load the in-memory lists from the store data retrieved and
     * sends out the networks changed broadcast.
     * This should be used for all user switches/unlocks to only load networks from the user
     * specific store and avoid reloading the shared networks.
     *
     * This reads all the network configurations from:
     * 1. User WifiConfigStore.xml
     *
     * @param userId The identifier of the foreground user.
     * @return true on success, false otherwise.
     */
    private boolean loadFromUserStoreAfterUnlockOrSwitch(int userId) {
        try {
            List<WifiConfigStore.StoreFile> userStoreFiles =
<<<<<<< HEAD
                    WifiConfigStore.createUserFiles(userId, UserManager.get(mContext));
=======
                    WifiConfigStore.createUserFiles(
                            userId, mFrameworkFacade.isNiapModeOn(mContext));
>>>>>>> aa0a79a0
            if (userStoreFiles == null) {
                Log.e(TAG, "Failed to create user store files");
                return false;
            }
            mWifiConfigStore.switchUserStoresAndRead(userStoreFiles);
        } catch (IOException | IllegalStateException e) {
            Log.wtf(TAG, "Reading from new store failed. All saved private networks are lost!", e);
            return false;
        } catch (XmlPullParserException e) {
            Log.wtf(TAG, "XML deserialization of store failed. All saved private networks are "
                    + "lost!", e);
            return false;
        }
        loadInternalDataFromUserStore(mNetworkListUserStoreData.getConfigurations(),
                mDeletedEphemeralSsidsStoreData.getSsidToTimeMap());
        return true;
    }

    /**
     * Save the current snapshot of the in-memory lists to the config store.
     *
     * @param forceWrite Whether the write needs to be forced or not.
     * @return Whether the write was successful or not, this is applicable only for force writes.
     */
    public boolean saveToStore(boolean forceWrite) {
        if (mPendingStoreRead) {
            Log.e(TAG, "Cannot save to store before store is read!");
            return false;
        }
        ArrayList<WifiConfiguration> sharedConfigurations = new ArrayList<>();
        ArrayList<WifiConfiguration> userConfigurations = new ArrayList<>();
        // List of network IDs for legacy Passpoint configuration to be removed.
        List<Integer> legacyPasspointNetId = new ArrayList<>();
        for (WifiConfiguration config : mConfiguredNetworks.valuesForAllUsers()) {
            // Ignore ephemeral networks and non-legacy Passpoint configurations.
            if (config.ephemeral || (config.isPasspoint() && !config.isLegacyPasspointConfig)) {
                continue;
            }

            // Migrate the legacy Passpoint configurations owned by the current user to
            // {@link PasspointManager}.
            if (config.isLegacyPasspointConfig && WifiConfigurationUtil.doesUidBelongToAnyProfile(
                        config.creatorUid, mUserManager.getProfiles(mCurrentUserId))) {
                legacyPasspointNetId.add(config.networkId);
                // Migrate the legacy Passpoint configuration and add it to PasspointManager.
                if (!PasspointManager.addLegacyPasspointConfig(config)) {
                    Log.e(TAG, "Failed to migrate legacy Passpoint config: " + config.FQDN);
                }
                // This will prevent adding |config| to the |sharedConfigurations|.
                continue;
            }

            // We push all shared networks & private networks not belonging to the current
            // user to the shared store. Ideally, private networks for other users should
            // not even be in memory,
            // But, this logic is in place to deal with store migration from N to O
            // because all networks were previously stored in a central file. We cannot
            // write these private networks to the user specific store until the corresponding
            // user logs in.
            if (config.shared || !WifiConfigurationUtil.doesUidBelongToAnyProfile(
                    config.creatorUid, mUserManager.getProfiles(mCurrentUserId))) {
                sharedConfigurations.add(config);
            } else {
                userConfigurations.add(config);
            }
        }

        // Remove the configurations for migrated Passpoint configurations.
        for (int networkId : legacyPasspointNetId) {
            mConfiguredNetworks.remove(networkId);
        }

        // Setup store data for write.
        mNetworkListSharedStoreData.setConfigurations(sharedConfigurations);
        mNetworkListUserStoreData.setConfigurations(userConfigurations);
        mDeletedEphemeralSsidsStoreData.setSsidToTimeMap(mDeletedEphemeralSsidsToTimeMap);
        mRandomizedMacStoreData.setMacMapping(mRandomizedMacAddressMapping);

        try {
            mWifiConfigStore.write(forceWrite);
        } catch (IOException | IllegalStateException e) {
            Log.wtf(TAG, "Writing to store failed. Saved networks maybe lost!", e);
            return false;
        } catch (XmlPullParserException e) {
            Log.wtf(TAG, "XML serialization for store failed. Saved networks maybe lost!", e);
            return false;
        }
        return true;
    }

    /**
     * Helper method for logging into local log buffer.
     */
    private void localLog(String s) {
        if (mLocalLog != null) {
            mLocalLog.log(s);
        }
    }

    /**
     * Dump the local log buffer and other internal state of WifiConfigManager.
     */
    public void dump(FileDescriptor fd, PrintWriter pw, String[] args) {
        pw.println("Dump of WifiConfigManager");
        pw.println("WifiConfigManager - Log Begin ----");
        mLocalLog.dump(fd, pw, args);
        pw.println("WifiConfigManager - Log End ----");
        pw.println("WifiConfigManager - Configured networks Begin ----");
        for (WifiConfiguration network : getInternalConfiguredNetworks()) {
            pw.println(network);
        }
        pw.println("WifiConfigManager - Configured networks End ----");
        pw.println("WifiConfigManager - Next network ID to be allocated " + mNextNetworkId);
        pw.println("WifiConfigManager - Last selected network ID " + mLastSelectedNetworkId);
        pw.println("WifiConfigManager - PNO scan frequency culling enabled = "
                + mPnoFrequencyCullingEnabled);
        pw.println("WifiConfigManager - PNO scan recency sorting enabled = "
                + mPnoRecencySortingEnabled);
        mWifiConfigStore.dump(fd, pw, args);
    }

    /**
     * Returns true if the given uid has permission to add, update or remove proxy settings
     */
    private boolean canModifyProxySettings(int uid) {
        final DevicePolicyManagerInternal dpmi =
                mWifiPermissionsWrapper.getDevicePolicyManagerInternal();
        final boolean isUidProfileOwner = dpmi != null && dpmi.isActiveAdminWithPolicy(uid,
                DeviceAdminInfo.USES_POLICY_PROFILE_OWNER);
        final boolean isUidDeviceOwner = dpmi != null && dpmi.isActiveAdminWithPolicy(uid,
                DeviceAdminInfo.USES_POLICY_DEVICE_OWNER);
        final boolean hasNetworkSettingsPermission =
                mWifiPermissionsUtil.checkNetworkSettingsPermission(uid);
        final boolean hasNetworkSetupWizardPermission =
                mWifiPermissionsUtil.checkNetworkSetupWizardPermission(uid);
        // If |uid| corresponds to the device owner, allow all modifications.
        if (isUidDeviceOwner || isUidProfileOwner || hasNetworkSettingsPermission
                || hasNetworkSetupWizardPermission) {
            return true;
        }
        if (mVerboseLoggingEnabled) {
            Log.v(TAG, "UID: " + uid + " cannot modify WifiConfiguration proxy settings."
                    + " hasNetworkSettings=" + hasNetworkSettingsPermission
                    + " hasNetworkSetupWizard=" + hasNetworkSetupWizardPermission
                    + " DeviceOwner=" + isUidDeviceOwner
                    + " ProfileOwner=" + isUidProfileOwner);
        }
        return false;
    }

    /**
     * Set the saved network update event listener
     */
    public void setOnSavedNetworkUpdateListener(OnSavedNetworkUpdateListener listener) {
        mListener = listener;
    }

    /**
     * Set extra failure reason for given config. Used to surface extra failure details to the UI
     * @param netId The network ID of the config to set the extra failure reason for
     * @param reason the WifiConfiguration.ExtraFailureReason failure code representing the most
     *               recent failure reason
     */
    public void setRecentFailureAssociationStatus(int netId, int reason) {
        WifiConfiguration config = getInternalConfiguredNetwork(netId);
        if (config == null) {
            return;
        }
        config.recentFailure.setAssociationStatus(reason);
    }

    /**
     * @param netId The network ID of the config to clear the extra failure reason from
     */
    public void clearRecentFailureReason(int netId) {
        WifiConfiguration config = getInternalConfiguredNetwork(netId);
        if (config == null) {
            return;
        }
        config.recentFailure.clear();
    }
}<|MERGE_RESOLUTION|>--- conflicted
+++ resolved
@@ -76,8 +76,6 @@
 import java.util.Map;
 import java.util.Set;
 
-import javax.crypto.Mac;
-
 /**
  * This class provides the APIs to manage configured Wi-Fi networks.
  * It deals with the following:
@@ -278,7 +276,6 @@
     private final WifiInjector mWifiInjector;
     private final MacAddressUtil mMacAddressUtil;
     private boolean mConnectedMacRandomzationSupported;
-    private final Mac mMac;
 
     /**
      * Local log used for debugging any WifiConfigManager issues.
@@ -464,15 +461,7 @@
         } catch (PackageManager.NameNotFoundException e) {
             Log.e(TAG, "Unable to resolve SystemUI's UID.");
         }
-<<<<<<< HEAD
-        mMac = WifiConfigurationUtil.obtainMacRandHashFunction(Process.WIFI_UID);
-        if (mMac == null) {
-            Log.wtf(TAG, "Failed to obtain secret for MAC randomization."
-                    + " All randomized MAC addresses are lost!");
-        }
-=======
         mMacAddressUtil = mWifiInjector.getMacAddressUtil();
->>>>>>> aa0a79a0
     }
 
     /**
@@ -524,9 +513,6 @@
                 mRandomizedMacAddressMapping.remove(config.getSsidAndSecurityTypeString());
             }
         }
-<<<<<<< HEAD
-        return WifiConfigurationUtil.calculatePersistentMacForConfiguration(config, mMac);
-=======
         MacAddress result = mMacAddressUtil.calculatePersistentMacForConfiguration(
                 config, mMacAddressUtil.obtainMacRandHashFunction(Process.WIFI_UID));
         if (result == null) {
@@ -539,7 +525,6 @@
             result = MacAddress.createRandomUnicastAddress();
         }
         return result;
->>>>>>> aa0a79a0
     }
 
     /**
@@ -3175,12 +3160,8 @@
         if (mDeferredUserUnlockRead) {
             Log.i(TAG, "Handling user unlock before loading from store.");
             List<WifiConfigStore.StoreFile> userStoreFiles =
-<<<<<<< HEAD
-                    WifiConfigStore.createUserFiles(mCurrentUserId, UserManager.get(mContext));
-=======
                     WifiConfigStore.createUserFiles(
                             mCurrentUserId, mFrameworkFacade.isNiapModeOn(mContext));
->>>>>>> aa0a79a0
             if (userStoreFiles == null) {
                 Log.wtf(TAG, "Failed to create user store files");
                 return false;
@@ -3219,12 +3200,8 @@
     private boolean loadFromUserStoreAfterUnlockOrSwitch(int userId) {
         try {
             List<WifiConfigStore.StoreFile> userStoreFiles =
-<<<<<<< HEAD
-                    WifiConfigStore.createUserFiles(userId, UserManager.get(mContext));
-=======
                     WifiConfigStore.createUserFiles(
                             userId, mFrameworkFacade.isNiapModeOn(mContext));
->>>>>>> aa0a79a0
             if (userStoreFiles == null) {
                 Log.e(TAG, "Failed to create user store files");
                 return false;
