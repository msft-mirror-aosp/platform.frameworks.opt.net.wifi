/*
 * Copyright (C) 2010 The Android Open Source Project
 *
 * Licensed under the Apache License, Version 2.0 (the "License");
 * you may not use this file except in compliance with the License.
 * You may obtain a copy of the License at
 *
 *      http://www.apache.org/licenses/LICENSE-2.0
 *
 * Unless required by applicable law or agreed to in writing, software
 * distributed under the License is distributed on an "AS IS" BASIS,
 * WITHOUT WARRANTIES OR CONDITIONS OF ANY KIND, either express or implied.
 * See the License for the specific language governing permissions and
 * limitations under the License.
 */

package com.android.server.wifi;

import static android.net.wifi.WifiConfiguration.INVALID_NETWORK_ID;

import android.app.admin.DeviceAdminInfo;
import android.app.admin.DevicePolicyManagerInternal;
import android.content.ContentResolver;
import android.content.Context;
import android.content.Intent;
import android.content.pm.ApplicationInfo;
import android.content.pm.PackageManager;
import android.content.pm.UserInfo;
import android.net.IpConfiguration;
import android.net.IpConfiguration.IpAssignment;
import android.net.IpConfiguration.ProxySettings;
import android.net.NetworkInfo.DetailedState;
import android.net.ProxyInfo;
import android.net.StaticIpConfiguration;
import android.net.wifi.PasspointManagementObjectDefinition;
import android.net.wifi.ScanResult;
import android.net.wifi.WifiConfiguration;
import android.net.wifi.WifiConfiguration.KeyMgmt;
import android.net.wifi.WifiConfiguration.Status;
import android.net.wifi.WifiEnterpriseConfig;
import android.net.wifi.WifiInfo;
import android.net.wifi.WifiManager;
import android.net.wifi.WifiScanner;
import android.net.wifi.WpsInfo;
import android.net.wifi.WpsResult;
import android.os.Environment;
import android.os.RemoteException;
import android.os.UserHandle;
import android.os.UserManager;
import android.provider.Settings;
import android.security.KeyStore;
import android.telephony.TelephonyManager;
import android.text.TextUtils;
import android.util.LocalLog;
import android.util.Log;
import android.util.SparseArray;

import com.android.internal.R;
import com.android.server.LocalServices;
import com.android.server.net.DelayedDiskWrite;
import com.android.server.net.IpConfigStore;
import com.android.server.wifi.anqp.ANQPElement;
import com.android.server.wifi.anqp.ANQPFactory;
import com.android.server.wifi.anqp.Constants;
import com.android.server.wifi.hotspot2.ANQPData;
import com.android.server.wifi.hotspot2.AnqpCache;
import com.android.server.wifi.hotspot2.IconEvent;
import com.android.server.wifi.hotspot2.NetworkDetail;
import com.android.server.wifi.hotspot2.PasspointMatch;
import com.android.server.wifi.hotspot2.SupplicantBridge;
import com.android.server.wifi.hotspot2.Utils;
import com.android.server.wifi.hotspot2.omadm.PasspointManagementObjectManager;
import com.android.server.wifi.hotspot2.pps.Credential;
import com.android.server.wifi.hotspot2.pps.HomeSP;

import org.xml.sax.SAXException;

import java.io.BufferedReader;
import java.io.DataOutputStream;
import java.io.File;
import java.io.FileDescriptor;
import java.io.FileNotFoundException;
import java.io.FileReader;
import java.io.IOException;
import java.io.PrintWriter;
import java.security.cert.X509Certificate;
import java.text.DateFormat;
import java.util.ArrayList;
import java.util.BitSet;
import java.util.Calendar;
import java.util.Collection;
import java.util.Collections;
import java.util.Comparator;
import java.util.Date;
import java.util.HashMap;
import java.util.HashSet;
import java.util.List;
import java.util.Map;
import java.util.Objects;
import java.util.Set;
import java.util.concurrent.ConcurrentHashMap;
import java.util.concurrent.atomic.AtomicBoolean;
import java.util.concurrent.atomic.AtomicInteger;
import java.util.zip.CRC32;
import java.util.zip.Checksum;


/**
 * This class provides the API to manage configured
 * wifi networks. The API is not thread safe is being
 * used only from WifiStateMachine.
 *
 * It deals with the following
 * - Add/update/remove a WifiConfiguration
 *   The configuration contains two types of information.
 *     = IP and proxy configuration that is handled by WifiConfigManager and
 *       is saved to disk on any change.
 *
 *       The format of configuration file is as follows:
 *       <version>
 *       <netA_key1><netA_value1><netA_key2><netA_value2>...<EOS>
 *       <netB_key1><netB_value1><netB_key2><netB_value2>...<EOS>
 *       ..
 *
 *       (key, value) pairs for a given network are grouped together and can
 *       be in any order. A EOS at the end of a set of (key, value) pairs
 *       indicates that the next set of (key, value) pairs are for a new
 *       network. A network is identified by a unique ID_KEY. If there is no
 *       ID_KEY in the (key, value) pairs, the data is discarded.
 *
 *       An invalid version on read would result in discarding the contents of
 *       the file. On the next write, the latest version is written to file.
 *
 *       Any failures during read or write to the configuration file are ignored
 *       without reporting to the user since the likelihood of these errors are
 *       low and the impact on connectivity is low.
 *
 *     = SSID & security details that is pushed to the supplicant.
 *       supplicant saves these details to the disk on calling
 *       saveConfigCommand().
 *
 *       We have two kinds of APIs exposed:
 *        > public API calls that provide fine grained control
 *          - enableNetwork, disableNetwork, addOrUpdateNetwork(),
 *          removeNetwork(). For these calls, the config is not persisted
 *          to the disk. (TODO: deprecate these calls in WifiManager)
 *        > The new API calls - selectNetwork(), saveNetwork() & forgetNetwork().
 *          These calls persist the supplicant config to disk.
 *
 * - Maintain a list of configured networks for quick access
 *
 */
public class WifiConfigManager {
    public static final String TAG = "WifiConfigManager";
    public static final int MAX_TX_PACKET_FOR_FULL_SCANS = 8;
    public static final int MAX_RX_PACKET_FOR_FULL_SCANS = 16;
    public static final int MAX_TX_PACKET_FOR_PARTIAL_SCANS = 40;
    public static final int MAX_RX_PACKET_FOR_PARTIAL_SCANS = 80;
    public static final boolean ROAM_ON_ANY = false;
    public static final int MAX_NUM_SCAN_CACHE_ENTRIES = 128;
    private static final boolean DBG = true;
    private static final String PPS_FILE = "/data/misc/wifi/PerProviderSubscription.conf";
    private static final String IP_CONFIG_FILE =
            Environment.getDataDirectory() + "/misc/wifi/ipconfig.txt";

    // The Wifi verbose log is provided as a way to persist the verbose logging settings
    // for testing purpose.
    // It is not intended for normal use.
    private static final String WIFI_VERBOSE_LOGS_KEY = "WIFI_VERBOSE_LOGS";

    // As we keep deleted PSK WifiConfiguration for a while, the PSK of
    // those deleted WifiConfiguration is set to this random unused PSK
    private static final String DELETED_CONFIG_PSK = "Mjkd86jEMGn79KhKll298Uu7-deleted";

    /**
     * The maximum number of times we will retry a connection to an access point
     * for which we have failed in acquiring an IP address from DHCP. A value of
     * N means that we will make N+1 connection attempts in all.
     * <p>
     * See {@link Settings.Secure#WIFI_MAX_DHCP_RETRY_COUNT}. This is the default
     * value if a Settings value is not present.
     */
    private static final int DEFAULT_MAX_DHCP_RETRIES = 9;

    /**
     * Maximum age of scan results that can be used for averaging out RSSI value.
     */
    private static final int SCAN_RESULT_MAXIMUM_AGE_MS = 40000;

    /**
     * The threshold for each kind of error. If a network continuously encounter the same error more
     * than the threshold times, this network will be disabled. -1 means unavailable.
     */
    private static final int[] NETWORK_SELECTION_DISABLE_THRESHOLD = {
            -1, //  threshold for NETWORK_SELECTION_ENABLE
            1,  //  threshold for DISABLED_BAD_LINK (deprecated)
            5,  //  threshold for DISABLED_ASSOCIATION_REJECTION
            5,  //  threshold for DISABLED_AUTHENTICATION_FAILURE
            5,  //  threshold for DISABLED_DHCP_FAILURE
            5,  //  threshold for DISABLED_DNS_FAILURE
            1,  //  threshold for DISABLED_WPS_START
            6,  //  threshold for DISABLED_TLS_VERSION_MISMATCH
            1,  //  threshold for DISABLED_AUTHENTICATION_NO_CREDENTIALS
            1,  //  threshold for DISABLED_NO_INTERNET
            1,  //  threshold for DISABLED_BY_WIFI_MANAGER
            1   //  threshold for DISABLED_BY_USER_SWITCH
    };

    /**
     * Timeout for each kind of error. After the timeout minutes, unblock the network again.
     */
    private static final int[] NETWORK_SELECTION_DISABLE_TIMEOUT = {
            Integer.MAX_VALUE,  // threshold for NETWORK_SELECTION_ENABLE
            15,                 // threshold for DISABLED_BAD_LINK (deprecated)
            5,                  // threshold for DISABLED_ASSOCIATION_REJECTION
            5,                  // threshold for DISABLED_AUTHENTICATION_FAILURE
            5,                  // threshold for DISABLED_DHCP_FAILURE
            5,                  // threshold for DISABLED_DNS_FAILURE
            0,                  // threshold for DISABLED_WPS_START
            Integer.MAX_VALUE,  // threshold for DISABLED_TLS_VERSION
            Integer.MAX_VALUE,  // threshold for DISABLED_AUTHENTICATION_NO_CREDENTIALS
            Integer.MAX_VALUE,  // threshold for DISABLED_NO_INTERNET
            Integer.MAX_VALUE,  // threshold for DISABLED_BY_WIFI_MANAGER
            Integer.MAX_VALUE   // threshold for DISABLED_BY_USER_SWITCH
    };

    public final AtomicBoolean mEnableAutoJoinWhenAssociated = new AtomicBoolean();
    public final AtomicBoolean mEnableChipWakeUpWhenAssociated = new AtomicBoolean(true);
    public final AtomicBoolean mEnableRssiPollWhenAssociated = new AtomicBoolean(true);
    public final AtomicInteger mThresholdSaturatedRssi5 = new AtomicInteger();
    public final AtomicInteger mThresholdQualifiedRssi24 = new AtomicInteger();
    public final AtomicInteger mAlwaysEnableScansWhileAssociated = new AtomicInteger(0);
    public final AtomicInteger mMaxNumActiveChannelsForPartialScans = new AtomicInteger();

    public boolean mEnableLinkDebouncing;
    public boolean mEnableWifiCellularHandoverUserTriggeredAdjustment;
    public int mNetworkSwitchingBlackListPeriodMs;
    public int mBadLinkSpeed24;
    public int mBadLinkSpeed5;
    public int mGoodLinkSpeed24;
    public int mGoodLinkSpeed5;

    // These fields are non-final for testing.
    public AtomicInteger mThresholdQualifiedRssi5 = new AtomicInteger();
    public AtomicInteger mThresholdMinimumRssi5 = new AtomicInteger();
    public AtomicInteger mThresholdSaturatedRssi24 = new AtomicInteger();
    public AtomicInteger mThresholdMinimumRssi24 = new AtomicInteger();
    public AtomicInteger mCurrentNetworkBoost = new AtomicInteger();
    public AtomicInteger mBandAward5Ghz = new AtomicInteger();

    /**
     * Framework keeps a list of ephemeral SSIDs that where deleted by user,
     * so as, framework knows not to autojoin again those SSIDs based on scorer input.
     * The list is never cleared up.
     *
     * The SSIDs are encoded in a String as per definition of WifiConfiguration.SSID field.
     */
    public Set<String> mDeletedEphemeralSSIDs = new HashSet<String>();
    /**
     * List of blacklisted BSSIDs.
     */
    private final HashSet<String> mBssidBlacklist = new HashSet<String>();

    /* configured networks with network id as the key */
    private final ConfigurationMap mConfiguredNetworks;

    private final LocalLog mLocalLog;
    private final KeyStore mKeyStore;
    private final WifiNetworkHistory mWifiNetworkHistory;
    private final WifiSupplicantControl mWifiSupplicantControl;
    private final WifiKeyStore mWifiKeyStore;
    private final AnqpCache mAnqpCache;
    private final SupplicantBridge mSupplicantBridge;
    private final SupplicantBridgeCallbacks mSupplicantBridgeCallbacks;
    private final PasspointManagementObjectManager mMOManager;
    private final boolean mEnableOsuQueries;
    private final SIMAccessor mSIMAccessor;
    private final UserManager mUserManager;
    private final BackupManagerProxy mBackupManagerProxy;

    private boolean mVerboseLoggingEnabled = false;
    private Context mContext;
    private FrameworkFacade mFacade;
    private Clock mClock;
    private IpConfigStore mIpconfigStore;
    private DelayedDiskWrite mWriter;
    private boolean mOnlyLinkSameCredentialConfigurations;
    private int mCurrentUserId = UserHandle.USER_SYSTEM;

    /* Stores a map of NetworkId to ScanCache */
    private ConcurrentHashMap<Integer, ScanDetailCache> mScanDetailCaches;

    /* Tracks the highest priority of configured networks */
    private int mLastPriority = -1;

    /**
     * The mLastSelectedConfiguration is used to remember which network
     * was selected last by the user.
     * The connection to this network may not be successful, as well
     * the selection (i.e. network priority) might not be persisted.
     * WiFi state machine is the only object that sets this variable.
     */
    private String mLastSelectedConfiguration = null;
    private long mLastSelectedTimeStamp =
            WifiConfiguration.NetworkSelectionStatus.INVALID_NETWORK_SELECTION_DISABLE_TIMESTAMP;

    /*
     * Lost config list, whenever we read a config from networkHistory.txt that was not in
     * wpa_supplicant.conf
     */
    private HashSet<String> mLostConfigsDbg = new HashSet<String>();

    // NetworkDetail associated with the last selected Passpoint network.
    private NetworkDetail mSelectedPasspointNetwork;

    private class SupplicantBridgeCallbacks implements SupplicantBridge.SupplicantBridgeCallbacks {
        @Override
        public void notifyANQPResponse(ScanDetail scanDetail,
                                       Map<Constants.ANQPElementType, ANQPElement> anqpElements) {
            updateAnqpCache(scanDetail, anqpElements);
            if (anqpElements == null || anqpElements.isEmpty()) {
                return;
            }
            scanDetail.propagateANQPInfo(anqpElements);

            Map<HomeSP, PasspointMatch> matches = matchNetwork(scanDetail, false);
            Log.d(Utils.hs2LogTag(getClass()), scanDetail.getSSID() + " pass 2 matches: "
                    + toMatchString(matches));

            cacheScanResultForPasspointConfigs(scanDetail, matches, null);
        }
        @Override
        public void notifyIconFailed(long bssid) {
            Intent intent = new Intent(WifiManager.PASSPOINT_ICON_RECEIVED_ACTION);
            intent.addFlags(Intent.FLAG_RECEIVER_REGISTERED_ONLY_BEFORE_BOOT);
            intent.putExtra(WifiManager.EXTRA_PASSPOINT_ICON_BSSID, bssid);
            mContext.sendBroadcastAsUser(intent, UserHandle.ALL);
        }

    }

    WifiConfigManager(Context context, WifiNative wifiNative, FrameworkFacade facade, Clock clock,
            UserManager userManager, KeyStore keyStore) {
        mContext = context;
        mFacade = facade;
        mClock = clock;
        mKeyStore = keyStore;
        mUserManager = userManager;
        mLocalLog = wifiNative.getLocalLog();

        mOnlyLinkSameCredentialConfigurations = mContext.getResources().getBoolean(
                R.bool.config_wifi_only_link_same_credential_configurations);
        mMaxNumActiveChannelsForPartialScans.set(mContext.getResources().getInteger(
                R.integer.config_wifi_framework_associated_partial_scan_max_num_active_channels));
        mEnableLinkDebouncing = mContext.getResources().getBoolean(
                R.bool.config_wifi_enable_disconnection_debounce);
        mBandAward5Ghz.set(mContext.getResources().getInteger(
                R.integer.config_wifi_framework_5GHz_preference_boost_factor));
        mThresholdMinimumRssi5.set(mContext.getResources().getInteger(
                R.integer.config_wifi_framework_wifi_score_bad_rssi_threshold_5GHz));
        mThresholdQualifiedRssi5.set(mContext.getResources().getInteger(
                R.integer.config_wifi_framework_wifi_score_low_rssi_threshold_5GHz));
        mThresholdSaturatedRssi5.set(mContext.getResources().getInteger(
                R.integer.config_wifi_framework_wifi_score_good_rssi_threshold_5GHz));
        mThresholdMinimumRssi24.set(mContext.getResources().getInteger(
                R.integer.config_wifi_framework_wifi_score_bad_rssi_threshold_24GHz));
        mThresholdQualifiedRssi24.set(mContext.getResources().getInteger(
                R.integer.config_wifi_framework_wifi_score_low_rssi_threshold_24GHz));
        mThresholdSaturatedRssi24.set(mContext.getResources().getInteger(
                R.integer.config_wifi_framework_wifi_score_good_rssi_threshold_24GHz));
        mEnableWifiCellularHandoverUserTriggeredAdjustment = mContext.getResources().getBoolean(
                R.bool.config_wifi_framework_cellular_handover_enable_user_triggered_adjustment);
        mBadLinkSpeed24 = mContext.getResources().getInteger(
                R.integer.config_wifi_framework_wifi_score_bad_link_speed_24);
        mBadLinkSpeed5 = mContext.getResources().getInteger(
                R.integer.config_wifi_framework_wifi_score_bad_link_speed_5);
        mGoodLinkSpeed24 = mContext.getResources().getInteger(
                R.integer.config_wifi_framework_wifi_score_good_link_speed_24);
        mGoodLinkSpeed5 = mContext.getResources().getInteger(
                R.integer.config_wifi_framework_wifi_score_good_link_speed_5);
        mEnableAutoJoinWhenAssociated.set(mContext.getResources().getBoolean(
                R.bool.config_wifi_framework_enable_associated_network_selection));
        mCurrentNetworkBoost.set(mContext.getResources().getInteger(
                R.integer.config_wifi_framework_current_network_boost));
        mNetworkSwitchingBlackListPeriodMs = mContext.getResources().getInteger(
                R.integer.config_wifi_network_switching_blacklist_time);

        boolean hs2on = mContext.getResources().getBoolean(R.bool.config_wifi_hotspot2_enabled);
        Log.d(Utils.hs2LogTag(getClass()), "Passpoint is " + (hs2on ? "enabled" : "disabled"));

        mConfiguredNetworks = new ConfigurationMap(userManager);
        mMOManager = new PasspointManagementObjectManager(new File(PPS_FILE), hs2on);
        mEnableOsuQueries = true;
        mAnqpCache = new AnqpCache(mClock);
        mSupplicantBridgeCallbacks = new SupplicantBridgeCallbacks();
        mSupplicantBridge = new SupplicantBridge(wifiNative, mSupplicantBridgeCallbacks);
        mScanDetailCaches = new ConcurrentHashMap<>(16, 0.75f, 2);
        mSIMAccessor = new SIMAccessor(mContext);
        mWriter = new DelayedDiskWrite();
        mIpconfigStore = new IpConfigStore(mWriter);
        mWifiNetworkHistory = new WifiNetworkHistory(mContext, mLocalLog, mWriter);
        TelephonyManager tm = TelephonyManager.from(mContext);
        mWifiSupplicantControl = new WifiSupplicantControl(tm, wifiNative, mLocalLog);
        mWifiKeyStore = new WifiKeyStore(keyStore);
        mBackupManagerProxy = new BackupManagerProxy();
    }

    public void trimANQPCache(boolean all) {
        mAnqpCache.clear(all, DBG);
    }

    /**
     * Enable verbose logging.
     */
    void enableVerboseLogging(int verbose) {
        if (verbose > 0) {
            mVerboseLoggingEnabled = true;
        } else {
            mVerboseLoggingEnabled = false;
        }
        mWifiSupplicantControl.enableVerboseLogging(mVerboseLoggingEnabled);
        mWifiKeyStore.enableVerboseLogging(mVerboseLoggingEnabled);
    }

    /**
     * Fetch the list of configured networks
     * and enable all stored networks in supplicant.
     */
    void loadAndEnableAllNetworks() {
        if (DBG) log("Loading config and enabling all networks ");
        loadConfiguredNetworks();
        enableAllNetworks();
    }

    int getConfiguredNetworksSize() {
        return mConfiguredNetworks.sizeForCurrentUser();
    }

    /**
     * Fetch the list of currently saved networks (i.e. all configured networks, excluding
     * ephemeral networks).
     * @param pskMap Map of preSharedKeys, keyed by the configKey of the configuration the
     * preSharedKeys belong to
     * @return List of networks
     */
    private List<WifiConfiguration> getSavedNetworks(Map<String, String> pskMap) {
        List<WifiConfiguration> networks = new ArrayList<>();
        for (WifiConfiguration config : mConfiguredNetworks.valuesForCurrentUser()) {
            WifiConfiguration newConfig = new WifiConfiguration(config);
            // When updating this condition, update WifiStateMachine's CONNECT_NETWORK handler to
            // correctly handle updating existing configs that are filtered out here.
            if (config.ephemeral) {
                // Do not enumerate and return this configuration to anyone (e.g. WiFi Picker);
                // treat it as unknown instead. This configuration can still be retrieved
                // directly by its key or networkId.
                continue;
            }

            if (pskMap != null && config.allowedKeyManagement != null
                    && config.allowedKeyManagement.get(WifiConfiguration.KeyMgmt.WPA_PSK)
                    && pskMap.containsKey(config.configKey(true))) {
                newConfig.preSharedKey = pskMap.get(config.configKey(true));
            }
            networks.add(newConfig);
        }
        return networks;
    }

    /**
     * This function returns all configuration, and is used for debug and creating bug reports.
     */
    private List<WifiConfiguration> getAllConfiguredNetworks() {
        List<WifiConfiguration> networks = new ArrayList<>();
        for (WifiConfiguration config : mConfiguredNetworks.valuesForCurrentUser()) {
            WifiConfiguration newConfig = new WifiConfiguration(config);
            networks.add(newConfig);
        }
        return networks;
    }

    /**
     * Fetch the list of currently saved networks (i.e. all configured networks, excluding
     * ephemeral networks).
     * @return List of networks
     */
    public List<WifiConfiguration> getSavedNetworks() {
        return getSavedNetworks(null);
    }

    /**
     * Fetch the list of currently saved networks (i.e. all configured networks, excluding
     * ephemeral networks), filled with real preSharedKeys.
     * @return List of networks
     */
    List<WifiConfiguration> getPrivilegedSavedNetworks() {
        Map<String, String> pskMap = getCredentialsByConfigKeyMap();
        List<WifiConfiguration> configurations = getSavedNetworks(pskMap);
        for (WifiConfiguration configuration : configurations) {
            try {
                configuration
                        .setPasspointManagementObjectTree(mMOManager.getMOTree(configuration.FQDN));
            } catch (IOException ioe) {
                Log.w(TAG, "Failed to parse MO from " + configuration.FQDN + ": " + ioe);
            }
        }
        return configurations;
    }

    /**
     * Fetch the list of networkId's which are hidden in current user's configuration.
     * @return List of networkIds
     */
    public Set<Integer> getHiddenConfiguredNetworkIds() {
        return mConfiguredNetworks.getHiddenNetworkIdsForCurrentUser();
    }

    /**
     * Find matching network for this scanResult
     */
    WifiConfiguration getMatchingConfig(ScanResult scanResult) {
        if (scanResult == null) {
            return null;
        }
        for (Map.Entry entry : mScanDetailCaches.entrySet()) {
            Integer netId = (Integer) entry.getKey();
            ScanDetailCache cache = (ScanDetailCache) entry.getValue();
            WifiConfiguration config = getWifiConfiguration(netId);
            if (config == null) {
                continue;
            }
            if (cache.get(scanResult.BSSID) != null) {
                return config;
            }
        }

        return null;
    }

    /**
     * Fetch the preSharedKeys for all networks.
     * @return a map from configKey to preSharedKey.
     */
    private Map<String, String> getCredentialsByConfigKeyMap() {
        return readNetworkVariablesFromSupplicantFile("psk");
    }

    /**
     *  Update the configuration and BSSID with latest RSSI value.
     */
    void updateConfiguration(WifiInfo info) {
        WifiConfiguration config = getWifiConfiguration(info.getNetworkId());
        if (config != null && getScanDetailCache(config) != null) {
            ScanDetail scanDetail = getScanDetailCache(config).getScanDetail(info.getBSSID());
            if (scanDetail != null) {
                ScanResult result = scanDetail.getScanResult();
                long previousSeen = result.seen;
                int previousRssi = result.level;

                // Update the scan result
                scanDetail.setSeen();
                result.level = info.getRssi();

                // Average the RSSI value
                result.averageRssi(previousRssi, previousSeen, SCAN_RESULT_MAXIMUM_AGE_MS);
                if (mVerboseLoggingEnabled) {
                    logd("updateConfiguration freq=" + result.frequency
                            + " BSSID=" + result.BSSID
                            + " RSSI=" + result.level
                            + " " + config.configKey());
                }
            }
        }
    }

    /**
     * get the Wificonfiguration for this netId
     *
     * @return Wificonfiguration
     */
    public WifiConfiguration getWifiConfiguration(int netId) {
        return mConfiguredNetworks.getForCurrentUser(netId);
    }

    /**
     * Get the Wificonfiguration for this key
     * @return Wificonfiguration
     */
    public WifiConfiguration getWifiConfiguration(String key) {
        return mConfiguredNetworks.getByConfigKeyForCurrentUser(key);
    }

    /**
     * Enable all networks (if disabled time expire) and save config. This will be a no-op if the
     * list of configured networks indicates all networks as being enabled
     */
    void enableAllNetworks() {
        boolean networkEnabledStateChanged = false;

        for (WifiConfiguration config : mConfiguredNetworks.valuesForCurrentUser()) {
            if (config != null && !config.ephemeral
                    && !config.getNetworkSelectionStatus().isNetworkEnabled()) {
                if (tryEnableQualifiedNetwork(config)) {
                    networkEnabledStateChanged = true;
                }
            }
        }

        if (networkEnabledStateChanged) {
            saveConfig();
            sendConfiguredNetworksChangedBroadcast();
        }
    }

    private boolean setNetworkPriorityNative(WifiConfiguration config, int priority) {
        return mWifiSupplicantControl.setNetworkPriority(config, priority);
    }

    private boolean setSSIDNative(WifiConfiguration config, String ssid) {
        return mWifiSupplicantControl.setNetworkSSID(config, ssid);
    }

    public boolean updateLastConnectUid(WifiConfiguration config, int uid) {
        if (config != null) {
            if (config.lastConnectUid != uid) {
                config.lastConnectUid = uid;
                return true;
            }
        }
        return false;
    }

    /**
     * Selects the specified network for connection. This involves
     * updating the priority of all the networks and enabling the given
     * network while disabling others.
     *
     * Selecting a network will leave the other networks disabled and
     * a call to enableAllNetworks() needs to be issued upon a connection
     * or a failure event from supplicant
     *
     * @param config network to select for connection
     * @param updatePriorities makes config highest priority network
     * @return false if the network id is invalid
     */
    boolean selectNetwork(WifiConfiguration config, boolean updatePriorities, int uid) {
        if (mVerboseLoggingEnabled) localLogNetwork("selectNetwork", config.networkId);
        if (config.networkId == INVALID_NETWORK_ID) return false;
        if (!WifiConfigurationUtil.isVisibleToAnyProfile(config,
                mUserManager.getProfiles(mCurrentUserId))) {
            loge("selectNetwork " + Integer.toString(config.networkId) + ": Network config is not "
                    + "visible to current user.");
            return false;
        }

        // Reset the priority of each network at start or if it goes too high.
        if (mLastPriority == -1 || mLastPriority > 1000000) {
            if (updatePriorities) {
                for (WifiConfiguration config2 : mConfiguredNetworks.valuesForCurrentUser()) {
                    if (config2.networkId != INVALID_NETWORK_ID) {
                        setNetworkPriorityNative(config2, 0);
                    }
                }
            }
            mLastPriority = 0;
        }

        // Set to the highest priority and save the configuration.
        if (updatePriorities) {
            setNetworkPriorityNative(config, ++mLastPriority);
        }

        NetworkDetail selectedPasspointNetwork = null;
        if (config.isPasspoint()) {
            // Set the SSID for the underlying WPA supplicant network entry corresponding to this
            // Passpoint profile to the SSID of the BSS selected by QNS. |config.SSID| is set by
            // selectQualifiedNetwork.selectQualifiedNetwork(), when the qualified network selected
            // is a Passpoint network.
            logd("Setting SSID for WPA supplicant network " + config.networkId + " to "
                    + config.SSID);
            setSSIDNative(config, config.SSID);
            String selectedPasspointNetworkBssid = mWifiSupplicantControl.getNetworkBSSID(config);
            if (selectedPasspointNetworkBssid != null) {
                ScanDetail result =
                        getScanDetailCache(config).getScanDetail(selectedPasspointNetworkBssid);
                if (result != null) {
                    selectedPasspointNetwork = result.getNetworkDetail();
                }
            }
        }
        mSelectedPasspointNetwork = selectedPasspointNetwork;

        mWifiSupplicantControl.enableHS20(config.isPasspoint());

        if (updatePriorities) {
            saveConfig();
        }

        updateLastConnectUid(config, uid);

        writeKnownNetworkHistory();

        /* Enable the given network while disabling all other networks */
        selectNetworkWithoutBroadcast(config.networkId);

       /* Avoid saving the config & sending a broadcast to prevent settings
        * from displaying a disabled list of networks */
        return true;
    }

    /**
     * Add/update the specified configuration and save config
     *
     * @param config WifiConfiguration to be saved
     * @return network update result
     */
    NetworkUpdateResult saveNetwork(WifiConfiguration config, int uid) {
        WifiConfiguration conf;

        // A new network cannot have null SSID
        if (config == null || (config.networkId == INVALID_NETWORK_ID && config.SSID == null)) {
            return new NetworkUpdateResult(INVALID_NETWORK_ID);
        }

        if (!WifiConfigurationUtil.isVisibleToAnyProfile(config,
                mUserManager.getProfiles(mCurrentUserId))) {
            return new NetworkUpdateResult(INVALID_NETWORK_ID);
        }

        if (mVerboseLoggingEnabled) {
            localLogNetwork("WifiConfigManager: saveNetwork netId", config.networkId);
        }
        if (mVerboseLoggingEnabled) {
            logd("WifiConfigManager saveNetwork,"
                    + " size=" + Integer.toString(mConfiguredNetworks.sizeForAllUsers())
                    + " (for all users)"
                    + " SSID=" + config.SSID
                    + " Uid=" + Integer.toString(config.creatorUid)
                    + "/" + Integer.toString(config.lastUpdateUid));
        }

        if (mDeletedEphemeralSSIDs.remove(config.SSID)) {
            if (mVerboseLoggingEnabled) {
                logd("WifiConfigManager: removed from ephemeral blacklist: " + config.SSID);
            }
            // NOTE: This will be flushed to disk as part of the addOrUpdateNetworkNative call
            // below, since we're creating/modifying a config.
        }

        boolean newNetwork = (config.networkId == INVALID_NETWORK_ID);
        NetworkUpdateResult result = addOrUpdateNetworkNative(config, uid);
        int netId = result.getNetworkId();

        if (mVerboseLoggingEnabled) {
            localLogNetwork("WifiConfigManager: saveNetwork got it back netId=", netId);
        }

        conf = mConfiguredNetworks.getForCurrentUser(netId);
        if (conf != null) {
            if (!conf.getNetworkSelectionStatus().isNetworkEnabled()) {
                if (mVerboseLoggingEnabled) {
                    localLog("WifiConfigManager: re-enabling: " + conf.SSID);
                }

                // reenable autojoin, since new information has been provided
                updateNetworkSelectionStatus(netId,
                        WifiConfiguration.NetworkSelectionStatus.NETWORK_SELECTION_ENABLE);
            }
            if (mVerboseLoggingEnabled) {
                logd("WifiConfigManager: saveNetwork got config back netId="
                        + Integer.toString(netId)
                        + " uid=" + Integer.toString(config.creatorUid));
            }
        }

        saveConfig();
        sendConfiguredNetworksChangedBroadcast(
                conf,
                result.isNewNetwork()
                        ? WifiManager.CHANGE_REASON_ADDED
                        : WifiManager.CHANGE_REASON_CONFIG_CHANGE);
        return result;
    }

    void noteRoamingFailure(WifiConfiguration config, int reason) {
        if (config == null) return;
        config.lastRoamingFailure = mClock.getWallClockMillis();
        config.roamingFailureBlackListTimeMilli =
                2 * (config.roamingFailureBlackListTimeMilli + 1000);
        if (config.roamingFailureBlackListTimeMilli > mNetworkSwitchingBlackListPeriodMs) {
            config.roamingFailureBlackListTimeMilli = mNetworkSwitchingBlackListPeriodMs;
        }
        config.lastRoamingFailureReason = reason;
    }

    void saveWifiConfigBSSID(WifiConfiguration config, String bssid) {
        mWifiSupplicantControl.setNetworkBSSID(config, bssid);
    }


    void updateStatus(int netId, DetailedState state) {
        if (netId != INVALID_NETWORK_ID) {
            WifiConfiguration config = mConfiguredNetworks.getForAllUsers(netId);
            if (config == null) return;
            switch (state) {
                case CONNECTED:
                    config.status = Status.CURRENT;
                    //we successfully connected, hence remove the blacklist
                    updateNetworkSelectionStatus(netId,
                            WifiConfiguration.NetworkSelectionStatus.NETWORK_SELECTION_ENABLE);
                    break;
                case DISCONNECTED:
                    mSelectedPasspointNetwork = null;
                    //If network is already disabled, keep the status
                    if (config.status == Status.CURRENT) {
                        config.status = Status.ENABLED;
                    }
                    break;
                default:
                    //do nothing, retain the existing state
                    break;
            }
        }
    }


    /**
     * Disable an ephemeral SSID for the purpose of auto-joining thru scored.
     * This SSID will never be scored anymore.
     * The only way to "un-disable it" is if the user create a network for that SSID and then
     * forget it.
     *
     * @param ssid caller must ensure that the SSID passed thru this API match
     *            the WifiConfiguration.SSID rules, and thus be surrounded by quotes.
     * @return the {@link WifiConfiguration} corresponding to this SSID, if any, so that we can
     *         disconnect if this is the current network.
     */
    WifiConfiguration disableEphemeralNetwork(String ssid) {
        if (ssid == null) {
            return null;
        }

        WifiConfiguration foundConfig = mConfiguredNetworks.getEphemeralForCurrentUser(ssid);

        mDeletedEphemeralSSIDs.add(ssid);
        logd("Forget ephemeral SSID " + ssid + " num=" + mDeletedEphemeralSSIDs.size());

        if (foundConfig != null) {
            logd("Found ephemeral config in disableEphemeralNetwork: " + foundConfig.networkId);
        }

        writeKnownNetworkHistory();
        return foundConfig;
    }

    /**
     * Forget the specified network and save config
     *
     * @param netId network to forget
     * @return {@code true} if it succeeds, {@code false} otherwise
     */
    boolean forgetNetwork(int netId) {
        if (mVerboseLoggingEnabled) localLogNetwork("forgetNetwork", netId);
        if (!removeNetwork(netId)) {
            loge("Failed to forget network " + netId);
            return false;
        }
        saveConfig();
        writeKnownNetworkHistory();
        return true;
    }

    /**
     * Add/update a network. Note that there is no saveConfig operation.
     * This function is retained for compatibility with the public
     * API. The more powerful saveNetwork() is used by the
     * state machine
     *
     * @param config wifi configuration to add/update
     * @return network Id
     */
    int addOrUpdateNetwork(WifiConfiguration config, int uid) {
        if (config == null || !WifiConfigurationUtil.isVisibleToAnyProfile(config,
                mUserManager.getProfiles(mCurrentUserId))) {
            return WifiConfiguration.INVALID_NETWORK_ID;
        }

        if (mVerboseLoggingEnabled) localLogNetwork("addOrUpdateNetwork id=", config.networkId);
        if (config.isPasspoint()) {
            /* create a temporary SSID with providerFriendlyName */
            Long csum = getChecksum(config.FQDN);
            config.SSID = csum.toString();
            config.enterpriseConfig.setDomainSuffixMatch(config.FQDN);
        }

        NetworkUpdateResult result = addOrUpdateNetworkNative(config, uid);
        if (result.getNetworkId() != WifiConfiguration.INVALID_NETWORK_ID) {
            WifiConfiguration conf = mConfiguredNetworks.getForCurrentUser(result.getNetworkId());
            if (conf != null) {
                sendConfiguredNetworksChangedBroadcast(
                        conf,
                        result.isNewNetwork
                                ? WifiManager.CHANGE_REASON_ADDED
                                : WifiManager.CHANGE_REASON_CONFIG_CHANGE);
            }
        }

        return result.getNetworkId();
    }

    public int addPasspointManagementObject(String managementObject) {
        try {
            mMOManager.addSP(managementObject);
            return 0;
        } catch (IOException | SAXException e) {
            return -1;
        }
    }

    public int modifyPasspointMo(String fqdn, List<PasspointManagementObjectDefinition> mos) {
        try {
            return mMOManager.modifySP(fqdn, mos);
        } catch (IOException | SAXException e) {
            return -1;
        }
    }

    public boolean queryPasspointIcon(long bssid, String fileName) {
        return mSupplicantBridge.doIconQuery(bssid, fileName);
    }

    public int matchProviderWithCurrentNetwork(String fqdn) {
        NetworkDetail selectedPasspointNetwork = mSelectedPasspointNetwork;
        if (selectedPasspointNetwork == null) {
            return PasspointMatch.None.ordinal();
        }
        HomeSP homeSP = mMOManager.getHomeSP(fqdn);
        if (homeSP == null) {
            return PasspointMatch.None.ordinal();
        }

        Map<Constants.ANQPElementType, ANQPElement> anqpElements
                = selectedPasspointNetwork.getANQPElements();

        if (anqpElements == null || anqpElements.isEmpty()) {
            ANQPData anqpData = mAnqpCache.getEntry(selectedPasspointNetwork);
            anqpElements = anqpData != null ? anqpData.getANQPElements() : null;
        }

        return homeSP.match(selectedPasspointNetwork, anqpElements, mSIMAccessor).ordinal();
    }

    /**
     * General PnoNetwork list sorting algorithm:
     * 1, Place the fully enabled networks first. Among the fully enabled networks,
     * sort them in the oder determined by the return of |compareConfigurations| method
     * implementation.
     * 2. Next place all the temporarily disabled networks. Among the temporarily disabled
     * networks, sort them in the order determined by the return of |compareConfigurations| method
     * implementation.
     * 3. Place the permanently disabled networks last. The order among permanently disabled
     * networks doesn't matter.
     */
    private static class PnoListComparator implements Comparator<WifiConfiguration> {

        public final int ENABLED_NETWORK_SCORE = 3;
        public final int TEMPORARY_DISABLED_NETWORK_SCORE = 2;
        public final int PERMANENTLY_DISABLED_NETWORK_SCORE = 1;

        @Override
        public int compare(WifiConfiguration a, WifiConfiguration b) {
            int configAScore = getPnoNetworkSortScore(a);
            int configBScore = getPnoNetworkSortScore(b);
            if (configAScore == configBScore) {
                return compareConfigurations(a, b);
            } else {
                return Integer.compare(configBScore, configAScore);
            }
        }

        // This needs to be implemented by the connected/disconnected PNO list comparator.
        public int compareConfigurations(WifiConfiguration a, WifiConfiguration b) {
            return 0;
        }

        /**
         * Returns an integer representing a score for each configuration. The scores are assigned
         * based on the status of the configuration. The scores are assigned according to the order:
         * Fully enabled network > Temporarily disabled network > Permanently disabled network.
         */
        private int getPnoNetworkSortScore(WifiConfiguration config) {
            if (config.getNetworkSelectionStatus().isNetworkEnabled()) {
                return ENABLED_NETWORK_SCORE;
            } else if (config.getNetworkSelectionStatus().isNetworkTemporaryDisabled()) {
                return TEMPORARY_DISABLED_NETWORK_SCORE;
            } else {
                return PERMANENTLY_DISABLED_NETWORK_SCORE;
            }
        }
    }

    /**
     * Disconnected PnoNetwork list sorting algorithm:
     * Place the configurations in descending order of their |numAssociation| values. If networks
     * have the same |numAssociation|, then sort them in descending order of their |priority|
     * values.
     */
    private static final PnoListComparator sDisconnectedPnoListComparator =
            new PnoListComparator() {
                @Override
                public int compareConfigurations(WifiConfiguration a, WifiConfiguration b) {
                    if (a.numAssociation != b.numAssociation) {
                        return Long.compare(b.numAssociation, a.numAssociation);
                    } else {
                        return Integer.compare(b.priority, a.priority);
                    }
                }
            };

    /**
     * Retrieves an updated list of priorities for all the saved networks before
     * enabling disconnected PNO (wpa_supplicant based PNO).
     *
     * wpa_supplicant uses the priority of networks to build the list of SSID's to monitor
     * during PNO. If there are a lot of saved networks, this list will be truncated and we
     * might end up not connecting to the networks we use most frequently. So, We want the networks
     * to be re-sorted based on the relative |numAssociation| values.
     *
     * @return list of networks with updated priorities.
     */
    public ArrayList<WifiScanner.PnoSettings.PnoNetwork> retrieveDisconnectedPnoNetworkList() {
        return retrievePnoNetworkList(sDisconnectedPnoListComparator);
    }

    /**
     * Connected PnoNetwork list sorting algorithm:
     * Place the configurations with |lastSeenInQualifiedNetworkSelection| set first. If networks
     * have the same value, then sort them in descending order of their |numAssociation|
     * values.
     */
    private static final PnoListComparator sConnectedPnoListComparator =
            new PnoListComparator() {
                @Override
                public int compareConfigurations(WifiConfiguration a, WifiConfiguration b) {
                    boolean isConfigALastSeen =
                            a.getNetworkSelectionStatus().getSeenInLastQualifiedNetworkSelection();
                    boolean isConfigBLastSeen =
                            b.getNetworkSelectionStatus().getSeenInLastQualifiedNetworkSelection();
                    if (isConfigALastSeen != isConfigBLastSeen) {
                        return Boolean.compare(isConfigBLastSeen, isConfigALastSeen);
                    } else {
                        return Long.compare(b.numAssociation, a.numAssociation);
                    }
                }
            };

    /**
     * Retrieves an updated list of priorities for all the saved networks before
     * enabling connected PNO (HAL based ePno).
     *
     * @return list of networks with updated priorities.
     */
    public ArrayList<WifiScanner.PnoSettings.PnoNetwork> retrieveConnectedPnoNetworkList() {
        return retrievePnoNetworkList(sConnectedPnoListComparator);
    }

    /**
     * Create a PnoNetwork object from the provided WifiConfiguration.
     * @param config Configuration corresponding to the network.
     * @param newPriority New priority to be assigned to the network.
     */
    private static WifiScanner.PnoSettings.PnoNetwork createPnoNetworkFromWifiConfiguration(
            WifiConfiguration config, int newPriority) {
        WifiScanner.PnoSettings.PnoNetwork pnoNetwork =
                new WifiScanner.PnoSettings.PnoNetwork(config.SSID);
        pnoNetwork.networkId = config.networkId;
        pnoNetwork.priority = newPriority;
        if (config.hiddenSSID) {
            pnoNetwork.flags |= WifiScanner.PnoSettings.PnoNetwork.FLAG_DIRECTED_SCAN;
        }
        pnoNetwork.flags |= WifiScanner.PnoSettings.PnoNetwork.FLAG_A_BAND;
        pnoNetwork.flags |= WifiScanner.PnoSettings.PnoNetwork.FLAG_G_BAND;
        if (config.allowedKeyManagement.get(WifiConfiguration.KeyMgmt.WPA_PSK)) {
            pnoNetwork.authBitField |= WifiScanner.PnoSettings.PnoNetwork.AUTH_CODE_PSK;
        } else if (config.allowedKeyManagement.get(WifiConfiguration.KeyMgmt.WPA_EAP)
                || config.allowedKeyManagement.get(WifiConfiguration.KeyMgmt.IEEE8021X)) {
            pnoNetwork.authBitField |= WifiScanner.PnoSettings.PnoNetwork.AUTH_CODE_EAPOL;
        } else {
            pnoNetwork.authBitField |= WifiScanner.PnoSettings.PnoNetwork.AUTH_CODE_OPEN;
        }
        return pnoNetwork;
    }

    /**
     * Retrieves an updated list of priorities for all the saved networks before
     * enabling/disabling PNO.
     *
     * @param pnoListComparator The comparator to use for sorting networks
     * @return list of networks with updated priorities.
     */
    private ArrayList<WifiScanner.PnoSettings.PnoNetwork> retrievePnoNetworkList(
            PnoListComparator pnoListComparator) {
        ArrayList<WifiScanner.PnoSettings.PnoNetwork> pnoList = new ArrayList<>();
        ArrayList<WifiConfiguration> wifiConfigurations =
                new ArrayList<>(mConfiguredNetworks.valuesForCurrentUser());
        Collections.sort(wifiConfigurations, pnoListComparator);
        // Let's use the network list size as the highest priority and then go down from there.
        // So, the most frequently connected network has the highest priority now.
        int priority = wifiConfigurations.size();
        for (WifiConfiguration config : wifiConfigurations) {
            pnoList.add(createPnoNetworkFromWifiConfiguration(config, priority));
            priority--;
        }
        return pnoList;
    }

    /**
     * Remove a network. Note that there is no saveConfig operation.
     * This function is retained for compatibility with the public
     * API. The more powerful forgetNetwork() is used by the
     * state machine for network removal
     *
     * @param netId network to be removed
     * @return {@code true} if it succeeds, {@code false} otherwise
     */
    boolean removeNetwork(int netId) {
        if (mVerboseLoggingEnabled) localLogNetwork("removeNetwork", netId);
        WifiConfiguration config = mConfiguredNetworks.getForCurrentUser(netId);
        if (!removeConfigAndSendBroadcastIfNeeded(config)) {
            return false;
        }
        if (config.isPasspoint()) {
            writePasspointConfigs(config.FQDN, null);
        }
        return true;
    }

    private static Long getChecksum(String source) {
        Checksum csum = new CRC32();
        csum.update(source.getBytes(), 0, source.getBytes().length);
        return csum.getValue();
    }

    private boolean removeConfigWithoutBroadcast(WifiConfiguration config) {
        if (config == null) {
            return false;
        }
        if (!removeNetworkNative(config)) {
            loge("Failed to remove network " + config.networkId);
            return false;
        }
        if (config.configKey().equals(mLastSelectedConfiguration)) {
            mLastSelectedConfiguration = null;
        }
        mConfiguredNetworks.remove(config.networkId);
        mScanDetailCaches.remove(config.networkId);
        return true;
    }

    private boolean removeConfigAndSendBroadcastIfNeeded(WifiConfiguration config) {
        if (!removeConfigWithoutBroadcast(config)) {
            return false;
        }
        String key = config.configKey();
        if (mVerboseLoggingEnabled) {
            logd("removeNetwork " + " key=" + key + " config.id=" + config.networkId);
        }
        writeIpAndProxyConfigurations();
        sendConfiguredNetworksChangedBroadcast(config, WifiManager.CHANGE_REASON_REMOVED);
        if (!config.ephemeral) {
            removeUserSelectionPreference(key);
        }
        writeKnownNetworkHistory();
        return true;
    }

    private void removeUserSelectionPreference(String configKey) {
        if (DBG) {
            Log.d(TAG, "removeUserSelectionPreference: key is " + configKey);
        }
        if (configKey == null) {
            return;
        }
        for (WifiConfiguration config : mConfiguredNetworks.valuesForCurrentUser()) {
            WifiConfiguration.NetworkSelectionStatus status = config.getNetworkSelectionStatus();
            String connectChoice = status.getConnectChoice();
            if (connectChoice != null && connectChoice.equals(configKey)) {
                Log.d(TAG, "remove connect choice:" + connectChoice + " from " + config.SSID
                        + " : " + config.networkId);
                status.setConnectChoice(null);
                status.setConnectChoiceTimestamp(WifiConfiguration.NetworkSelectionStatus
                            .INVALID_NETWORK_SELECTION_DISABLE_TIMESTAMP);
            }
        }
    }

    /*
     * Remove all networks associated with an application
     *
     * @param packageName name of the package of networks to remove
     * @return {@code true} if all networks removed successfully, {@code false} otherwise
     */
    boolean removeNetworksForApp(ApplicationInfo app) {
        if (app == null || app.packageName == null) {
            return false;
        }

        boolean success = true;

        WifiConfiguration [] copiedConfigs =
                mConfiguredNetworks.valuesForCurrentUser().toArray(new WifiConfiguration[0]);
        for (WifiConfiguration config : copiedConfigs) {
            if (app.uid != config.creatorUid || !app.packageName.equals(config.creatorName)) {
                continue;
            }
            if (mVerboseLoggingEnabled) {
                localLog("Removing network " + config.SSID
                         + ", application \"" + app.packageName + "\" uninstalled"
                         + " from user " + UserHandle.getUserId(app.uid));
            }
            success &= removeNetwork(config.networkId);
        }

        saveConfig();

        return success;
    }

    boolean removeNetworksForUser(int userId) {
        boolean success = true;

        WifiConfiguration[] copiedConfigs =
                mConfiguredNetworks.valuesForAllUsers().toArray(new WifiConfiguration[0]);
        for (WifiConfiguration config : copiedConfigs) {
            if (userId != UserHandle.getUserId(config.creatorUid)) {
                continue;
            }
            success &= removeNetwork(config.networkId);
            if (mVerboseLoggingEnabled) {
                localLog("Removing network " + config.SSID
                        + ", user " + userId + " removed");
            }
        }

        return success;
    }

    /**
     * Enable a network. Note that there is no saveConfig operation.
     * This function is retained for compatibility with the public
     * API. The more powerful selectNetwork()/saveNetwork() is used by the
     * state machine for connecting to a network
     *
     * @param config network to be enabled
     * @return {@code true} if it succeeds, {@code false} otherwise
     */
    boolean enableNetwork(WifiConfiguration config, boolean disableOthers, int uid) {
        if (config == null) {
            return false;
        }
        updateNetworkSelectionStatus(
                config, WifiConfiguration.NetworkSelectionStatus.NETWORK_SELECTION_ENABLE);
        setLatestUserSelectedConfiguration(config);
        boolean ret = true;
        if (disableOthers) {
            ret = selectNetworkWithoutBroadcast(config.networkId);
            if (ret) {
                if (mVerboseLoggingEnabled) {
                    localLogNetwork("enableNetwork(disableOthers=true, uid=" + uid + ") ",
                            config.networkId);
                }
                markAllNetworksDisabledExcept(config.networkId,
                        WifiConfiguration.NetworkSelectionStatus.DISABLED_BY_WIFI_MANAGER);
                updateLastConnectUid(config, uid);
                writeKnownNetworkHistory();
                sendConfiguredNetworksChangedBroadcast();
            }
        } else {
            if (mVerboseLoggingEnabled) {
                localLogNetwork("enableNetwork(disableOthers=false) ", config.networkId);
            }
            sendConfiguredNetworksChangedBroadcast(config, WifiManager.CHANGE_REASON_CONFIG_CHANGE);
        }
        return ret;
    }

    boolean selectNetworkWithoutBroadcast(int netId) {
        return mWifiSupplicantControl.selectNetwork(mConfiguredNetworks.getForCurrentUser(netId));
    }

    /**
     * Disable a network in wpa_supplicant.
     */
    boolean disableNetworkNative(WifiConfiguration config) {
        return mWifiSupplicantControl.disableNetwork(config);
    }

    /**
     * Disable all networks in wpa_supplicant.
     */
    void disableAllNetworksNative() {
        mWifiSupplicantControl.disableAllNetworks(mConfiguredNetworks.valuesForCurrentUser());
    }

    /* Mark all networks except specified netId as disabled */
    private void markAllNetworksDisabledExcept(int netId, int disableReason) {
        for (WifiConfiguration config : mConfiguredNetworks.valuesForCurrentUser()) {
            if (config != null && config.networkId != netId) {
                updateNetworkSelectionStatus(config, disableReason);
            }
        }
    }

    private void markAllNetworksDisabled(int disableReason) {
        markAllNetworksDisabledExcept(WifiConfiguration.INVALID_NETWORK_ID, disableReason);
    }

    /**
     * Update a network according to the update reason and its current state
     * @param netId The network ID of the network need update
     * @param reason The reason to update the network
     * @return false if no change made to the input configure file, can due to error or need not
     *         true the input config file has been changed
     */
    boolean updateNetworkSelectionStatus(int netId, int reason) {
        WifiConfiguration config = getWifiConfiguration(netId);
        return updateNetworkSelectionStatus(config, reason);
    }

    /**
     * Update a network according to the update reason and its current state
     * @param config the network need update
     * @param reason The reason to update the network
     * @return false if no change made to the input configure file, can due to error or need not
     *         true the input config file has been changed
     */
    boolean updateNetworkSelectionStatus(WifiConfiguration config, int reason) {
        if (config == null) {
            return false;
        }

        WifiConfiguration.NetworkSelectionStatus networkStatus = config.getNetworkSelectionStatus();
        if (reason == WifiConfiguration.NetworkSelectionStatus.NETWORK_SELECTION_ENABLE) {
            updateNetworkStatus(config, WifiConfiguration.NetworkSelectionStatus
                    .NETWORK_SELECTION_ENABLE);
            localLog("Enable network:" + config.configKey());
            return true;
        }

        networkStatus.incrementDisableReasonCounter(reason);
        if (DBG) {
            localLog("Network:" + config.SSID + "disable counter of "
                    + WifiConfiguration.NetworkSelectionStatus.getNetworkDisableReasonString(reason)
                    + " is: " + networkStatus.getDisableReasonCounter(reason) + "and threshold is: "
                    + NETWORK_SELECTION_DISABLE_THRESHOLD[reason]);
        }

        if (networkStatus.getDisableReasonCounter(reason)
                >= NETWORK_SELECTION_DISABLE_THRESHOLD[reason]) {
            return updateNetworkStatus(config, reason);
        }
        return true;
    }

    /**
     * Attempt to re-enable a network for qualified network selection, if this network was either:
     *      a) Previously temporarily disabled, but its disable timeout has expired, or
     *      b) Previously disabled because of a user switch, but is now visible to the current
     *         user.
     * @param networkId the id of the network to be checked for possible unblock (due to timeout)
     * @return true if the network identified by {@param networkId} was re-enabled for qualified
     *         network selection, false otherwise.
     */
    public boolean tryEnableQualifiedNetwork(int networkId) {
        WifiConfiguration config = getWifiConfiguration(networkId);
        if (config == null) {
            localLog("updateQualifiedNetworkstatus invalid network.");
            return false;
        }
        return tryEnableQualifiedNetwork(config);
    }

    /**
     * Attempt to re-enable a network for qualified network selection, if this network was either:
     *      a) Previously temporarily disabled, but its disable timeout has expired, or
     *      b) Previously disabled because of a user switch, but is now visible to the current
     *         user.
     * @param config configuration for the network to be re-enabled for network selection. The
     *               network corresponding to the config must be visible to the current user.
     * @return true if the network identified by {@param config} was re-enabled for qualified
     *         network selection, false otherwise.
     */
    private boolean tryEnableQualifiedNetwork(WifiConfiguration config) {
        WifiConfiguration.NetworkSelectionStatus networkStatus = config.getNetworkSelectionStatus();
        if (networkStatus.isNetworkTemporaryDisabled()) {
            //time difference in minutes
            long timeDifference =
                    (mClock.getElapsedSinceBootMillis() - networkStatus.getDisableTime()) / 1000 / 60;
            if (timeDifference < 0 || timeDifference
                    >= NETWORK_SELECTION_DISABLE_TIMEOUT[
                    networkStatus.getNetworkSelectionDisableReason()]) {
                updateNetworkSelectionStatus(config.networkId,
                        WifiConfiguration.NetworkSelectionStatus.NETWORK_SELECTION_ENABLE);
                return true;
            }
        } else if (networkStatus.isDisabledByReason(
                WifiConfiguration.NetworkSelectionStatus.DISABLED_DUE_TO_USER_SWITCH)) {
            updateNetworkSelectionStatus(config.networkId,
                    WifiConfiguration.NetworkSelectionStatus.NETWORK_SELECTION_ENABLE);
            return true;
        }
        return false;
    }

    /**
     * Update a network's status. Note that there is no saveConfig operation.
     * @param config network to be updated
     * @param reason reason code for updated
     * @return false if no change made to the input configure file, can due to error or need not
     *         true the input config file has been changed
     */
    boolean updateNetworkStatus(WifiConfiguration config, int reason) {
        localLog("updateNetworkStatus:" + (config == null ? null : config.SSID));
        if (config == null) {
            return false;
        }

        WifiConfiguration.NetworkSelectionStatus networkStatus = config.getNetworkSelectionStatus();
        if (reason < 0 || reason >= WifiConfiguration.NetworkSelectionStatus
                .NETWORK_SELECTION_DISABLED_MAX) {
            localLog("Invalid Network disable reason: " + reason);
            return false;
        }

        if (reason == WifiConfiguration.NetworkSelectionStatus.NETWORK_SELECTION_ENABLE) {
            if (networkStatus.isNetworkEnabled()) {
                if (DBG) {
                    localLog("Do nothing. Network is already enabled!");
                }
                return false;
            }
            networkStatus.setNetworkSelectionStatus(WifiConfiguration.NetworkSelectionStatus
                    .NETWORK_SELECTION_ENABLED);
            networkStatus.setNetworkSelectionDisableReason(reason);
            networkStatus.setDisableTime(
                    WifiConfiguration.NetworkSelectionStatus
                    .INVALID_NETWORK_SELECTION_DISABLE_TIMESTAMP);
            networkStatus.clearDisableReasonCounter();
            config.status = Status.ENABLED;
            sendConfiguredNetworksChangedBroadcast(config, WifiManager.CHANGE_REASON_CONFIG_CHANGE);
        } else {
            //disable the network
            if (networkStatus.isNetworkPermanentlyDisabled()) {
                if (DBG) {
                    localLog("Do nothing. Network is already permanently disabled! Disable reason: "
                            + WifiConfiguration.NetworkSelectionStatus
                            .getNetworkDisableReasonString(reason));
                }
                return false;
            } else if (networkStatus.isNetworkTemporaryDisabled()
                    && reason < WifiConfiguration.NetworkSelectionStatus
                    .DISABLED_TLS_VERSION_MISMATCH) {
                if (DBG) {
                    localLog("Do nothing. Network is already temporarily disabled! Disable reason: "
                            + WifiConfiguration.NetworkSelectionStatus
                            .getNetworkDisableReasonString(reason));
                }
                return false;
            }
            disableNetworkNative(config);
            if (reason < WifiConfiguration.NetworkSelectionStatus.DISABLED_TLS_VERSION_MISMATCH) {
                networkStatus.setNetworkSelectionStatus(WifiConfiguration.NetworkSelectionStatus
                        .NETWORK_SELECTION_TEMPORARY_DISABLED);
                networkStatus.setDisableTime(mClock.getElapsedSinceBootMillis());
            } else {
                networkStatus.setNetworkSelectionStatus(WifiConfiguration.NetworkSelectionStatus
                        .NETWORK_SELECTION_PERMANENTLY_DISABLED);
                config.status = Status.DISABLED;
                sendConfiguredNetworksChangedBroadcast(
                        config, WifiManager.CHANGE_REASON_CONFIG_CHANGE);
            }
            networkStatus.setNetworkSelectionDisableReason(reason);
        }
        if (DBG) {
            String time = DateFormat.getDateTimeInstance().format(new Date());
            localLog("Network: " + config.SSID + " Configure new status: "
                    + networkStatus.getNetworkStatusString() + " with reason: "
                    + networkStatus.getNetworkDisableReasonString() + " at: " + time);
        }
        return true;
    }

    /**
     * Save the configured networks in supplicant to disk
     * @return {@code true} if it succeeds, {@code false} otherwise
     */
    boolean saveConfig() {
        return mWifiSupplicantControl.saveConfig();
    }

    /**
     * Start WPS pin method configuration with pin obtained
     * from the access point
     * @param config WPS configuration
     * @return Wps result containing status and pin
     */
    WpsResult startWpsWithPinFromAccessPoint(WpsInfo config) {
        WpsResult result = mWifiSupplicantControl.startWpsWithPinFromAccessPoint(config);
        /* WPS leaves all networks disabled */
        if (result.status == WpsResult.Status.SUCCESS) {
            markAllNetworksDisabled(WifiConfiguration.NetworkSelectionStatus.DISABLED_WPS_START);
        }
        return result;
    }

    /**
     * Start WPS pin method configuration with obtained
     * from the device
     * @return WpsResult indicating status and pin
     */
    WpsResult startWpsWithPinFromDevice(WpsInfo config) {
        WpsResult result = mWifiSupplicantControl.startWpsWithPinFromDevice(config);
        /* WPS leaves all networks disabled */
        if (result.status == WpsResult.Status.SUCCESS) {
            markAllNetworksDisabled(WifiConfiguration.NetworkSelectionStatus.DISABLED_WPS_START);
        }
        return result;
    }

    /**
     * Start WPS push button configuration
     * @param config WPS configuration
     * @return WpsResult indicating status and pin
     */
    WpsResult startWpsPbc(WpsInfo config) {
        WpsResult result = mWifiSupplicantControl.startWpsPbc(config);
        /* WPS leaves all networks disabled */
        if (result.status == WpsResult.Status.SUCCESS) {
            markAllNetworksDisabled(WifiConfiguration.NetworkSelectionStatus.DISABLED_WPS_START);
        }
        return result;
    }

    /**
     * Fetch the static IP configuration for a given network id
     */
    StaticIpConfiguration getStaticIpConfiguration(int netId) {
        WifiConfiguration config = mConfiguredNetworks.getForCurrentUser(netId);
        if (config != null) {
            return config.getStaticIpConfiguration();
        }
        return null;
    }

    /**
     * Set the static IP configuration for a given network id
     */
    void setStaticIpConfiguration(int netId, StaticIpConfiguration staticIpConfiguration) {
        WifiConfiguration config = mConfiguredNetworks.getForCurrentUser(netId);
        if (config != null) {
            config.setStaticIpConfiguration(staticIpConfiguration);
        }
    }

    /**
     * set default GW MAC address
     */
    void setDefaultGwMacAddress(int netId, String macAddress) {
        WifiConfiguration config = mConfiguredNetworks.getForCurrentUser(netId);
        if (config != null) {
            //update defaultGwMacAddress
            config.defaultGwMacAddress = macAddress;
        }
    }


    /**
     * Fetch the proxy properties for a given network id
     * @param netId id
     * @return ProxyInfo for the network id
     */
    ProxyInfo getProxyProperties(int netId) {
        WifiConfiguration config = mConfiguredNetworks.getForCurrentUser(netId);
        if (config != null) {
            return config.getHttpProxy();
        }
        return null;
    }

    /**
     * Return if the specified network is using static IP
     * @param netId id
     * @return {@code true} if using static ip for netId
     */
    boolean isUsingStaticIp(int netId) {
        WifiConfiguration config = mConfiguredNetworks.getForCurrentUser(netId);
        if (config != null && config.getIpAssignment() == IpAssignment.STATIC) {
            return true;
        }
        return false;
    }

    boolean isEphemeral(int netId) {
        WifiConfiguration config = mConfiguredNetworks.getForCurrentUser(netId);
        return config != null && config.ephemeral;
    }

    boolean getMeteredHint(int netId) {
        WifiConfiguration config = mConfiguredNetworks.getForCurrentUser(netId);
        return config != null && config.meteredHint;
    }

    /**
     * Should be called when a single network configuration is made.
     * @param network The network configuration that changed.
     * @param reason The reason for the change, should be one of WifiManager.CHANGE_REASON_ADDED,
     * WifiManager.CHANGE_REASON_REMOVED, or WifiManager.CHANGE_REASON_CHANGE.
     */
    private void sendConfiguredNetworksChangedBroadcast(WifiConfiguration network,
            int reason) {
        Intent intent = new Intent(WifiManager.CONFIGURED_NETWORKS_CHANGED_ACTION);
        intent.addFlags(Intent.FLAG_RECEIVER_REGISTERED_ONLY_BEFORE_BOOT);
        intent.putExtra(WifiManager.EXTRA_MULTIPLE_NETWORKS_CHANGED, false);
        intent.putExtra(WifiManager.EXTRA_WIFI_CONFIGURATION, network);
        intent.putExtra(WifiManager.EXTRA_CHANGE_REASON, reason);
        mContext.sendBroadcastAsUser(intent, UserHandle.ALL);
    }

    /**
     * Should be called when multiple network configuration changes are made.
     */
    private void sendConfiguredNetworksChangedBroadcast() {
        Intent intent = new Intent(WifiManager.CONFIGURED_NETWORKS_CHANGED_ACTION);
        intent.addFlags(Intent.FLAG_RECEIVER_REGISTERED_ONLY_BEFORE_BOOT);
        intent.putExtra(WifiManager.EXTRA_MULTIPLE_NETWORKS_CHANGED, true);
        mContext.sendBroadcastAsUser(intent, UserHandle.ALL);
    }

    void loadConfiguredNetworks() {

        final Map<String, WifiConfiguration> configs = new HashMap<>();
        final SparseArray<Map<String, String>> networkExtras = new SparseArray<>();
        mLastPriority = mWifiSupplicantControl.loadNetworks(configs, networkExtras);

        readNetworkHistory(configs);
        readPasspointConfig(configs, networkExtras);

        // We are only now updating mConfiguredNetworks for two reasons:
        // 1) The information required to compute configKeys is spread across wpa_supplicant.conf
        //    and networkHistory.txt. Thus, we had to load both files first.
        // 2) mConfiguredNetworks caches a Passpoint network's FQDN the moment the network is added.
        //    Thus, we had to load the FQDNs first.
        mConfiguredNetworks.clear();
        mScanDetailCaches.clear();
        for (Map.Entry<String, WifiConfiguration> entry : configs.entrySet()) {
            final String configKey = entry.getKey();
            final WifiConfiguration config = entry.getValue();
            if (!configKey.equals(config.configKey())) {
                if (mVerboseLoggingEnabled) {
                    log("Ignoring network " + config.networkId + " because the configKey loaded "
                            + "from wpa_supplicant.conf is not valid.");
                }
                removeNetworkNative(config);
                continue;
            }
            mConfiguredNetworks.put(config);
        }

        readIpAndProxyConfigurations();

        sendConfiguredNetworksChangedBroadcast();

        if (mVerboseLoggingEnabled) {
            localLog("loadConfiguredNetworks loaded " + mConfiguredNetworks.sizeForAllUsers()
                    + " networks (for all users)");
        }

        if (mConfiguredNetworks.sizeForAllUsers() == 0) {
            // no networks? Lets log if the file contents
            logKernelTime();
            logContents(WifiSupplicantControl.SUPPLICANT_CONFIG_FILE);
            logContents(WifiSupplicantControl.SUPPLICANT_CONFIG_FILE_BACKUP);
            logContents(WifiNetworkHistory.NETWORK_HISTORY_CONFIG_FILE);
        }
    }

    private void logContents(String file) {
        localLogAndLogcat("--- Begin " + file + " ---");
        BufferedReader reader = null;
        try {
            reader = new BufferedReader(new FileReader(file));
            for (String line = reader.readLine(); line != null; line = reader.readLine()) {
                localLogAndLogcat(line);
            }
        } catch (FileNotFoundException e) {
            localLog("Could not open " + file + ", " + e);
            Log.w(TAG, "Could not open " + file + ", " + e);
        } catch (IOException e) {
            localLog("Could not read " + file + ", " + e);
            Log.w(TAG, "Could not read " + file + ", " + e);
        } finally {
            try {
                if (reader != null) {
                    reader.close();
                }
            } catch (IOException e) {
                // Just ignore the fact that we couldn't close
            }
        }
        localLogAndLogcat("--- End " + file + " Contents ---");
    }

    private Map<String, String> readNetworkVariablesFromSupplicantFile(String key) {
        return mWifiSupplicantControl.readNetworkVariablesFromSupplicantFile(key);
    }

    private String readNetworkVariableFromSupplicantFile(String configKey, String key) {
        long start = mClock.getElapsedSinceBootNanos();
        Map<String, String> data =
                mWifiSupplicantControl.readNetworkVariablesFromSupplicantFile(key);
        long end = mClock.getElapsedSinceBootNanos();

        if (mVerboseLoggingEnabled) {
            localLog("readNetworkVariableFromSupplicantFile configKey=[" + configKey + "] key="
                    + key + " duration=" + (long) (end - start));
        }
        return data.get(configKey);
    }

    boolean needsUnlockedKeyStore() {

        // Any network using certificates to authenticate access requires
        // unlocked key store; unless the certificates can be stored with
        // hardware encryption

        for (WifiConfiguration config : mConfiguredNetworks.valuesForCurrentUser()) {

            if (config.allowedKeyManagement.get(KeyMgmt.WPA_EAP)
                    && config.allowedKeyManagement.get(KeyMgmt.IEEE8021X)) {

                if (mWifiKeyStore.needsSoftwareBackedKeyStore(config.enterpriseConfig)) {
                    return true;
                }
            }
        }

        return false;
    }

    void readPasspointConfig(Map<String, WifiConfiguration> configs,
            SparseArray<Map<String, String>> networkExtras) {
        List<HomeSP> homeSPs;
        try {
            homeSPs = mMOManager.loadAllSPs();
        } catch (IOException e) {
            loge("Could not read " + PPS_FILE + " : " + e);
            return;
        }

        int matchedConfigs = 0;
        for (HomeSP homeSp : homeSPs) {
            String fqdn = homeSp.getFQDN();
            Log.d(TAG, "Looking for " + fqdn);
            for (WifiConfiguration config : configs.values()) {
                Log.d(TAG, "Testing " + config.SSID);

                if (config.enterpriseConfig == null) {
                    continue;
                }
                final String configFqdn =
                        networkExtras.get(config.networkId)
                                .get(WifiSupplicantControl.ID_STRING_KEY_FQDN);
                if (configFqdn != null && configFqdn.equals(fqdn)) {
                    Log.d(TAG, "Matched " + configFqdn + " with " + config.networkId);
                    ++matchedConfigs;
                    config.FQDN = fqdn;
                    config.providerFriendlyName = homeSp.getFriendlyName();

                    HashSet<Long> roamingConsortiumIds = homeSp.getRoamingConsortiums();
                    config.roamingConsortiumIds = new long[roamingConsortiumIds.size()];
                    int i = 0;
                    for (long id : roamingConsortiumIds) {
                        config.roamingConsortiumIds[i] = id;
                        i++;
                    }
                    IMSIParameter imsiParameter = homeSp.getCredential().getImsi();
                    config.enterpriseConfig.setPlmn(
                            imsiParameter != null ? imsiParameter.toString() : null);
                    config.enterpriseConfig.setRealm(homeSp.getCredential().getRealm());
                }
            }
        }

        Log.d(TAG, "loaded " + matchedConfigs + " passpoint configs");
    }

    public void writePasspointConfigs(final String fqdn, final HomeSP homeSP) {
        mWriter.write(PPS_FILE, new DelayedDiskWrite.Writer() {
            @Override
            public void onWriteCalled(DataOutputStream out) throws IOException {
                try {
                    if (homeSP != null) {
                        mMOManager.addSP(homeSP);
                    } else {
                        mMOManager.removeSP(fqdn);
                    }
                } catch (IOException e) {
                    loge("Could not write " + PPS_FILE + " : " + e);
                }
            }
        }, false);
    }

    /**
     *  Write network history, WifiConfigurations and mScanDetailCaches to file.
     */
    private void readNetworkHistory(Map<String, WifiConfiguration> configs) {
        mWifiNetworkHistory.readNetworkHistory(configs,
                mScanDetailCaches,
                mDeletedEphemeralSSIDs);
    }

    /**
     *  Read Network history from file, merge it into mConfiguredNetowrks and mScanDetailCaches
     */
    public void writeKnownNetworkHistory() {
        final List<WifiConfiguration> networks = new ArrayList<WifiConfiguration>();
        for (WifiConfiguration config : mConfiguredNetworks.valuesForAllUsers()) {
            networks.add(new WifiConfiguration(config));
        }
        mWifiNetworkHistory.writeKnownNetworkHistory(networks,
                mScanDetailCaches,
                mDeletedEphemeralSSIDs);
    }

    public void setAndEnableLastSelectedConfiguration(int netId) {
        if (mVerboseLoggingEnabled) {
            logd("setLastSelectedConfiguration " + Integer.toString(netId));
        }
        if (netId == WifiConfiguration.INVALID_NETWORK_ID) {
            mLastSelectedConfiguration = null;
            mLastSelectedTimeStamp = -1;
        } else {
            WifiConfiguration selected = getWifiConfiguration(netId);
            if (selected == null) {
                mLastSelectedConfiguration = null;
                mLastSelectedTimeStamp = -1;
            } else {
                mLastSelectedConfiguration = selected.configKey();
                mLastSelectedTimeStamp = mClock.getElapsedSinceBootMillis();
                updateNetworkSelectionStatus(netId,
                        WifiConfiguration.NetworkSelectionStatus.NETWORK_SELECTION_ENABLE);
                if (mVerboseLoggingEnabled) {
                    logd("setLastSelectedConfiguration now: " + mLastSelectedConfiguration);
                }
            }
        }
    }

    public void setLatestUserSelectedConfiguration(WifiConfiguration network) {
        if (network != null) {
            mLastSelectedConfiguration = network.configKey();
            mLastSelectedTimeStamp = mClock.getElapsedSinceBootMillis();
        }
    }

    public String getLastSelectedConfiguration() {
        return mLastSelectedConfiguration;
    }

    public long getLastSelectedTimeStamp() {
        return mLastSelectedTimeStamp;
    }

    public boolean isLastSelectedConfiguration(WifiConfiguration config) {
        return (mLastSelectedConfiguration != null
                && config != null
                && mLastSelectedConfiguration.equals(config.configKey()));
    }

    private void writeIpAndProxyConfigurations() {
        final SparseArray<IpConfiguration> networks = new SparseArray<IpConfiguration>();
        for (WifiConfiguration config : mConfiguredNetworks.valuesForAllUsers()) {
            if (!config.ephemeral) {
                networks.put(configKey(config), config.getIpConfiguration());
            }
        }

        mIpconfigStore.writeIpAndProxyConfigurations(IP_CONFIG_FILE, networks);
    }

    private void readIpAndProxyConfigurations() {
        SparseArray<IpConfiguration> networks =
                mIpconfigStore.readIpAndProxyConfigurations(IP_CONFIG_FILE);

        if (networks == null || networks.size() == 0) {
            // IpConfigStore.readIpAndProxyConfigurations has already logged an error.
            return;
        }

        for (int i = 0; i < networks.size(); i++) {
            int id = networks.keyAt(i);
            WifiConfiguration config = mConfiguredNetworks.getByConfigKeyIDForAllUsers(id);
            // This is the only place the map is looked up through a (dangerous) hash-value!

            if (config == null || config.ephemeral) {
                logd("configuration found for missing network, nid=" + id
                        + ", ignored, networks.size=" + Integer.toString(networks.size()));
            } else {
                config.setIpConfiguration(networks.valueAt(i));
            }
        }
    }

    private NetworkUpdateResult addOrUpdateNetworkNative(WifiConfiguration config, int uid) {
        /*
         * If the supplied networkId is INVALID_NETWORK_ID, we create a new empty
         * network configuration. Otherwise, the networkId should
         * refer to an existing configuration.
         */

        if (mVerboseLoggingEnabled) {
            localLog("addOrUpdateNetworkNative " + config.getPrintableSsid());
        }
        if (config.isPasspoint() && !mMOManager.isEnabled()) {
            Log.e(TAG, "Passpoint is not enabled");
            return new NetworkUpdateResult(INVALID_NETWORK_ID);
        }

        boolean newNetwork = false;
        boolean existingMO = false;
        WifiConfiguration currentConfig;
        // networkId of INVALID_NETWORK_ID means we want to create a new network
        if (config.networkId == INVALID_NETWORK_ID) {
            // Try to fetch the existing config using configKey
            currentConfig = mConfiguredNetworks.getByConfigKeyForCurrentUser(config.configKey());
            if (currentConfig != null) {
                config.networkId = currentConfig.networkId;
            } else {
                if (mMOManager.getHomeSP(config.FQDN) != null) {
                    logd("addOrUpdateNetworkNative passpoint " + config.FQDN
                            + " was found, but no network Id");
                    existingMO = true;
                }
                newNetwork = true;
            }
        } else {
            // Fetch the existing config using networkID
            currentConfig = mConfiguredNetworks.getForCurrentUser(config.networkId);
        }

        // originalConfig is used to check for credential and config changes that would cause
        // HasEverConnected to be set to false.
        WifiConfiguration originalConfig = new WifiConfiguration(currentConfig);

        if (!mWifiSupplicantControl.addOrUpdateNetwork(config)) {
            return new NetworkUpdateResult(INVALID_NETWORK_ID);
        }
        // Update the keys for enterprise networks and save the enterprise parameters to
        // wpa_supplicant.
        if (config.enterpriseConfig != null
                && config.enterpriseConfig.getEapMethod() != WifiEnterpriseConfig.Eap.NONE) {
            if (!(mWifiKeyStore.updateNetworkKeys(config, currentConfig)
                    && mWifiSupplicantControl.saveEnterpriseConfiguration(config))) {
                removeNetworkNative(config);
                return new NetworkUpdateResult(INVALID_NETWORK_ID);
            }
        }
        int netId = config.networkId;
        String savedConfigKey = config.configKey();

        /* An update of the network variables requires reading them
         * back from the supplicant to update mConfiguredNetworks.
         * This is because some of the variables (SSID, wep keys &
         * passphrases) reflect different values when read back than
         * when written. For example, wep key is stored as * irrespective
         * of the value sent to the supplicant.
         */
        if (currentConfig == null) {
            currentConfig = new WifiConfiguration();
            currentConfig.setIpAssignment(IpAssignment.DHCP);
            currentConfig.setProxySettings(ProxySettings.NONE);
            currentConfig.networkId = netId;
            if (config != null) {
                // Carry over the creation parameters
                currentConfig.selfAdded = config.selfAdded;
                currentConfig.didSelfAdd = config.didSelfAdd;
                currentConfig.ephemeral = config.ephemeral;
                currentConfig.meteredHint = config.meteredHint;
                currentConfig.useExternalScores = config.useExternalScores;
                currentConfig.lastConnectUid = config.lastConnectUid;
                currentConfig.lastUpdateUid = config.lastUpdateUid;
                currentConfig.creatorUid = config.creatorUid;
                currentConfig.creatorName = config.creatorName;
                currentConfig.lastUpdateName = config.lastUpdateName;
                currentConfig.peerWifiConfiguration = config.peerWifiConfiguration;
                currentConfig.FQDN = config.FQDN;
                currentConfig.providerFriendlyName = config.providerFriendlyName;
                currentConfig.roamingConsortiumIds = config.roamingConsortiumIds;
                currentConfig.validatedInternetAccess = config.validatedInternetAccess;
                currentConfig.numNoInternetAccessReports = config.numNoInternetAccessReports;
                currentConfig.updateTime = config.updateTime;
                currentConfig.creationTime = config.creationTime;
                currentConfig.shared = config.shared;
            }
            if (DBG) {
                log("created new config netId=" + Integer.toString(netId)
                        + " uid=" + Integer.toString(currentConfig.creatorUid)
                        + " name=" + currentConfig.creatorName);
            }
        }

        /* save HomeSP object for passpoint networks */
        HomeSP homeSP = null;

        if (!existingMO && config.isPasspoint()) {
            try {
                if (config.updateIdentifier == null) {   // Only create an MO for r1 networks
                    Credential credential =
                            new Credential(config.enterpriseConfig, mKeyStore, !newNetwork);
                    HashSet<Long> roamingConsortiumIds = new HashSet<Long>();
                    for (Long roamingConsortiumId : config.roamingConsortiumIds) {
                        roamingConsortiumIds.add(roamingConsortiumId);
                    }

                    homeSP = new HomeSP(Collections.<String, Long>emptyMap(), config.FQDN,
                            roamingConsortiumIds, Collections.<String>emptySet(),
                            Collections.<Long>emptySet(), Collections.<Long>emptyList(),
                            config.providerFriendlyName, null, credential);

                    log("created a homeSP object for " + config.networkId + ":" + config.SSID);
                }

                /* fix enterprise config properties for passpoint */
                currentConfig.enterpriseConfig.setRealm(config.enterpriseConfig.getRealm());
                currentConfig.enterpriseConfig.setPlmn(config.enterpriseConfig.getPlmn());
            } catch (IOException ioe) {
                Log.e(TAG, "Failed to create Passpoint config: " + ioe);
                return new NetworkUpdateResult(INVALID_NETWORK_ID);
            }
        }

        if (uid != WifiConfiguration.UNKNOWN_UID) {
            if (newNetwork) {
                currentConfig.creatorUid = uid;
            } else {
                currentConfig.lastUpdateUid = uid;
            }
        }

        // For debug, record the time the configuration was modified
        StringBuilder sb = new StringBuilder();
        sb.append("time=");
        Calendar c = Calendar.getInstance();
        c.setTimeInMillis(mClock.getWallClockMillis());
        sb.append(String.format("%tm-%td %tH:%tM:%tS.%tL", c, c, c, c, c, c));

        if (newNetwork) {
            // New networks start out disabled according to public API.
            updateNetworkSelectionStatus(currentConfig,
                    WifiConfiguration.NetworkSelectionStatus.DISABLED_BY_WIFI_MANAGER);
            currentConfig.creationTime = sb.toString();
        } else {
            currentConfig.updateTime = sb.toString();
        }

        if (currentConfig.configKey().equals(getLastSelectedConfiguration())
                && currentConfig.ephemeral) {
            // Make the config non-ephemeral since the user just explicitly clicked it.
            currentConfig.ephemeral = false;
            if (DBG) {
                log("remove ephemeral status netId=" + Integer.toString(netId)
                        + " " + currentConfig.configKey());
            }
        }

        if (mVerboseLoggingEnabled) {
            log("will read network variables netId=" + Integer.toString(netId));
        }

        readNetworkVariables(currentConfig);
        // When we read back the config from wpa_supplicant, some of the default values are set
        // which could change the configKey.
        if (!savedConfigKey.equals(currentConfig.configKey())) {
            if (!mWifiSupplicantControl.saveNetworkMetadata(currentConfig)) {
                loge("Failed to set network metadata. Removing config " + config.networkId);
                removeNetworkNative(config);
                return new NetworkUpdateResult(INVALID_NETWORK_ID);
            }
        }

        boolean passwordChanged = false;
        // check passed in config to see if it has more than a password set.
        if (!newNetwork && config.preSharedKey != null && !config.preSharedKey.equals("*")) {
            passwordChanged = true;
        }

        if (newNetwork || passwordChanged || wasCredentialChange(originalConfig, currentConfig)) {
            currentConfig.getNetworkSelectionStatus().setHasEverConnected(false);
        }

        // Persist configuration paramaters that are not saved by supplicant.
        if (config.lastUpdateName != null) {
            currentConfig.lastUpdateName = config.lastUpdateName;
        }
        if (config.lastUpdateUid != WifiConfiguration.UNKNOWN_UID) {
            currentConfig.lastUpdateUid = config.lastUpdateUid;
        }

        mConfiguredNetworks.put(currentConfig);

        NetworkUpdateResult result =
                writeIpAndProxyConfigurationsOnChange(currentConfig, config, newNetwork);
        result.setIsNewNetwork(newNetwork);
        result.setNetworkId(netId);

        if (homeSP != null) {
            writePasspointConfigs(null, homeSP);
        }

        saveConfig();
        writeKnownNetworkHistory();
        // Stage the backup of the SettingsProvider package which backs this up.
        mBackupManagerProxy.notifyDataChanged();
        return result;
    }

    private boolean removeNetworkNative(WifiConfiguration config) {
        if (!mWifiSupplicantControl.removeNetwork(config)) {
            return false;
        }
        // Remove any associated keys.
        if (config.enterpriseConfig != null
                && config.enterpriseConfig.getEapMethod() != WifiEnterpriseConfig.Eap.NONE) {
            mWifiKeyStore.removeKeys(config.enterpriseConfig);
        }
        // Stage the backup of the SettingsProvider package which backs this up.
        mBackupManagerProxy.notifyDataChanged();
        return true;
    }

    private boolean wasBitSetUpdated(BitSet originalBitSet, BitSet currentBitSet) {
        if (originalBitSet != null && currentBitSet != null) {
            // both configs have values set, check if they are different
            if (!originalBitSet.equals(currentBitSet)) {
                // the BitSets are different
                return true;
            }
        } else if (originalBitSet != null || currentBitSet != null) {
            return true;
        }
        return false;
    }

    private boolean wasCredentialChange(WifiConfiguration originalConfig,
            WifiConfiguration currentConfig) {
        // Check if any core WifiConfiguration parameters changed that would impact new connections
        if (originalConfig == null) {
            return true;
        }

        if (wasBitSetUpdated(originalConfig.allowedKeyManagement,
                currentConfig.allowedKeyManagement)) {
            return true;
        }

        if (wasBitSetUpdated(originalConfig.allowedProtocols, currentConfig.allowedProtocols)) {
            return true;
        }

        if (wasBitSetUpdated(originalConfig.allowedAuthAlgorithms,
                currentConfig.allowedAuthAlgorithms)) {
            return true;
        }

        if (wasBitSetUpdated(originalConfig.allowedPairwiseCiphers,
                currentConfig.allowedPairwiseCiphers)) {
            return true;
        }

        if (wasBitSetUpdated(originalConfig.allowedGroupCiphers,
                currentConfig.allowedGroupCiphers)) {
            return true;
        }

        if (originalConfig.wepKeys != null && currentConfig.wepKeys != null) {
            if (originalConfig.wepKeys.length == currentConfig.wepKeys.length) {
                for (int i = 0; i < originalConfig.wepKeys.length; i++) {
                    if (!Objects.equals(originalConfig.wepKeys[i], currentConfig.wepKeys[i])) {
                        return true;
                    }
                }
            } else {
                return true;
            }
        }

        if (originalConfig.hiddenSSID != currentConfig.hiddenSSID) {
            return true;
        }

        if (originalConfig.requirePMF != currentConfig.requirePMF) {
            return true;
        }

        if (wasEnterpriseConfigChange(originalConfig.enterpriseConfig,
                currentConfig.enterpriseConfig)) {
            return true;
        }
        return false;
    }


    protected boolean wasEnterpriseConfigChange(WifiEnterpriseConfig originalEnterpriseConfig,
            WifiEnterpriseConfig currentEnterpriseConfig) {
        if (originalEnterpriseConfig != null && currentEnterpriseConfig != null) {
            if (originalEnterpriseConfig.getEapMethod() != currentEnterpriseConfig.getEapMethod()) {
                return true;
            }

            if (originalEnterpriseConfig.getPhase2Method()
                    != currentEnterpriseConfig.getPhase2Method()) {
                return true;
            }

            X509Certificate[] originalCaCerts = originalEnterpriseConfig.getCaCertificates();
            X509Certificate[] currentCaCerts = currentEnterpriseConfig.getCaCertificates();

            if (originalCaCerts != null && currentCaCerts != null) {
                if (originalCaCerts.length == currentCaCerts.length) {
                    for (int i = 0; i < originalCaCerts.length; i++) {
                        if (!originalCaCerts[i].equals(currentCaCerts[i])) {
                            return true;
                        }
                    }
                } else {
                    // number of aliases is different, so the configs are different
                    return true;
                }
            } else {
                // one of the enterprise configs may have aliases
                if (originalCaCerts != null || currentCaCerts != null) {
                    return true;
                }
            }
        } else {
            // One of the configs may have an enterpriseConfig
            if (originalEnterpriseConfig != null || currentEnterpriseConfig != null) {
                return true;
            }
        }
        return false;
    }

    public WifiConfiguration getWifiConfigForHomeSP(HomeSP homeSP) {
        WifiConfiguration config = mConfiguredNetworks.getByFQDNForCurrentUser(homeSP.getFQDN());
        if (config == null) {
            Log.e(TAG, "Could not find network for homeSP " + homeSP.getFQDN());
        }
        return config;
    }

    public HomeSP getHomeSPForConfig(WifiConfiguration config) {
        WifiConfiguration storedConfig = mConfiguredNetworks.getForCurrentUser(config.networkId);
        return storedConfig != null && storedConfig.isPasspoint()
                ? mMOManager.getHomeSP(storedConfig.FQDN)
                : null;
    }

    public ScanDetailCache getScanDetailCache(WifiConfiguration config) {
        if (config == null) return null;
        ScanDetailCache cache = mScanDetailCaches.get(config.networkId);
        if (cache == null && config.networkId != WifiConfiguration.INVALID_NETWORK_ID) {
            cache =
                    new ScanDetailCache(
                            config, MAX_NUM_SCAN_CACHE_ENTRIES + 64, MAX_NUM_SCAN_CACHE_ENTRIES);
            mScanDetailCaches.put(config.networkId, cache);
        }
        return cache;
    }

    /**
     * This function run thru the Saved WifiConfigurations and check if some should be linked.
     * @param config
     */
    public void linkConfiguration(WifiConfiguration config) {
        if (!WifiConfigurationUtil.isVisibleToAnyProfile(config,
                mUserManager.getProfiles(mCurrentUserId))) {
            logd("linkConfiguration: Attempting to link config " + config.configKey()
                    + " that is not visible to the current user.");
            return;
        }

        if (getScanDetailCache(config) != null && getScanDetailCache(config).size() > 6) {
            // Ignore configurations with large number of BSSIDs
            return;
        }
        if (!config.allowedKeyManagement.get(KeyMgmt.WPA_PSK)) {
            // Only link WPA_PSK config
            return;
        }
        for (WifiConfiguration link : mConfiguredNetworks.valuesForCurrentUser()) {
            boolean doLink = false;

            if (link.configKey().equals(config.configKey())) {
                continue;
            }

            if (link.ephemeral) {
                continue;
            }

            // Autojoin will be allowed to dynamically jump from a linked configuration
            // to another, hence only link configurations that have equivalent level of security
            if (!link.allowedKeyManagement.equals(config.allowedKeyManagement)) {
                continue;
            }

            ScanDetailCache linkedScanDetailCache = getScanDetailCache(link);
            if (linkedScanDetailCache != null && linkedScanDetailCache.size() > 6) {
                // Ignore configurations with large number of BSSIDs
                continue;
            }

            if (config.defaultGwMacAddress != null && link.defaultGwMacAddress != null) {
                // If both default GW are known, link only if they are equal
                if (config.defaultGwMacAddress.equals(link.defaultGwMacAddress)) {
                    if (mVerboseLoggingEnabled) {
                        logd("linkConfiguration link due to same gw " + link.SSID
                                + " and " + config.SSID + " GW " + config.defaultGwMacAddress);
                    }
                    doLink = true;
                }
            } else {
                // We do not know BOTH default gateways hence we will try to link
                // hoping that WifiConfigurations are indeed behind the same gateway.
                // once both WifiConfiguration have been tried and thus once both efault gateways
                // are known we will revisit the choice of linking them
                if ((getScanDetailCache(config) != null)
                        && (getScanDetailCache(config).size() <= 6)) {

                    for (String abssid : getScanDetailCache(config).keySet()) {
                        for (String bbssid : linkedScanDetailCache.keySet()) {
                            if (mVerboseLoggingEnabled) {
                                logd("linkConfiguration try to link due to DBDC BSSID match "
                                        + link.SSID + " and " + config.SSID + " bssida " + abssid
                                        + " bssidb " + bbssid);
                            }
                            if (abssid.regionMatches(true, 0, bbssid, 0, 16)) {
                                // If first 16 ascii characters of BSSID matches,
                                // we assume this is a DBDC
                                doLink = true;
                            }
                        }
                    }
                }
            }

            if (doLink && mOnlyLinkSameCredentialConfigurations) {
                String apsk =
                        readNetworkVariableFromSupplicantFile(link.configKey(), "psk");
                String bpsk =
                        readNetworkVariableFromSupplicantFile(config.configKey(), "psk");
                if (apsk == null || bpsk == null
                        || TextUtils.isEmpty(apsk) || TextUtils.isEmpty(apsk)
                        || apsk.equals("*") || apsk.equals(DELETED_CONFIG_PSK)
                        || !apsk.equals(bpsk)) {
                    doLink = false;
                }
            }

            if (doLink) {
                if (mVerboseLoggingEnabled) {
                    logd("linkConfiguration: will link " + link.configKey()
                            + " and " + config.configKey());
                }
                if (link.linkedConfigurations == null) {
                    link.linkedConfigurations = new HashMap<String, Integer>();
                }
                if (config.linkedConfigurations == null) {
                    config.linkedConfigurations = new HashMap<String, Integer>();
                }
                if (link.linkedConfigurations.get(config.configKey()) == null) {
                    link.linkedConfigurations.put(config.configKey(), Integer.valueOf(1));
                }
                if (config.linkedConfigurations.get(link.configKey()) == null) {
                    config.linkedConfigurations.put(link.configKey(), Integer.valueOf(1));
                }
            } else {
                if (link.linkedConfigurations != null
                        && (link.linkedConfigurations.get(config.configKey()) != null)) {
                    if (mVerboseLoggingEnabled) {
                        logd("linkConfiguration: un-link " + config.configKey()
                                + " from " + link.configKey());
                    }
                    link.linkedConfigurations.remove(config.configKey());
                }
                if (config.linkedConfigurations != null
                        && (config.linkedConfigurations.get(link.configKey()) != null)) {
                    if (mVerboseLoggingEnabled) {
                        logd("linkConfiguration: un-link " + link.configKey()
                                + " from " + config.configKey());
                    }
                    config.linkedConfigurations.remove(link.configKey());
                }
            }
        }
    }

    public HashSet<Integer> makeChannelList(WifiConfiguration config, int age) {
        if (config == null) {
            return null;
        }
        long now_ms = mClock.getWallClockMillis();

        HashSet<Integer> channels = new HashSet<Integer>();

        //get channels for this configuration, if there are at least 2 BSSIDs
        if (getScanDetailCache(config) == null && config.linkedConfigurations == null) {
            return null;
        }

        if (mVerboseLoggingEnabled) {
            StringBuilder dbg = new StringBuilder();
            dbg.append("makeChannelList age=" + Integer.toString(age)
                    + " for " + config.configKey()
                    + " max=" + mMaxNumActiveChannelsForPartialScans);
            if (getScanDetailCache(config) != null) {
                dbg.append(" bssids=" + getScanDetailCache(config).size());
            }
            if (config.linkedConfigurations != null) {
                dbg.append(" linked=" + config.linkedConfigurations.size());
            }
            logd(dbg.toString());
        }

        int numChannels = 0;
        if (getScanDetailCache(config) != null && getScanDetailCache(config).size() > 0) {
            for (ScanDetail scanDetail : getScanDetailCache(config).values()) {
                ScanResult result = scanDetail.getScanResult();
                //TODO : cout active and passive channels separately
                if (numChannels > mMaxNumActiveChannelsForPartialScans.get()) {
                    break;
                }
                if (mVerboseLoggingEnabled) {
                    boolean test = (now_ms - result.seen) < age;
                    logd("has " + result.BSSID + " freq=" + Integer.toString(result.frequency)
                            + " age=" + Long.toString(now_ms - result.seen) + " ?=" + test);
                }
                if (((now_ms - result.seen) < age)) {
                    channels.add(result.frequency);
                    numChannels++;
                }
            }
        }

        //get channels for linked configurations
        if (config.linkedConfigurations != null) {
            for (String key : config.linkedConfigurations.keySet()) {
                WifiConfiguration linked = getWifiConfiguration(key);
                if (linked == null) {
                    continue;
                }
                if (getScanDetailCache(linked) == null) {
                    continue;
                }
                for (ScanDetail scanDetail : getScanDetailCache(linked).values()) {
                    ScanResult result = scanDetail.getScanResult();
                    if (mVerboseLoggingEnabled) {
                        logd("has link: " + result.BSSID
                                + " freq=" + Integer.toString(result.frequency)
                                + " age=" + Long.toString(now_ms - result.seen));
                    }
                    if (numChannels > mMaxNumActiveChannelsForPartialScans.get()) {
                        break;
                    }
                    if (((now_ms - result.seen) < age)) {
                        channels.add(result.frequency);
                        numChannels++;
                    }
                }
            }
        }
        return channels;
    }

    private Map<HomeSP, PasspointMatch> matchPasspointNetworks(ScanDetail scanDetail) {
        if (!mMOManager.isConfigured()) {
            if (mEnableOsuQueries) {
                NetworkDetail networkDetail = scanDetail.getNetworkDetail();
                List<Constants.ANQPElementType> querySet =
                        ANQPFactory.buildQueryList(networkDetail, false, true);

                if (networkDetail.queriable(querySet)) {
                    querySet = mAnqpCache.initiate(networkDetail, querySet);
                    if (querySet != null) {
                        mSupplicantBridge.startANQP(scanDetail, querySet);
                    }
                    updateAnqpCache(scanDetail, networkDetail.getANQPElements());
                }
            }
            return null;
        }
        NetworkDetail networkDetail = scanDetail.getNetworkDetail();
        if (!networkDetail.hasInterworking()) {
            return null;
        }
        updateAnqpCache(scanDetail, networkDetail.getANQPElements());

        Map<HomeSP, PasspointMatch> matches = matchNetwork(scanDetail, true);
        Log.d(Utils.hs2LogTag(getClass()), scanDetail.getSSID()
                + " pass 1 matches: " + toMatchString(matches));
        return matches;
    }

    private Map<HomeSP, PasspointMatch> matchNetwork(ScanDetail scanDetail, boolean query) {
        NetworkDetail networkDetail = scanDetail.getNetworkDetail();

        ANQPData anqpData = mAnqpCache.getEntry(networkDetail);

        Map<Constants.ANQPElementType, ANQPElement> anqpElements =
                anqpData != null ? anqpData.getANQPElements() : null;

        boolean queried = !query;
        Collection<HomeSP> homeSPs = mMOManager.getLoadedSPs().values();
        Map<HomeSP, PasspointMatch> matches = new HashMap<>(homeSPs.size());
        Log.d(Utils.hs2LogTag(getClass()), "match nwk " + scanDetail.toKeyString()
                + ", anqp " + (anqpData != null ? "present" : "missing")
                + ", query " + query + ", home sps: " + homeSPs.size());

        for (HomeSP homeSP : homeSPs) {
            PasspointMatch match = homeSP.match(networkDetail, anqpElements, mSIMAccessor);

            Log.d(Utils.hs2LogTag(getClass()), " -- "
                    + homeSP.getFQDN() + ": match " + match + ", queried " + queried);

            if ((match == PasspointMatch.Incomplete || mEnableOsuQueries) && !queried) {
                boolean matchSet = match == PasspointMatch.Incomplete;
                boolean osu = mEnableOsuQueries;
                List<Constants.ANQPElementType> querySet =
                        ANQPFactory.buildQueryList(networkDetail, matchSet, osu);
                if (networkDetail.queriable(querySet)) {
                    querySet = mAnqpCache.initiate(networkDetail, querySet);
                    if (querySet != null) {
                        mSupplicantBridge.startANQP(scanDetail, querySet);
                    }
                }
                queried = true;
            }
            matches.put(homeSP, match);
        }
        return matches;
    }

    public Map<Constants.ANQPElementType, ANQPElement> getANQPData(NetworkDetail network) {
        ANQPData data = mAnqpCache.getEntry(network);
        return data != null ? data.getANQPElements() : null;
    }

    public SIMAccessor getSIMAccessor() {
        return mSIMAccessor;
    }

    public void notifyANQPDone(Long bssid, boolean success) {
        mSupplicantBridge.notifyANQPDone(bssid, success);
    }

    public void notifyIconReceived(IconEvent iconEvent) {
        Intent intent = new Intent(WifiManager.PASSPOINT_ICON_RECEIVED_ACTION);
        intent.addFlags(Intent.FLAG_RECEIVER_REGISTERED_ONLY_BEFORE_BOOT);
        intent.putExtra(WifiManager.EXTRA_PASSPOINT_ICON_BSSID, iconEvent.getBSSID());
        intent.putExtra(WifiManager.EXTRA_PASSPOINT_ICON_FILE, iconEvent.getFileName());
        try {
            intent.putExtra(WifiManager.EXTRA_PASSPOINT_ICON_DATA,
                    mSupplicantBridge.retrieveIcon(iconEvent));
        } catch (IOException ioe) {
            /* Simply omit the icon data as a failure indication */
        }
        mContext.sendBroadcastAsUser(intent, UserHandle.ALL);

    }

    private void updateAnqpCache(ScanDetail scanDetail,
                                 Map<Constants.ANQPElementType, ANQPElement> anqpElements) {
        NetworkDetail networkDetail = scanDetail.getNetworkDetail();

        if (anqpElements == null) {
            // Try to pull cached data if query failed.
            ANQPData data = mAnqpCache.getEntry(networkDetail);
            if (data != null) {
                scanDetail.propagateANQPInfo(data.getANQPElements());
            }
            return;
        }

        mAnqpCache.update(networkDetail, anqpElements);
    }

    private static String toMatchString(Map<HomeSP, PasspointMatch> matches) {
        StringBuilder sb = new StringBuilder();
        for (Map.Entry<HomeSP, PasspointMatch> entry : matches.entrySet()) {
            sb.append(' ').append(entry.getKey().getFQDN()).append("->").append(entry.getValue());
        }
        return sb.toString();
    }

    private void cacheScanResultForPasspointConfigs(ScanDetail scanDetail,
            Map<HomeSP, PasspointMatch> matches,
            List<WifiConfiguration> associatedWifiConfigurations) {

        for (Map.Entry<HomeSP, PasspointMatch> entry : matches.entrySet()) {
            PasspointMatch match = entry.getValue();
            if (match == PasspointMatch.HomeProvider || match == PasspointMatch.RoamingProvider) {
                WifiConfiguration config = getWifiConfigForHomeSP(entry.getKey());
                if (config != null) {
                    cacheScanResultForConfig(config, scanDetail, entry.getValue());
                    if (associatedWifiConfigurations != null) {
                        associatedWifiConfigurations.add(config);
                    }
                } else {
                    Log.w(Utils.hs2LogTag(getClass()), "Failed to find config for '"
                            + entry.getKey().getFQDN() + "'");
                    /* perhaps the configuration was deleted?? */
                }
            }
        }
    }

    private void cacheScanResultForConfig(
            WifiConfiguration config, ScanDetail scanDetail, PasspointMatch passpointMatch) {

        ScanResult scanResult = scanDetail.getScanResult();

        ScanDetailCache scanDetailCache = getScanDetailCache(config);
        if (scanDetailCache == null) {
            Log.w(TAG, "Could not allocate scan cache for " + config.SSID);
            return;
        }

        // Adding a new BSSID
        ScanResult result = scanDetailCache.get(scanResult.BSSID);
        if (result != null) {
            // transfer the black list status
            scanResult.blackListTimestamp = result.blackListTimestamp;
            scanResult.numIpConfigFailures = result.numIpConfigFailures;
            scanResult.numConnection = result.numConnection;
            scanResult.isAutoJoinCandidate = result.isAutoJoinCandidate;
        }

        if (config.ephemeral) {
            // For an ephemeral Wi-Fi config, the ScanResult should be considered
            // untrusted.
            scanResult.untrusted = true;
        }

        // Add the scan result to this WifiConfiguration
        if (passpointMatch != null) {
            scanDetailCache.put(scanDetail, passpointMatch, getHomeSPForConfig(config));
        } else {
            scanDetailCache.put(scanDetail);
        }

        // Since we added a scan result to this configuration, re-attempt linking
        linkConfiguration(config);
    }

    private boolean isEncryptionWep(String encryption) {
        return encryption.contains("WEP");
    }

    private boolean isEncryptionPsk(String encryption) {
        return encryption.contains("PSK");
    }

    private boolean isEncryptionEap(String encryption) {
        return encryption.contains("EAP");
    }

    public boolean isOpenNetwork(String encryption) {
        if (!isEncryptionWep(encryption) && !isEncryptionPsk(encryption)
                && !isEncryptionEap(encryption)) {
            return true;
        }
        return false;
    }

    public boolean isOpenNetwork(ScanResult scan) {
        String scanResultEncrypt = scan.capabilities;
        return isOpenNetwork(scanResultEncrypt);
    }

    public boolean isOpenNetwork(WifiConfiguration config) {
        String configEncrypt = config.configKey();
        return isOpenNetwork(configEncrypt);
    }

    /**
     * Get saved WifiConfiguration associated with a scan detail.
     * @param scanDetail input a scanDetail from the scan result
     * @return WifiConfiguration WifiConfiguration associated with this scanDetail, null if none
     */
    public List<WifiConfiguration> getSavedNetworkFromScanDetail(ScanDetail scanDetail) {
        ScanResult scanResult = scanDetail.getScanResult();
        if (scanResult == null) {
            return null;
        }
        List<WifiConfiguration> savedWifiConfigurations = new ArrayList<>();
        String ssid = "\"" + scanResult.SSID + "\"";
        for (WifiConfiguration config : mConfiguredNetworks.valuesForCurrentUser()) {
            if (config.SSID == null || !config.SSID.equals(ssid)) {
                continue;
            }
            if (DBG) {
                localLog("getSavedNetworkFromScanDetail(): try " + config.configKey()
                        + " SSID=" + config.SSID + " " + scanResult.SSID + " "
                        + scanResult.capabilities);
            }
            String scanResultEncrypt = scanResult.capabilities;
            String configEncrypt = config.configKey();
            if (isEncryptionWep(scanResultEncrypt) && isEncryptionWep(configEncrypt)
                    || (isEncryptionPsk(scanResultEncrypt) && isEncryptionPsk(configEncrypt))
                    || (isEncryptionEap(scanResultEncrypt) && isEncryptionEap(configEncrypt))
                    || (isOpenNetwork(scanResultEncrypt) && isOpenNetwork(configEncrypt))) {
                savedWifiConfigurations.add(config);
            }
        }
        return savedWifiConfigurations;
    }

    /**
     * Create a mapping between the scandetail and the Wificonfiguration it associated with
     * because Passpoint, one BSSID can associated with multiple SSIDs
     * @param scanDetail input a scanDetail from the scan result
     * @param isConnectingOrConnected input a boolean to indicate if WiFi is connecting or conncted
     * This is used for avoiding ANQP request
     * @return List<WifiConfiguration> a list of WifiConfigurations associated to this scanDetail
     */
    public List<WifiConfiguration> updateSavedNetworkWithNewScanDetail(ScanDetail scanDetail,
            boolean isConnectingOrConnected) {
        ScanResult scanResult = scanDetail.getScanResult();
        if (scanResult == null) {
            return null;
        }
        NetworkDetail networkDetail = scanDetail.getNetworkDetail();
        List<WifiConfiguration> associatedWifiConfigurations = new ArrayList<>();
        if (networkDetail.hasInterworking() && !isConnectingOrConnected) {
            Map<HomeSP, PasspointMatch> matches = matchPasspointNetworks(scanDetail);
            if (matches != null) {
                cacheScanResultForPasspointConfigs(scanDetail, matches,
                        associatedWifiConfigurations);
                //Do not return here. A BSSID can belong to both passpoint network and non-passpoint
                //Network
            }
        }
        List<WifiConfiguration> savedConfigurations = getSavedNetworkFromScanDetail(scanDetail);
        if (savedConfigurations != null) {
            for (WifiConfiguration config : savedConfigurations) {
                cacheScanResultForConfig(config, scanDetail, null);
                associatedWifiConfigurations.add(config);
            }
        }
        if (associatedWifiConfigurations.size() == 0) {
            return null;
        } else {
            return associatedWifiConfigurations;
        }
    }

    /**
     * Handles the switch to a different foreground user:
     * - Removes all ephemeral networks
     * - Disables private network configurations belonging to the previous foreground user
     * - Enables private network configurations belonging to the new foreground user
     *
     * @param userId The identifier of the new foreground user, after the switch.
     *
     * TODO(b/26785736): Terminate background users if the new foreground user has one or more
     * private network configurations.
     */
    public void handleUserSwitch(int userId) {
        mCurrentUserId = userId;
        Set<WifiConfiguration> ephemeralConfigs = new HashSet<>();
        for (WifiConfiguration config : mConfiguredNetworks.valuesForCurrentUser()) {
            if (config.ephemeral) {
                ephemeralConfigs.add(config);
            }
        }
        if (!ephemeralConfigs.isEmpty()) {
            for (WifiConfiguration config : ephemeralConfigs) {
                removeConfigWithoutBroadcast(config);
            }
            saveConfig();
            writeKnownNetworkHistory();
        }

        final List<WifiConfiguration> hiddenConfigurations =
                mConfiguredNetworks.handleUserSwitch(mCurrentUserId);
        for (WifiConfiguration network : hiddenConfigurations) {
            updateNetworkSelectionStatus(
                    network, WifiConfiguration.NetworkSelectionStatus.DISABLED_DUE_TO_USER_SWITCH);
        }
        enableAllNetworks();

        // TODO(b/26785746): This broadcast is unnecessary if either of the following is true:
        // * The user switch did not change the list of visible networks
        // * The user switch revealed additional networks that were temporarily disabled and got
        //   re-enabled now (because enableAllNetworks() sent the same broadcast already).
        sendConfiguredNetworksChangedBroadcast();
    }

    public int getCurrentUserId() {
        return mCurrentUserId;
    }

    public boolean isCurrentUserProfile(int userId) {
        if (userId == mCurrentUserId) {
            return true;
        }
        final UserInfo parent = mUserManager.getProfileParent(userId);
        return parent != null && parent.id == mCurrentUserId;
    }

    /* Compare current and new configuration and write to file on change */
    private NetworkUpdateResult writeIpAndProxyConfigurationsOnChange(
            WifiConfiguration currentConfig,
            WifiConfiguration newConfig,
            boolean isNewNetwork) {
        boolean ipChanged = false;
        boolean proxyChanged = false;

        switch (newConfig.getIpAssignment()) {
            case STATIC:
                if (currentConfig.getIpAssignment() != newConfig.getIpAssignment()) {
                    ipChanged = true;
                } else {
                    ipChanged = !Objects.equals(
                            currentConfig.getStaticIpConfiguration(),
                            newConfig.getStaticIpConfiguration());
                }
                break;
            case DHCP:
                if (currentConfig.getIpAssignment() != newConfig.getIpAssignment()) {
                    ipChanged = true;
                }
                break;
            case UNASSIGNED:
                /* Ignore */
                break;
            default:
                loge("Ignore invalid ip assignment during write");
                break;
        }

        switch (newConfig.getProxySettings()) {
            case STATIC:
            case PAC:
                ProxyInfo newHttpProxy = newConfig.getHttpProxy();
                ProxyInfo currentHttpProxy = currentConfig.getHttpProxy();

                if (newHttpProxy != null) {
                    proxyChanged = !newHttpProxy.equals(currentHttpProxy);
                } else {
                    proxyChanged = (currentHttpProxy != null);
                }
                break;
            case NONE:
                if (currentConfig.getProxySettings() != newConfig.getProxySettings()) {
                    proxyChanged = true;
                }
                break;
            case UNASSIGNED:
                /* Ignore */
                break;
            default:
                loge("Ignore invalid proxy configuration during write");
                break;
        }

        if (ipChanged) {
            currentConfig.setIpAssignment(newConfig.getIpAssignment());
            currentConfig.setStaticIpConfiguration(newConfig.getStaticIpConfiguration());
            log("IP config changed SSID = " + currentConfig.SSID);
            if (currentConfig.getStaticIpConfiguration() != null) {
                log(" static configuration: "
                        + currentConfig.getStaticIpConfiguration().toString());
            }
        }

        if (proxyChanged) {
            currentConfig.setProxySettings(newConfig.getProxySettings());
            currentConfig.setHttpProxy(newConfig.getHttpProxy());
            log("proxy changed SSID = " + currentConfig.SSID);
            if (currentConfig.getHttpProxy() != null) {
                log(" proxyProperties: " + currentConfig.getHttpProxy().toString());
            }
        }

        if (ipChanged || proxyChanged || isNewNetwork) {
            if (mVerboseLoggingEnabled) {
                logd("writeIpAndProxyConfigurationsOnChange: " + currentConfig.SSID + " -> "
                        + newConfig.SSID + " path: " + IP_CONFIG_FILE);
            }
            writeIpAndProxyConfigurations();
        }
        return new NetworkUpdateResult(ipChanged, proxyChanged);
    }

    /**
     * Read the variables from the supplicant daemon that are needed to
     * fill in the WifiConfiguration object.
     *
     * @param config the {@link WifiConfiguration} object to be filled in.
     */
    private void readNetworkVariables(WifiConfiguration config) {
        mWifiSupplicantControl.readNetworkVariables(config);
    }

    /* return the allowed key management based on a scan result */

    public WifiConfiguration wifiConfigurationFromScanResult(ScanResult result) {

        WifiConfiguration config = new WifiConfiguration();

        config.SSID = "\"" + result.SSID + "\"";

        if (mVerboseLoggingEnabled) {
            logd("WifiConfiguration from scan results "
                    + config.SSID + " cap " + result.capabilities);
        }

        if (result.capabilities.contains("PSK") || result.capabilities.contains("EAP")
                || result.capabilities.contains("WEP")) {
            if (result.capabilities.contains("PSK")) {
                config.allowedKeyManagement.set(KeyMgmt.WPA_PSK);
            }

            if (result.capabilities.contains("EAP")) {
                config.allowedKeyManagement.set(KeyMgmt.WPA_EAP);
                config.allowedKeyManagement.set(KeyMgmt.IEEE8021X);
            }

            if (result.capabilities.contains("WEP")) {
                config.allowedKeyManagement.set(KeyMgmt.NONE);
                config.allowedAuthAlgorithms.set(WifiConfiguration.AuthAlgorithm.OPEN);
                config.allowedAuthAlgorithms.set(WifiConfiguration.AuthAlgorithm.SHARED);
            }
        } else {
            config.allowedKeyManagement.set(KeyMgmt.NONE);
        }

        return config;
    }

    public WifiConfiguration wifiConfigurationFromScanResult(ScanDetail scanDetail) {
        ScanResult result = scanDetail.getScanResult();
        return wifiConfigurationFromScanResult(result);
    }

    /* Returns a unique for a given configuration */
    private static int configKey(WifiConfiguration config) {
        String key = config.configKey();
        return key.hashCode();
    }

    void dump(FileDescriptor fd, PrintWriter pw, String[] args) {
        pw.println("Dump of WifiConfigManager");
        pw.println("mLastPriority " + mLastPriority);
        pw.println("Configured networks");
        for (WifiConfiguration conf : getAllConfiguredNetworks()) {
            pw.println(conf);
        }
        pw.println();
        if (mLostConfigsDbg != null && mLostConfigsDbg.size() > 0) {
            pw.println("LostConfigs: ");
            for (String s : mLostConfigsDbg) {
                pw.println(s);
            }
        }

        if (mMOManager.isConfigured()) {
            pw.println("Begin dump of ANQP Cache");
            mAnqpCache.dump(pw);
            pw.println("End dump of ANQP Cache");
        }
    }

    public String getConfigFile() {
        return IP_CONFIG_FILE;
    }

    protected void logd(String s) {
        Log.d(TAG, s);
    }

    protected void loge(String s) {
        loge(s, false);
    }

    protected void loge(String s, boolean stack) {
        if (stack) {
            Log.e(TAG, s + " stack:" + Thread.currentThread().getStackTrace()[2].getMethodName()
                    + " - " + Thread.currentThread().getStackTrace()[3].getMethodName()
                    + " - " + Thread.currentThread().getStackTrace()[4].getMethodName()
                    + " - " + Thread.currentThread().getStackTrace()[5].getMethodName());
        } else {
            Log.e(TAG, s);
        }
    }

    private void logKernelTime() {
        long kernelTimeMs = System.nanoTime() / (1000 * 1000);
        StringBuilder builder = new StringBuilder();
        builder.append("kernel time = ")
                .append(kernelTimeMs / 1000)
                .append(".")
                .append(kernelTimeMs % 1000)
                .append("\n");
        localLog(builder.toString());
    }

    protected void log(String s) {
        Log.d(TAG, s);
    }

    private void localLog(String s) {
        if (mLocalLog != null) {
            mLocalLog.log(s);
        }
    }

    private void localLogAndLogcat(String s) {
        localLog(s);
        Log.d(TAG, s);
    }

    private void localLogNetwork(String s, int netId) {
        if (mLocalLog == null) {
            return;
        }

        WifiConfiguration config;
        synchronized (mConfiguredNetworks) {             // !!! Useless synchronization
            config = mConfiguredNetworks.getForAllUsers(netId);
        }

        if (config != null) {
            mLocalLog.log(s + " " + config.getPrintableSsid() + " " + netId
                    + " status=" + config.status
                    + " key=" + config.configKey());
        } else {
            mLocalLog.log(s + " " + netId);
        }
    }

    /**
     * Resets all sim networks from the network list.
     */
    public void resetSimNetworks() {
        mWifiSupplicantControl.resetSimNetworks(mConfiguredNetworks.valuesForCurrentUser());
    }

    boolean isNetworkConfigured(WifiConfiguration config) {
        // Check if either we have a network Id or a WifiConfiguration
        // matching the one we are trying to add.

        if (config.networkId != INVALID_NETWORK_ID) {
            return (mConfiguredNetworks.getForCurrentUser(config.networkId) != null);
        }

        return (mConfiguredNetworks.getByConfigKeyForCurrentUser(config.configKey()) != null);
    }

    /**
     * Checks if uid has access to modify the configuration corresponding to networkId.
     *
     * The conditions checked are, in descending priority order:
     * - Disallow modification if the the configuration is not visible to the uid.
     * - Allow modification if the uid represents the Device Owner app.
     * - Allow modification if both of the following are true:
     *   - The uid represents the configuration's creator or an app holding OVERRIDE_CONFIG_WIFI.
     *   - The modification is only for administrative annotation (e.g. when connecting) or the
     *     configuration is not lockdown eligible (which currently means that it was not last
     *     updated by the DO).
     * - Allow modification if configuration lockdown is explicitly disabled and the uid represents
     *   an app holding OVERRIDE_CONFIG_WIFI.
     * - In all other cases, disallow modification.
     */
    boolean canModifyNetwork(int uid, int networkId, boolean onlyAnnotate) {
        WifiConfiguration config = mConfiguredNetworks.getForCurrentUser(networkId);

        if (config == null) {
            loge("canModifyNetwork: cannot find config networkId " + networkId);
            return false;
        }

        final DevicePolicyManagerInternal dpmi = LocalServices.getService(
                DevicePolicyManagerInternal.class);

        final boolean isUidDeviceOwner = dpmi != null && dpmi.isActiveAdminWithPolicy(uid,
                DeviceAdminInfo.USES_POLICY_DEVICE_OWNER);

        if (isUidDeviceOwner) {
            return true;
        }

        final boolean isCreator = (config.creatorUid == uid);

        if (onlyAnnotate) {
            return isCreator || checkConfigOverridePermission(uid);
        }

        // Check if device has DPM capability. If it has and dpmi is still null, then we
        // treat this case with suspicion and bail out.
        if (mContext.getPackageManager().hasSystemFeature(PackageManager.FEATURE_DEVICE_ADMIN)
                && dpmi == null) {
            return false;
        }

        // WiFi config lockdown related logic. At this point we know uid NOT to be a Device Owner.

        final boolean isConfigEligibleForLockdown = dpmi != null && dpmi.isActiveAdminWithPolicy(
                config.creatorUid, DeviceAdminInfo.USES_POLICY_DEVICE_OWNER);
        if (!isConfigEligibleForLockdown) {
            return isCreator || checkConfigOverridePermission(uid);
        }

        final ContentResolver resolver = mContext.getContentResolver();
        final boolean isLockdownFeatureEnabled = Settings.Global.getInt(resolver,
                Settings.Global.WIFI_DEVICE_OWNER_CONFIGS_LOCKDOWN, 0) != 0;
        return !isLockdownFeatureEnabled && checkConfigOverridePermission(uid);
    }

    /**
     * Checks if uid has access to modify config.
     */
    boolean canModifyNetwork(int uid, WifiConfiguration config, boolean onlyAnnotate) {
        if (config == null) {
            loge("canModifyNetowrk recieved null configuration");
            return false;
        }

        // Resolve the correct network id.
        int netid;
        if (config.networkId != INVALID_NETWORK_ID) {
            netid = config.networkId;
        } else {
            WifiConfiguration test =
                    mConfiguredNetworks.getByConfigKeyForCurrentUser(config.configKey());
            if (test == null) {
                return false;
            } else {
                netid = test.networkId;
            }
        }

        return canModifyNetwork(uid, netid, onlyAnnotate);
    }

    boolean checkConfigOverridePermission(int uid) {
        try {
            return (mFacade.checkUidPermission(
                    android.Manifest.permission.OVERRIDE_WIFI_CONFIG, uid)
                    == PackageManager.PERMISSION_GRANTED);
        } catch (RemoteException e) {
            return false;
        }
    }

<<<<<<< HEAD
    /** called when CS ask WiFistateMachine to disconnect the current network
     * because the score is bad.
     */
    void handleBadNetworkDisconnectReport(int netId, WifiInfo info) {
        /* TODO verify the bad network is current */
        WifiConfiguration config = mConfiguredNetworks.getForCurrentUser(netId);
        if (config != null) {
            if ((info.is24GHz() && info.getRssi()
                    <= WifiQualifiedNetworkSelector.QUALIFIED_RSSI_24G_BAND)
                    || (info.is5GHz() && info.getRssi()
                    <= WifiQualifiedNetworkSelector.QUALIFIED_RSSI_5G_BAND)) {
                // We do not block due to bad RSSI since network selection should not select bad
                // RSSI candidate
            } else {
                // We got disabled but RSSI is good, so disable hard
                updateNetworkSelectionStatus(config,
                        WifiConfiguration.NetworkSelectionStatus.DISABLED_BAD_LINK);
            }
        }
        // Record last time Connectivity Service switched us away from WiFi and onto Cell
        mLastUnwantedNetworkDisconnectTimestamp = mClock.getWallClockMillis();
    }

=======
>>>>>>> 3f6f7553
    int getMaxDhcpRetries() {
        return mFacade.getIntegerSetting(mContext,
                Settings.Global.WIFI_MAX_DHCP_RETRY_COUNT,
                DEFAULT_MAX_DHCP_RETRIES);
    }

    /**
     * Clear BSSID blacklist in wpa_supplicant & HAL.
     */
    void clearBssidBlacklist() {
        mBssidBlacklist.clear();
        mWifiSupplicantControl.clearBssidBlacklist();
    }

    /**
     * Add a BSSID to the blacklist.
     *
     * @param bssid to be added.
     */
    void blackListBssid(String bssid) {
        if (TextUtils.isEmpty(bssid)) {
            return;
        }
        mBssidBlacklist.add(bssid);
        mWifiSupplicantControl.blackListBssid(bssid,
                mBssidBlacklist.toArray(new String[mBssidBlacklist.size()]));
    }

    /**
     * Checks if the provided bssid is blacklisted or not.
     *
     * @param bssid bssid to be checked.
     * @return true if present, false otherwise.
     */
    public boolean isBssidBlacklisted(String bssid) {
        return mBssidBlacklist.contains(bssid);
    }

    public boolean getEnableAutoJoinWhenAssociated() {
        return mEnableAutoJoinWhenAssociated.get();
    }

    public void setEnableAutoJoinWhenAssociated(boolean enabled) {
        mEnableAutoJoinWhenAssociated.set(enabled);
    }

    /**
     * Check if the provided ephemeral network was deleted by the user or not.
     * @param ssid ssid of the network
     * @return true if network was deleted, false otherwise.
     */
    public boolean wasEphemeralNetworkDeleted(String ssid) {
        return mDeletedEphemeralSSIDs.contains(ssid);
    }
}<|MERGE_RESOLUTION|>--- conflicted
+++ resolved
@@ -3165,32 +3165,6 @@
         }
     }
 
-<<<<<<< HEAD
-    /** called when CS ask WiFistateMachine to disconnect the current network
-     * because the score is bad.
-     */
-    void handleBadNetworkDisconnectReport(int netId, WifiInfo info) {
-        /* TODO verify the bad network is current */
-        WifiConfiguration config = mConfiguredNetworks.getForCurrentUser(netId);
-        if (config != null) {
-            if ((info.is24GHz() && info.getRssi()
-                    <= WifiQualifiedNetworkSelector.QUALIFIED_RSSI_24G_BAND)
-                    || (info.is5GHz() && info.getRssi()
-                    <= WifiQualifiedNetworkSelector.QUALIFIED_RSSI_5G_BAND)) {
-                // We do not block due to bad RSSI since network selection should not select bad
-                // RSSI candidate
-            } else {
-                // We got disabled but RSSI is good, so disable hard
-                updateNetworkSelectionStatus(config,
-                        WifiConfiguration.NetworkSelectionStatus.DISABLED_BAD_LINK);
-            }
-        }
-        // Record last time Connectivity Service switched us away from WiFi and onto Cell
-        mLastUnwantedNetworkDisconnectTimestamp = mClock.getWallClockMillis();
-    }
-
-=======
->>>>>>> 3f6f7553
     int getMaxDhcpRetries() {
         return mFacade.getIntegerSetting(mContext,
                 Settings.Global.WIFI_MAX_DHCP_RETRY_COUNT,
