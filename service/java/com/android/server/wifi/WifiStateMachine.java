/*
 * Copyright (C) 2010 The Android Open Source Project
 *
 * Licensed under the Apache License, Version 2.0 (the "License");
 * you may not use this file except in compliance with the License.
 * You may obtain a copy of the License at
 *
 *      http://www.apache.org/licenses/LICENSE-2.0
 *
 * Unless required by applicable law or agreed to in writing, software
 * distributed under the License is distributed on an "AS IS" BASIS,
 * WITHOUT WARRANTIES OR CONDITIONS OF ANY KIND, either express or implied.
 * See the License for the specific language governing permissions and
 * limitations under the License.
 */

package com.android.server.wifi;

import static android.net.wifi.WifiManager.WIFI_AP_STATE_DISABLED;
import static android.net.wifi.WifiManager.WIFI_AP_STATE_DISABLING;
import static android.net.wifi.WifiManager.WIFI_AP_STATE_ENABLED;
import static android.net.wifi.WifiManager.WIFI_AP_STATE_ENABLING;
import static android.net.wifi.WifiManager.WIFI_AP_STATE_FAILED;
import static android.net.wifi.WifiManager.WIFI_STATE_DISABLED;
import static android.net.wifi.WifiManager.WIFI_STATE_DISABLING;
import static android.net.wifi.WifiManager.WIFI_STATE_ENABLED;
import static android.net.wifi.WifiManager.WIFI_STATE_ENABLING;
/**
 * TODO:
 * Deprecate WIFI_STATE_UNKNOWN
 */
import static android.net.wifi.WifiManager.WIFI_STATE_UNKNOWN;

import android.app.ActivityManager;
import android.app.AlarmManager;
import android.app.AlertDialog;
import android.app.PendingIntent;
import android.app.backup.IBackupManager;
import android.bluetooth.BluetoothAdapter;
import android.content.BroadcastReceiver;
import android.content.Context;
import android.content.DialogInterface;
import android.content.Intent;
import android.content.IntentFilter;
import android.content.pm.ApplicationInfo;
import android.content.pm.PackageManager;
import android.content.pm.PackageManager.NameNotFoundException;
import android.database.ContentObserver;
import android.net.ConnectivityManager;
import android.net.DhcpResults;
import android.net.DhcpStateMachine;
import android.net.InterfaceConfiguration;
import android.net.LinkAddress;
import android.net.LinkProperties;
import android.net.NetworkAgent;
import android.net.NetworkCapabilities;
import android.net.NetworkFactory;
import android.net.NetworkInfo;
import android.net.NetworkInfo.DetailedState;
import android.net.NetworkRequest;
import android.net.NetworkUtils;
import android.net.RouteInfo;
import android.net.StaticIpConfiguration;
import android.net.TrafficStats;
import android.net.wifi.BatchedScanResult;
import android.net.wifi.BatchedScanSettings;
import android.net.wifi.RssiPacketCountInfo;
import android.net.wifi.ScanResult;
import android.net.wifi.ScanSettings;
import android.net.wifi.SupplicantState;
import android.net.wifi.WifiChannel;
import android.net.wifi.WifiConfiguration;
import android.net.wifi.WifiConnectionStatistics;
import android.net.wifi.WifiEnterpriseConfig;
import android.net.wifi.WifiInfo;
import android.net.wifi.WifiLinkLayerStats;
import android.net.wifi.WifiManager;
import android.net.wifi.WifiSsid;
import android.net.wifi.WpsInfo;
import android.net.wifi.WpsResult;
import android.net.wifi.WpsResult.Status;
import android.net.wifi.p2p.IWifiP2pManager;
import android.net.wifi.passpoint.IWifiPasspointManager;
import android.os.BatteryStats;
import android.os.Bundle;
import android.os.IBinder;
import android.os.INetworkManagementService;
import android.os.Looper;
import android.os.Message;
import android.os.Messenger;
import android.os.PowerManager;
import android.os.Process;
import android.os.RemoteException;
import android.os.ServiceManager;
import android.os.SystemClock;
import android.os.SystemProperties;
import android.os.UserHandle;
import android.os.WorkSource;
import android.provider.Settings;
import android.telephony.TelephonyManager;
import android.text.TextUtils;
import android.util.Log;
import android.util.LruCache;
import android.view.WindowManager;

import com.android.internal.R;
import com.android.internal.app.IBatteryStats;
import com.android.internal.util.AsyncChannel;
import com.android.internal.util.Protocol;
import com.android.internal.util.State;
import com.android.internal.util.StateMachine;
import com.android.server.net.NetlinkTracker;
import com.android.server.wifi.hotspot2.NetworkDetail;
import com.android.server.wifi.hotspot2.PasspointMatch;
import com.android.server.wifi.hotspot2.SelectionManager;
import com.android.server.wifi.hotspot2.SupplicantBridge;
import com.android.server.wifi.hotspot2.pps.HomeSP;
import com.android.server.wifi.p2p.WifiP2pServiceImpl;
import com.android.server.wifi.passpoint.WifiPasspointServiceImpl;

import java.io.BufferedReader;
import java.io.File;
import java.io.FileDescriptor;
import java.io.FileNotFoundException;
import java.io.FileReader;
import java.io.IOException;
import java.io.PrintWriter;
import java.net.Inet4Address;
import java.net.InetAddress;
import java.util.ArrayList;
import java.util.Calendar;
import java.util.HashSet;
import java.util.LinkedList;
import java.util.List;
import java.util.Locale;
import java.util.Map;
import java.util.Queue;
import java.util.Random;
import java.util.concurrent.atomic.AtomicBoolean;
import java.util.concurrent.atomic.AtomicInteger;
import java.util.regex.Matcher;
import java.util.regex.Pattern;

/**
 * Track the state of Wifi connectivity. All event handling is done here,
 * and all changes in connectivity state are initiated here.
 *
 * Wi-Fi now supports three modes of operation: Client, SoftAp and p2p
 * In the current implementation, we support concurrent wifi p2p and wifi operation.
 * The WifiStateMachine handles SoftAp and Client operations while WifiP2pService
 * handles p2p operation.
 *
 * @hide
 */
public class WifiStateMachine extends StateMachine {

    private static final String NETWORKTYPE = "WIFI";
    private static final String NETWORKTYPE_UNTRUSTED = "WIFI_UT";
    private static boolean DBG = false;
    private static boolean VDBG = false;
    private static boolean VVDBG = false;
    private static boolean mLogMessages = false;
    private static final String TAG = "WifiStateMachine";

    private static final int ONE_HOUR_MILLI = 1000 * 60 * 60;

    private static final String GOOGLE_OUI = "DA-A1-19";

    /* temporary debug flag - best network selection development */
    private static boolean PDBG = false;

    /* debug flag, indicating if handling of ASSOCIATION_REJECT ended up blacklisting
     * the corresponding BSSID.
     */
    private boolean didBlackListBSSID = false;

    /**
     * Log with error attribute
     *
     * @param s is string log
     */
    protected void loge(String s) {
        Log.e(getName(), s);
    }
    protected void logd(String s) {
        Log.d(getName(), s);
    }
    protected void log(String s) {;
        Log.e(getName(), s);
    }

    private WifiMonitor mWifiMonitor;
    private WifiNative mWifiNative;
    private WifiConfigStore mWifiConfigStore;
    private WifiAutoJoinController mWifiAutoJoinController;
    private INetworkManagementService mNwService;
    private ConnectivityManager mCm;

    private final boolean mP2pSupported;
    private final AtomicBoolean mP2pConnected = new AtomicBoolean(false);
    private boolean mTemporarilyDisconnectWifi = false;
    private final String mPrimaryDeviceType;

    /* Scan results handling */
    private List<ScanDetail> mScanResults = new ArrayList<>();
    private static final Pattern scanResultPattern = Pattern.compile("\t+");
    private static final int SCAN_RESULT_CACHE_SIZE = 160;
    private final LruCache<NetworkDetail, ScanDetail> mScanResultCache;
    // For debug, number of known scan results that were found as part of last scan result event,
    // as well the number of scans results returned by the supplicant with that message
    private int mNumScanResultsKnown;
    private int mNumScanResultsReturned;

    /* Batch scan results */
    private final List<BatchedScanResult> mBatchedScanResults =
            new ArrayList<BatchedScanResult>();
    private int mBatchedScanOwnerUid = UNKNOWN_SCAN_SOURCE;
    private int mExpectedBatchedScans = 0;
    private long mBatchedScanMinPollTime = 0;

    private boolean mScreenOn = false;

    /* Chipset supports background scan */
    private final boolean mBackgroundScanSupported;

    private String mInterfaceName;
    /* Tethering interface could be separate from wlan interface */
    private String mTetherInterfaceName;

    private int mLastSignalLevel = -1;
    private String mLastBssid;
    private int mLastNetworkId; // The network Id we successfully joined
    private boolean linkDebouncing = false;

    // Testing various network disconnect cases by sending lots of spurious
    // disconnect to supplicant
    private boolean testNetworkDisconnect = false;

    private boolean mEnableRssiPolling = false;
    private boolean mEnableBackgroundScan = false;
    private int mRssiPollToken = 0;
    /* 3 operational states for STA operation: CONNECT_MODE, SCAN_ONLY_MODE, SCAN_ONLY_WIFI_OFF_MODE
    * In CONNECT_MODE, the STA can scan and connect to an access point
    * In SCAN_ONLY_MODE, the STA can only scan for access points
    * In SCAN_ONLY_WIFI_OFF_MODE, the STA can only scan for access points with wifi toggle being off
    */
    private int mOperationalMode = CONNECT_MODE;
    private boolean mIsScanOngoing = false;
    private boolean mIsFullScanOngoing = false;
    private boolean mSendScanResultsBroadcast = false;

    private final Queue<Message> mBufferedScanMsg = new LinkedList<Message>();
    private WorkSource mScanWorkSource = null;
    private static final int UNKNOWN_SCAN_SOURCE = -1;
    private static final int SCAN_ALARM_SOURCE = -2;
    private static final int ADD_OR_UPDATE_SOURCE = -3;
    private static final int SET_ALLOW_UNTRUSTED_SOURCE = -4;
    private static final int ENABLE_WIFI = -5;
    public static final int DFS_RESTRICTED_SCAN_REQUEST = -6;

    private static final int SCAN_REQUEST_BUFFER_MAX_SIZE = 10;
    private static final String CUSTOMIZED_SCAN_SETTING = "customized_scan_settings";
    private static final String CUSTOMIZED_SCAN_WORKSOURCE = "customized_scan_worksource";
    private static final String SCAN_REQUEST_TIME = "scan_request_time";

    private static final String BATCHED_SETTING = "batched_settings";
    private static final String BATCHED_WORKSOURCE = "batched_worksource";

    /* Tracks if state machine has received any screen state change broadcast yet.
     * We can miss one of these at boot.
     */
    private AtomicBoolean mScreenBroadcastReceived = new AtomicBoolean(false);

    private boolean mBluetoothConnectionActive = false;

    private PowerManager.WakeLock mSuspendWakeLock;

    /**
     * Interval in milliseconds between polling for RSSI
     * and linkspeed information
     */
    private static final int POLL_RSSI_INTERVAL_MSECS = 3000;

    /**
     * Interval in milliseconds between receiving a disconnect event
     * while connected to a good AP, and handling the disconnect proper
     */
    private static final int LINK_FLAPPING_DEBOUNCE_MSEC = 7000;

    /**
     * Delay between supplicant restarts upon failure to establish connection
     */
    private static final int SUPPLICANT_RESTART_INTERVAL_MSECS = 5000;

    /**
     * Number of times we attempt to restart supplicant
     */
    private static final int SUPPLICANT_RESTART_TRIES = 5;

    private int mSupplicantRestartCount = 0;
    /* Tracks sequence number on stop failure message */
    private int mSupplicantStopFailureToken = 0;

    /**
     * Tether state change notification time out
     */
    private static final int TETHER_NOTIFICATION_TIME_OUT_MSECS = 5000;

    /* Tracks sequence number on a tether notification time out */
    private int mTetherToken = 0;

    /**
     * Driver start time out.
     */
    private static final int DRIVER_START_TIME_OUT_MSECS = 10000;

    /* Tracks sequence number on a driver time out */
    private int mDriverStartToken = 0;

    /**
     * The link properties of the wifi interface.
     * Do not modify this directly; use updateLinkProperties instead.
     */
    private LinkProperties mLinkProperties;

    /* Tracks sequence number on a periodic scan message */
    private int mPeriodicScanToken = 0;

    // Wakelock held during wifi start/stop and driver load/unload
    private PowerManager.WakeLock mWakeLock;

    private Context mContext;

    private final Object mDhcpResultsLock = new Object();
    private DhcpResults mDhcpResults;
    private WifiInfo mWifiInfo;
    private NetworkInfo mNetworkInfo;
    private NetworkCapabilities mNetworkCapabilities;
    private SupplicantStateTracker mSupplicantStateTracker;
    private DhcpStateMachine mDhcpStateMachine;
    private boolean mDhcpActive = false;

    private int mWifiLinkLayerStatsSupported = 4; // Temporary disable

    private final AtomicInteger mCountryCodeSequence = new AtomicInteger();

    // Whether the state machine goes thru the Disconnecting->Disconnected->ObtainingIpAddress
    private int mAutoRoaming = WifiAutoJoinController.AUTO_JOIN_IDLE;

    // Roaming failure count
    private int mRoamFailCount = 0;

    // This is the BSSID we are trying to associate to, it can be set to "any"
    // if we havent selected a BSSID for joining.
    // if we havent selected a BSSID for joining.
    // The BSSID we are associated to is found in mWifiInfo
    private String mTargetRoamBSSID = "any";

    private long mLastDriverRoamAttempt = 0;

    private WifiConfiguration targetWificonfiguration = null;

    // Used as debug to indicate which configuration last was saved
    private WifiConfiguration lastSavedConfigurationAttempt = null;

    // Used as debug to indicate which configuration last was removed
    private WifiConfiguration lastForgetConfigurationAttempt = null;

    //Random used by softAP channel Selection
    private static Random mRandom = new Random(Calendar.getInstance().getTimeInMillis());
    boolean isRoaming() {
        return mAutoRoaming == WifiAutoJoinController.AUTO_JOIN_ROAMING
                || mAutoRoaming == WifiAutoJoinController.AUTO_JOIN_EXTENDED_ROAMING;
    }

    public void autoRoamSetBSSID(int netId, String bssid) {
        autoRoamSetBSSID(mWifiConfigStore.getWifiConfiguration(netId), bssid);
    }

    public boolean autoRoamSetBSSID(WifiConfiguration config, String bssid) {
        boolean ret = true;
        if (mTargetRoamBSSID == null) mTargetRoamBSSID = "any";
        if (bssid == null) bssid = "any";
        if (config == null) return false; // Nothing to do

        if (mTargetRoamBSSID != null && bssid == mTargetRoamBSSID && bssid == config.BSSID) {
            return false; // We didnt change anything
        }
        if (!mTargetRoamBSSID.equals("any") && bssid.equals("any")) {
            // Changing to ANY
            if (!mWifiConfigStore.roamOnAny) {
                ret =  false; // Nothing to do
            }
        }
        if (VDBG) {
           loge("autoRoamSetBSSID " + bssid
                   + " key=" + config.configKey());
        }
        config.autoJoinBSSID = bssid;
        mTargetRoamBSSID = bssid;
        mWifiConfigStore.saveWifiConfigBSSID(config);
        return ret;
    }

    /**
     * Save the UID correctly depending on if this is a new or existing network.
     * @return true if operation is authorized, false otherwise
     */
    boolean recordUidIfAuthorized(WifiConfiguration config, int uid) {
        if (!mWifiConfigStore.isNetworkConfigured(config)) {
            config.creatorUid = uid;
            config.creatorName = mContext.getPackageManager().getNameForUid(uid);
        } else if (!mWifiConfigStore.canModifyNetwork(uid, config)) {
            return false;
        }

        config.lastUpdateUid = uid;
        config.lastUpdateName = mContext.getPackageManager().getNameForUid(uid);

        return true;

    }

    /**
     * Checks to see if user has specified if the apps configuration is connectable.
     * If the user hasn't specified we query the user and return true.
     *
     * @param message The message to be deffered
     * @param netId Network id of the configuration to check against
     * @param allowOverride If true we won't defer to the user if the uid of the message holds the
     *                      CONFIG_OVERRIDE_PERMISSION
     * @return True if we are waiting for user feedback or netId is invalid. False otherwise.
     */
    boolean deferForUserInput(Message message, int netId, boolean allowOverride){
        final WifiConfiguration config = mWifiConfigStore.getWifiConfiguration(netId);

        // We can only evaluate saved configurations.
        if (config == null) {
            loge("deferForUserInput: configuration for netId="+netId+" not stored");
            return true;
        }

        // User initiated actions and system networks don't need to be queried
        if ((allowOverride && mWifiConfigStore.checkConfigOverridePermission(message.sendingUid))
            || (mWifiConfigStore.checkConfigOverridePermission(config.lastUpdateUid))) {
            config.userApproved = WifiConfiguration.USER_APPROVED;

            if (config.linkedConfigurations != null) {
                for (String key : config.linkedConfigurations.keySet()) {
                    WifiConfiguration linked =
                        mWifiConfigStore.getWifiConfiguration(key);
                    linked.userApproved = config.userApproved;
                }
            }

            return false;
        }

        switch (config.userApproved) {
            case WifiConfiguration.USER_APPROVED:
            case WifiConfiguration.USER_BANNED:
                return false;
            case WifiConfiguration.USER_PENDING:
                return true;
            default: // USER_UNSPECIFIED
                break;
        }

        // Stop multiple connects from opening multiple alerts
        config.userApproved = WifiConfiguration.USER_PENDING;

        final Message newMessage = Message.obtain(message);

        String appLabel;
        try {
            PackageManager pm = mContext.getPackageManager();
            ApplicationInfo info = pm.getApplicationInfo(config.creatorName, 0);
            appLabel = pm.getApplicationLabel(info).toString();
        } catch( NameNotFoundException e) {
            // This will happen when a shared user owns the network.
            // In that case we might be able to display something more meaningful
            appLabel = mContext.getString(R.string.wifi_connect_default_application);
        }

        String alertMessage = mContext.getResources()
                .getString(R.string.wifi_connect_alert_message, appLabel, config.SSID);

        AlertDialog alert = new AlertDialog.Builder(mContext)
                .setTitle(R.string.wifi_connect_alert_title)
                .setMessage(alertMessage)
                .setPositiveButton(android.R.string.yes, new DialogInterface.OnClickListener() {
                    /* Sometimes onClick is called twice - it might be an automation bug;
                     * but that causes sendMessage to get called again. mClicked helps
                     * work around that problem */
                    AtomicBoolean mClicked = new AtomicBoolean(false);
                    @Override
                    public void onClick(DialogInterface dialog, int which) {
                        if (config.userApproved != WifiConfiguration.USER_BANNED
                                && mClicked.compareAndSet(false, true)) {
                            config.userApproved = WifiConfiguration.USER_APPROVED;

                            if (config.linkedConfigurations != null) {
                                for (String key : config.linkedConfigurations.keySet()) {
                                    WifiConfiguration linked =
                                        mWifiConfigStore.getWifiConfiguration(key);
                                    linked.userApproved = config.userApproved;
                                }
                            }

                            mWifiConfigStore.writeKnownNetworkHistory(false);

                            sendMessage(newMessage);
                            dialog.dismiss();
                        }
                    }
                })
                .setNegativeButton(android.R.string.no, new DialogInterface.OnClickListener() {
                    /* Sometimes onClick is called twice - it might be an automation bug;
                     * but that causes sendMessage to get called again. mClicked helps
                     * work around that problem */
                    AtomicBoolean mClicked = new AtomicBoolean(false);
                    @Override
                    public void onClick(DialogInterface dialog, int which) {
                        if (config.userApproved != WifiConfiguration.USER_APPROVED
                                && mClicked.compareAndSet(false, true)) {
                            config.userApproved = WifiConfiguration.USER_BANNED;

                            if (config.linkedConfigurations != null) {
                                for (String key : config.linkedConfigurations.keySet()) {
                                    WifiConfiguration linked = mWifiConfigStore.getWifiConfiguration(key);
                                    linked.userApproved = config.userApproved;
                                }
                            }

                            mWifiConfigStore.writeKnownNetworkHistory(false);

                            dialog.dismiss();
                            newMessage.recycle();
                        }
                    }
                })
                .setCancelable(false)
                .create();
        alert.getWindow().setType(WindowManager.LayoutParams.TYPE_SYSTEM_ALERT);
        WindowManager.LayoutParams attrs = alert.getWindow().getAttributes();
        attrs.privateFlags = WindowManager.LayoutParams.PRIVATE_FLAG_SHOW_FOR_ALL_USERS;
        alert.getWindow().setAttributes(attrs);
        alert.show();

        return true;
    }

    /**
     * Subset of link properties coming from netlink.
     * Currently includes IPv4 and IPv6 addresses. In the future will also include IPv6 DNS servers
     * and domains obtained from router advertisements (RFC 6106).
     */
    private NetlinkTracker mNetlinkTracker;

    private AlarmManager mAlarmManager;
    private PendingIntent mScanIntent;
    private PendingIntent mDriverStopIntent;
    private PendingIntent mBatchedScanIntervalIntent;

    /* Tracks current frequency mode */
    private AtomicInteger mFrequencyBand = new AtomicInteger(WifiManager.WIFI_FREQUENCY_BAND_AUTO);

    /* Tracks if we are filtering Multicast v4 packets. Default is to filter. */
    private AtomicBoolean mFilteringMulticastV4Packets = new AtomicBoolean(true);

    // Channel for sending replies.
    private AsyncChannel mReplyChannel = new AsyncChannel();

    private WifiP2pServiceImpl mWifiP2pServiceImpl;
    private WifiPasspointServiceImpl mPasspointServiceImpl;

    // Used to initiate a connection with WifiP2pService
    private AsyncChannel mWifiP2pChannel;
    private AsyncChannel mWifiApConfigChannel;

    private int mConnectionRequests = 0;
    private WifiNetworkFactory mNetworkFactory;
    private UntrustedWifiNetworkFactory mUntrustedNetworkFactory;
    private WifiNetworkAgent mNetworkAgent;

    // Keep track of various statistics, for retrieval by System Apps, i.e. under @SystemApi
    // We should really persist that into the networkHistory.txt file, and read it back when
    // WifiStateMachine starts up
    private WifiConnectionStatistics mWifiConnectionStatistics = new WifiConnectionStatistics();

    // Used to filter out requests we couldn't possibly satisfy.
    private final NetworkCapabilities mNetworkCapabilitiesFilter = new NetworkCapabilities();

    /* The base for wifi message types */
    static final int BASE = Protocol.BASE_WIFI;
    /* Start the supplicant */
    static final int CMD_START_SUPPLICANT                 = BASE + 11;
    /* Stop the supplicant */
    static final int CMD_STOP_SUPPLICANT                  = BASE + 12;
    /* Start the driver */
    static final int CMD_START_DRIVER                     = BASE + 13;
    /* Stop the driver */
    static final int CMD_STOP_DRIVER                      = BASE + 14;
    /* Indicates Static IP succeeded */
    static final int CMD_STATIC_IP_SUCCESS                = BASE + 15;
    /* Indicates Static IP failed */
    static final int CMD_STATIC_IP_FAILURE                = BASE + 16;
    /* Indicates supplicant stop failed */
    static final int CMD_STOP_SUPPLICANT_FAILED           = BASE + 17;
    /* Delayed stop to avoid shutting down driver too quick*/
    static final int CMD_DELAYED_STOP_DRIVER              = BASE + 18;
    /* A delayed message sent to start driver when it fail to come up */
    static final int CMD_DRIVER_START_TIMED_OUT           = BASE + 19;

    /* Start the soft access point */
    static final int CMD_START_AP                         = BASE + 21;
    /* Indicates soft ap start succeeded */
    static final int CMD_START_AP_SUCCESS                 = BASE + 22;
    /* Indicates soft ap start failed */
    static final int CMD_START_AP_FAILURE                 = BASE + 23;
    /* Stop the soft access point */
    static final int CMD_STOP_AP                          = BASE + 24;
    /* Set the soft access point configuration */
    static final int CMD_SET_AP_CONFIG                    = BASE + 25;
    /* Soft access point configuration set completed */
    static final int CMD_SET_AP_CONFIG_COMPLETED          = BASE + 26;
    /* Request the soft access point configuration */
    static final int CMD_REQUEST_AP_CONFIG                = BASE + 27;
    /* Response to access point configuration request */
    static final int CMD_RESPONSE_AP_CONFIG               = BASE + 28;
    /* Invoked when getting a tether state change notification */
    static final int CMD_TETHER_STATE_CHANGE              = BASE + 29;
    /* A delayed message sent to indicate tether state change failed to arrive */
    static final int CMD_TETHER_NOTIFICATION_TIMED_OUT    = BASE + 30;

    static final int CMD_BLUETOOTH_ADAPTER_STATE_CHANGE   = BASE + 31;

    /* Supplicant commands */
    /* Is supplicant alive ? */
    static final int CMD_PING_SUPPLICANT                  = BASE + 51;
    /* Add/update a network configuration */
    static final int CMD_ADD_OR_UPDATE_NETWORK            = BASE + 52;
    /* Delete a network */
    static final int CMD_REMOVE_NETWORK                   = BASE + 53;
    /* Enable a network. The device will attempt a connection to the given network. */
    static final int CMD_ENABLE_NETWORK                   = BASE + 54;
    /* Enable all networks */
    static final int CMD_ENABLE_ALL_NETWORKS              = BASE + 55;
    /* Blacklist network. De-prioritizes the given BSSID for connection. */
    static final int CMD_BLACKLIST_NETWORK                = BASE + 56;
    /* Clear the blacklist network list */
    static final int CMD_CLEAR_BLACKLIST                  = BASE + 57;
    /* Save configuration */
    static final int CMD_SAVE_CONFIG                      = BASE + 58;
    /* Get configured networks */
    static final int CMD_GET_CONFIGURED_NETWORKS          = BASE + 59;
    /* Get available frequencies */
    static final int CMD_GET_CAPABILITY_FREQ              = BASE + 60;
    /* Get adaptors */
    static final int CMD_GET_SUPPORTED_FEATURES           = BASE + 61;
    /* Get configured networks with real preSharedKey */
    static final int CMD_GET_PRIVILEGED_CONFIGURED_NETWORKS = BASE + 62;
    /* Get Link Layer Stats thru HAL */
    static final int CMD_GET_LINK_LAYER_STATS             = BASE + 63;
    /* Supplicant commands after driver start*/
    /* Initiate a scan */
    static final int CMD_START_SCAN                       = BASE + 71;
    /* Set operational mode. CONNECT, SCAN ONLY, SCAN_ONLY with Wi-Fi off mode */
    static final int CMD_SET_OPERATIONAL_MODE             = BASE + 72;
    /* Disconnect from a network */
    static final int CMD_DISCONNECT                       = BASE + 73;
    /* Reconnect to a network */
    static final int CMD_RECONNECT                        = BASE + 74;
    /* Reassociate to a network */
    static final int CMD_REASSOCIATE                      = BASE + 75;
    /* Get Connection Statistis */
    static final int CMD_GET_CONNECTION_STATISTICS        = BASE + 76;

    /* Controls suspend mode optimizations
     *
     * When high perf mode is enabled, suspend mode optimizations are disabled
     *
     * When high perf mode is disabled, suspend mode optimizations are enabled
     *
     * Suspend mode optimizations include:
     * - packet filtering
     * - turn off roaming
     * - DTIM wake up settings
     */
    static final int CMD_SET_HIGH_PERF_MODE               = BASE + 77;
    /* Set the country code */
    static final int CMD_SET_COUNTRY_CODE                 = BASE + 80;
    /* Enables RSSI poll */
    static final int CMD_ENABLE_RSSI_POLL                 = BASE + 82;
    /* RSSI poll */
    static final int CMD_RSSI_POLL                        = BASE + 83;
    /* Set up packet filtering */
    static final int CMD_START_PACKET_FILTERING           = BASE + 84;
    /* Clear packet filter */
    static final int CMD_STOP_PACKET_FILTERING            = BASE + 85;
    /* Enable suspend mode optimizations in the driver */
    static final int CMD_SET_SUSPEND_OPT_ENABLED          = BASE + 86;
    /* Delayed NETWORK_DISCONNECT */
    static final int CMD_DELAYED_NETWORK_DISCONNECT       = BASE + 87;
    /* When there are no saved networks, we do a periodic scan to notify user of
     * an open network */
    static final int CMD_NO_NETWORKS_PERIODIC_SCAN        = BASE + 88;
    /* Test network Disconnection NETWORK_DISCONNECT */
    static final int CMD_TEST_NETWORK_DISCONNECT          = BASE + 89;
    private int testNetworkDisconnectCounter = 0;

    /* arg1 values to CMD_STOP_PACKET_FILTERING and CMD_START_PACKET_FILTERING */
    static final int MULTICAST_V6  = 1;
    static final int MULTICAST_V4  = 0;

   /* Set the frequency band */
    static final int CMD_SET_FREQUENCY_BAND               = BASE + 90;
    /* Enable TDLS on a specific MAC address */
    static final int CMD_ENABLE_TDLS                      = BASE + 92;
    /* DHCP/IP configuration watchdog */
    static final int CMD_OBTAINING_IP_ADDRESS_WATCHDOG_TIMER    = BASE + 93;
    /* Remove a packages associated configrations */
    static final int CMD_REMOVE_APP_CONFIGURATIONS        = BASE + 97;
    /* Remove a packages associated configrations */
    static final int CMD_REMOVE_USER_CONFIGURATIONS       = BASE + 149;

    /**
     * Make this timer 40 seconds, which is about the normal DHCP timeout.
     * In no valid case, the WiFiStateMachine should remain stuck in ObtainingIpAddress
     * for more than 30 seconds.
     */
    static final int OBTAINING_IP_ADDRESS_GUARD_TIMER_MSEC = 40000;

    int obtainingIpWatchdogCount = 0;

    /* Commands from/to the SupplicantStateTracker */
    /* Reset the supplicant state tracker */
    static final int CMD_RESET_SUPPLICANT_STATE           = BASE + 111;


    /**
     * Watchdog for protecting against b/16823537
     * Leave time for 4-ways handshake to succeed
     */
    static final int ROAM_GUARD_TIMER_MSEC = 15000;

    int roamWatchdogCount = 0;
    /* Roam state watchdog */
    static final int CMD_ROAM_WATCHDOG_TIMER    = BASE + 94;
    /* Screen change intent handling */
    static final int CMD_SCREEN_STATE_CHANGED              = BASE + 95;

    int disconnectingWatchdogCount = 0;
    static final int DISCONNECTING_GUARD_TIMER_MSEC = 5000;

    /* Disconnecting state watchdog */
    static final int CMD_DISCONNECTING_WATCHDOG_TIMER     = BASE + 96;

    /* Disable an ephemeral network */
    static final int CMD_DISABLE_EPHEMERAL_NETWORK = BASE + 98;

    /* P2p commands */
    /* We are ok with no response here since we wont do much with it anyway */
    public static final int CMD_ENABLE_P2P                = BASE + 131;
    /* In order to shut down supplicant cleanly, we wait till p2p has
     * been disabled */
    public static final int CMD_DISABLE_P2P_REQ           = BASE + 132;
    public static final int CMD_DISABLE_P2P_RSP           = BASE + 133;

    public static final int CMD_BOOT_COMPLETED            = BASE + 134;

    /* change the batch scan settings.
     * arg1 = responsible UID
     * arg2 = csph (channel scans per hour)
     * obj = bundle with the new settings and the optional worksource
     */
    public static final int CMD_SET_BATCHED_SCAN          = BASE + 135;
    public static final int CMD_START_NEXT_BATCHED_SCAN   = BASE + 136;
    public static final int CMD_POLL_BATCHED_SCAN         = BASE + 137;

    /* We now have a valid IP configuration. */
    static final int CMD_IP_CONFIGURATION_SUCCESSFUL      = BASE + 138;
    /* We no longer have a valid IP configuration. */
    static final int CMD_IP_CONFIGURATION_LOST            = BASE + 139;
    /* Link configuration (IP address, DNS, ...) changes notified via netlink */
    static final int CMD_UPDATE_LINKPROPERTIES            = BASE + 140;

    /* Supplicant is trying to associate to a given BSSID */
    static final int CMD_TARGET_BSSID                     = BASE + 141;

    /* Reload all networks and reconnect */
    static final int CMD_RELOAD_TLS_AND_RECONNECT         = BASE + 142;

    static final int CMD_AUTO_CONNECT                     = BASE + 143;

    static final int network_status_unwanted_disconnect = 0;
    static final int network_status_unwanted_disable_autojoin = 1;

    static final int CMD_UNWANTED_NETWORK                 = BASE + 144;

    static final int CMD_AUTO_ROAM                        = BASE + 145;

    static final int CMD_AUTO_SAVE_NETWORK                = BASE + 146;

    static final int CMD_ASSOCIATED_BSSID                = BASE + 147;

    static final int CMD_NETWORK_STATUS                  = BASE + 148;

    /* Wifi state machine modes of operation */
    /* CONNECT_MODE - connect to any 'known' AP when it becomes available */
    public static final int CONNECT_MODE                   = 1;
    /* SCAN_ONLY_MODE - don't connect to any APs; scan, but only while apps hold lock */
    public static final int SCAN_ONLY_MODE                 = 2;
    /* SCAN_ONLY_WITH_WIFI_OFF - scan, but don't connect to any APs */
    public static final int SCAN_ONLY_WITH_WIFI_OFF_MODE   = 3;

    private static final int SUCCESS = 1;
    private static final int FAILURE = -1;

    /* Tracks if suspend optimizations need to be disabled by DHCP,
     * screen or due to high perf mode.
     * When any of them needs to disable it, we keep the suspend optimizations
     * disabled
     */
    private int mSuspendOptNeedsDisabled = 0;

    private static final int SUSPEND_DUE_TO_DHCP       = 1;
    private static final int SUSPEND_DUE_TO_HIGH_PERF  = 1<<1;
    private static final int SUSPEND_DUE_TO_SCREEN     = 1<<2;

    /* Tracks if user has enabled suspend optimizations through settings */
    private AtomicBoolean mUserWantsSuspendOpt = new AtomicBoolean(true);

    /**
     * Default framework scan interval in milliseconds. This is used in the scenario in which
     * wifi chipset does not support background scanning to set up a
     * periodic wake up scan so that the device can connect to a new access
     * point on the move. {@link Settings.Global#WIFI_FRAMEWORK_SCAN_INTERVAL_MS} can
     * override this.
     */
    private final int mDefaultFrameworkScanIntervalMs;

    private int mDisconnectedScanPeriodMs = 10000;

    /**
     * Supplicant scan interval in milliseconds.
     * Comes from {@link Settings.Global#WIFI_SUPPLICANT_SCAN_INTERVAL_MS} or
     * from the default config if the setting is not set
     */
    private long mSupplicantScanIntervalMs;

    /**
     * timeStamp of last full band scan we perfoemed for autojoin while connected with screen lit
     */
    private long lastFullBandConnectedTimeMilli;

    /**
     * time interval to the next full band scan we will perform for
     * autojoin while connected with screen lit
     */
    private long fullBandConnectedTimeIntervalMilli;

    /**
     * max time interval to the next full band scan we will perform for
     * autojoin while connected with screen lit
     * Max time is 5 minutes
     */
    private static final long  maxFullBandConnectedTimeIntervalMilli = 1000 * 60 * 5;

    /**
     * Minimum time interval between enabling all networks.
     * A device can end up repeatedly connecting to a bad network on screen on/off toggle
     * due to enabling every time. We add a threshold to avoid this.
     */
    private static final int MIN_INTERVAL_ENABLE_ALL_NETWORKS_MS = 10 * 60 * 1000; /* 10 minutes */
    private long mLastEnableAllNetworksTime;

    int mRunningBeaconCount = 0;

    /**
     * Starting and shutting down driver too quick causes problems leading to driver
     * being in a bad state. Delay driver stop.
     */
    private final int mDriverStopDelayMs;
    private int mDelayedStopCounter;
    private boolean mInDelayedStop = false;

    // sometimes telephony gives us this data before boot is complete and we can't store it
    // until after, so the write is deferred
    private volatile String mPersistedCountryCode;

    // Supplicant doesn't like setting the same country code multiple times (it may drop
    // currently connected network), so we save the country code here to avoid redundency
    private String mLastSetCountryCode;

    /* Default parent state */
    private State mDefaultState = new DefaultState();
    /* Temporary initial state */
    private State mInitialState = new InitialState();
    /* Driver loaded, waiting for supplicant to start */
    private State mSupplicantStartingState = new SupplicantStartingState();
    /* Driver loaded and supplicant ready */
    private State mSupplicantStartedState = new SupplicantStartedState();
    /* Waiting for supplicant to stop and monitor to exit */
    private State mSupplicantStoppingState = new SupplicantStoppingState();
    /* Driver start issued, waiting for completed event */
    private State mDriverStartingState = new DriverStartingState();
    /* Driver started */
    private State mDriverStartedState = new DriverStartedState();
    /* Wait until p2p is disabled
     * This is a special state which is entered right after we exit out of DriverStartedState
     * before transitioning to another state.
     */
    private State mWaitForP2pDisableState = new WaitForP2pDisableState();
    /* Driver stopping */
    private State mDriverStoppingState = new DriverStoppingState();
    /* Driver stopped */
    private State mDriverStoppedState = new DriverStoppedState();
    /* Scan for networks, no connection will be established */
    private State mScanModeState = new ScanModeState();
    /* Connecting to an access point */
    private State mConnectModeState = new ConnectModeState();
    /* Connected at 802.11 (L2) level */
    private State mL2ConnectedState = new L2ConnectedState();
    /* fetching IP after connection to access point (assoc+auth complete) */
    private State mObtainingIpState = new ObtainingIpState();
    /* Waiting for link quality verification to be complete */
    private State mVerifyingLinkState = new VerifyingLinkState();
    /* Connected with IP addr */
    private State mConnectedState = new ConnectedState();
    /* Roaming */
    private State mRoamingState = new RoamingState();
    /* disconnect issued, waiting for network disconnect confirmation */
    private State mDisconnectingState = new DisconnectingState();
    /* Network is not connected, supplicant assoc+auth is not complete */
    private State mDisconnectedState = new DisconnectedState();
    /* Waiting for WPS to be completed*/
    private State mWpsRunningState = new WpsRunningState();

    /* Soft ap is starting up */
    private State mSoftApStartingState = new SoftApStartingState();
    /* Soft ap is running */
    private State mSoftApStartedState = new SoftApStartedState();
    /* Soft ap is running and we are waiting for tether notification */
    private State mTetheringState = new TetheringState();
    /* Soft ap is running and we are tethered through connectivity service */
    private State mTetheredState = new TetheredState();
    /* Waiting for untether confirmation before stopping soft Ap */
    private State mUntetheringState = new UntetheringState();

    private class TetherStateChange {
        ArrayList<String> available;
        ArrayList<String> active;
        TetherStateChange(ArrayList<String> av, ArrayList<String> ac) {
            available = av;
            active = ac;
        }
    }

    public static class SimAuthRequestData {
        int networkId;
        int protocol;
        String ssid;
        String[] challenges;
    }

    public static class SimAuthResponseData {
        int id;
        String Kc1;
        String SRES1;
        String Kc2;
        String SRES2;
        String Kc3;
        String SRES3;
    }

    /**
     * One of  {@link WifiManager#WIFI_STATE_DISABLED},
     *         {@link WifiManager#WIFI_STATE_DISABLING},
     *         {@link WifiManager#WIFI_STATE_ENABLED},
     *         {@link WifiManager#WIFI_STATE_ENABLING},
     *         {@link WifiManager#WIFI_STATE_UNKNOWN}
     *
     */
    private final AtomicInteger mWifiState = new AtomicInteger(WIFI_STATE_DISABLED);

    /**
     * One of  {@link WifiManager#WIFI_AP_STATE_DISABLED},
     *         {@link WifiManager#WIFI_AP_STATE_DISABLING},
     *         {@link WifiManager#WIFI_AP_STATE_ENABLED},
     *         {@link WifiManager#WIFI_AP_STATE_ENABLING},
     *         {@link WifiManager#WIFI_AP_STATE_FAILED}
     *
     */
    private final AtomicInteger mWifiApState = new AtomicInteger(WIFI_AP_STATE_DISABLED);

    private static final int SCAN_REQUEST = 0;
    private static final String ACTION_START_SCAN =
        "com.android.server.WifiManager.action.START_SCAN";

    private static final String DELAYED_STOP_COUNTER = "DelayedStopCounter";
    private static final int DRIVER_STOP_REQUEST = 0;
    private static final String ACTION_DELAYED_DRIVER_STOP =
        "com.android.server.WifiManager.action.DELAYED_DRIVER_STOP";

    private static final String ACTION_REFRESH_BATCHED_SCAN =
            "com.android.server.WifiManager.action.REFRESH_BATCHED_SCAN";
    /**
     * Keep track of whether WIFI is running.
     */
    private boolean mIsRunning = false;

    /**
     * Keep track of whether we last told the battery stats we had started.
     */
    private boolean mReportedRunning = false;

    /**
     * Most recently set source of starting WIFI.
     */
    private final WorkSource mRunningWifiUids = new WorkSource();

    /**
     * The last reported UIDs that were responsible for starting WIFI.
     */
    private final WorkSource mLastRunningWifiUids = new WorkSource();

    private final IBatteryStats mBatteryStats;

    private BatchedScanSettings mBatchedScanSettings = null;

    private final SelectionManager mSelectionManager;

    /**
     * Track the worksource/cost of the current settings and track what's been noted
     * to the battery stats, so we can mark the end of the previous when changing.
     */
    private WorkSource mBatchedScanWorkSource = null;
    private int mBatchedScanCsph = 0;
    private WorkSource mNotedBatchedScanWorkSource = null;
    private int mNotedBatchedScanCsph = 0;

    private String mTcpBufferSizes = null;

    // Used for debug and stats gathering
    private static int sScanAlarmIntentCount = 0;

    final static int frameworkMinScanIntervalSaneValue = 10000;

    public WifiStateMachine(Context context, String wlanInterface,
            WifiTrafficPoller trafficPoller){
        super("WifiStateMachine");
        mContext = context;
        mInterfaceName = wlanInterface;
        mNetworkInfo = new NetworkInfo(ConnectivityManager.TYPE_WIFI, 0, NETWORKTYPE, "");
        mBatteryStats = IBatteryStats.Stub.asInterface(ServiceManager.getService(
                BatteryStats.SERVICE_NAME));

        IBinder b = ServiceManager.getService(Context.NETWORKMANAGEMENT_SERVICE);
        mNwService = INetworkManagementService.Stub.asInterface(b);

        mP2pSupported = mContext.getPackageManager().hasSystemFeature(
                PackageManager.FEATURE_WIFI_DIRECT);

        mWifiNative = new WifiNative(mInterfaceName);
        mWifiConfigStore = new WifiConfigStore(context, mWifiNative);
        mWifiAutoJoinController = new WifiAutoJoinController(context, this,
                mWifiConfigStore, mWifiConnectionStatistics, mWifiNative);
        mWifiMonitor = new WifiMonitor(this, mWifiNative);
        mWifiInfo = new WifiInfo();
        mSupplicantStateTracker = new SupplicantStateTracker(context, this, mWifiConfigStore,
                getHandler());
        mLinkProperties = new LinkProperties();

        IBinder s1 = ServiceManager.getService(Context.WIFI_P2P_SERVICE);
        mWifiP2pServiceImpl = (WifiP2pServiceImpl)IWifiP2pManager.Stub.asInterface(s1);

        IBinder s2 = ServiceManager.getService(Context.WIFI_PASSPOINT_SERVICE);
        mPasspointServiceImpl =
                (WifiPasspointServiceImpl)IWifiPasspointManager.Stub.asInterface(s2);

        mNetworkInfo.setIsAvailable(false);
        mLastBssid = null;
        mLastNetworkId = WifiConfiguration.INVALID_NETWORK_ID;
        mLastSignalLevel = -1;

        mNetlinkTracker = new NetlinkTracker(mInterfaceName, new NetlinkTracker.Callback() {
            public void update() {
                sendMessage(CMD_UPDATE_LINKPROPERTIES);
            }
        });
        try {
            mNwService.registerObserver(mNetlinkTracker);
        } catch (RemoteException e) {
            loge("Couldn't register netlink tracker: " + e.toString());
        }

        mAlarmManager = (AlarmManager)mContext.getSystemService(Context.ALARM_SERVICE);
        mScanIntent = getPrivateBroadcast(ACTION_START_SCAN, SCAN_REQUEST);
        mBatchedScanIntervalIntent = getPrivateBroadcast(ACTION_REFRESH_BATCHED_SCAN, 0);

        // Make sure the interval is not configured less than 10 seconds
        int period = mContext.getResources().getInteger(
                R.integer.config_wifi_framework_scan_interval);
        if (period < frameworkMinScanIntervalSaneValue) {
            period = frameworkMinScanIntervalSaneValue;
        }
        mDefaultFrameworkScanIntervalMs = period;
        mDriverStopDelayMs = mContext.getResources().getInteger(
                R.integer.config_wifi_driver_stop_delay);

        mBackgroundScanSupported = mContext.getResources().getBoolean(
                R.bool.config_wifi_background_scan_support);

        mPrimaryDeviceType = mContext.getResources().getString(
                R.string.config_wifi_p2p_device_type);

        mUserWantsSuspendOpt.set(Settings.Global.getInt(mContext.getContentResolver(),
                    Settings.Global.WIFI_SUSPEND_OPTIMIZATIONS_ENABLED, 1) == 1);

        mNetworkCapabilitiesFilter.addTransportType(NetworkCapabilities.TRANSPORT_WIFI);
        mNetworkCapabilitiesFilter.addCapability(NetworkCapabilities.NET_CAPABILITY_INTERNET);
        mNetworkCapabilitiesFilter.addCapability(NetworkCapabilities.NET_CAPABILITY_NOT_RESTRICTED);
        mNetworkCapabilitiesFilter.setLinkUpstreamBandwidthKbps(1024 * 1024);
        mNetworkCapabilitiesFilter.setLinkDownstreamBandwidthKbps(1024 * 1024);
        // TODO - needs to be a bit more dynamic
        mNetworkCapabilities = new NetworkCapabilities(mNetworkCapabilitiesFilter);

        mContext.registerReceiver(
            new BroadcastReceiver() {
                @Override
                public void onReceive(Context context, Intent intent) {
                    ArrayList<String> available = intent.getStringArrayListExtra(
                            ConnectivityManager.EXTRA_AVAILABLE_TETHER);
                    ArrayList<String> active = intent.getStringArrayListExtra(
                            ConnectivityManager.EXTRA_ACTIVE_TETHER);
                    sendMessage(CMD_TETHER_STATE_CHANGE, new TetherStateChange(available, active));
                }
            },new IntentFilter(ConnectivityManager.ACTION_TETHER_STATE_CHANGED));

        mContext.registerReceiver(
                new BroadcastReceiver() {
                    @Override
                    public void onReceive(Context context, Intent intent) {
                        sScanAlarmIntentCount++; // Used for debug only
                        startScan(SCAN_ALARM_SOURCE, mDelayedScanCounter.incrementAndGet(), null, null);
                        if (VDBG)
                            loge("WiFiStateMachine SCAN ALARM -> " + mDelayedScanCounter.get());
                    }
                },
                new IntentFilter(ACTION_START_SCAN));

        IntentFilter filter = new IntentFilter();
        filter.addAction(Intent.ACTION_SCREEN_ON);
        filter.addAction(Intent.ACTION_SCREEN_OFF);
        filter.addAction(ACTION_REFRESH_BATCHED_SCAN);
        mContext.registerReceiver(
                new BroadcastReceiver() {
                    @Override
                    public void onReceive(Context context, Intent intent) {
                        String action = intent.getAction();

                        if (action.equals(Intent.ACTION_SCREEN_ON)) {
                            sendMessage(CMD_SCREEN_STATE_CHANGED, 1);
                        } else if (action.equals(Intent.ACTION_SCREEN_OFF)) {
                            sendMessage(CMD_SCREEN_STATE_CHANGED, 0);
                        } else if (action.equals(ACTION_REFRESH_BATCHED_SCAN)) {
                            startNextBatchedScanAsync();
                        }
                    }
                }, filter);

        mContext.registerReceiver(
                new BroadcastReceiver() {
                    @Override
                    public void onReceive(Context context, Intent intent) {
                       int counter = intent.getIntExtra(DELAYED_STOP_COUNTER, 0);
                       sendMessage(CMD_DELAYED_STOP_DRIVER, counter, 0);
                    }
                },
                new IntentFilter(ACTION_DELAYED_DRIVER_STOP));

        mContext.getContentResolver().registerContentObserver(Settings.Global.getUriFor(
                Settings.Global.WIFI_SUSPEND_OPTIMIZATIONS_ENABLED), false,
                new ContentObserver(getHandler()) {
                    @Override
                    public void onChange(boolean selfChange) {
                        mUserWantsSuspendOpt.set(Settings.Global.getInt(mContext.getContentResolver(),
                                Settings.Global.WIFI_SUSPEND_OPTIMIZATIONS_ENABLED, 1) == 1);
                    }
                });

        mContext.registerReceiver(
                new BroadcastReceiver() {
                    @Override
                    public void onReceive(Context context, Intent intent) {
                        sendMessage(CMD_BOOT_COMPLETED);
                    }
                },
                new IntentFilter(Intent.ACTION_BOOT_COMPLETED));

        mScanResultCache = new LruCache<>(SCAN_RESULT_CACHE_SIZE);

        PowerManager powerManager = (PowerManager)mContext.getSystemService(Context.POWER_SERVICE);
        mWakeLock = powerManager.newWakeLock(PowerManager.PARTIAL_WAKE_LOCK, getName());

        mSuspendWakeLock = powerManager.newWakeLock(PowerManager.PARTIAL_WAKE_LOCK, "WifiSuspend");
        mSuspendWakeLock.setReferenceCounted(false);

        mTcpBufferSizes = mContext.getResources().getString(
                com.android.internal.R.string.config_wifi_tcp_buffers);

        addState(mDefaultState);
            addState(mInitialState, mDefaultState);
            addState(mSupplicantStartingState, mDefaultState);
            addState(mSupplicantStartedState, mDefaultState);
                addState(mDriverStartingState, mSupplicantStartedState);
                addState(mDriverStartedState, mSupplicantStartedState);
                    addState(mScanModeState, mDriverStartedState);
                    addState(mConnectModeState, mDriverStartedState);
                        addState(mL2ConnectedState, mConnectModeState);
                            addState(mObtainingIpState, mL2ConnectedState);
                            addState(mVerifyingLinkState, mL2ConnectedState);
                            addState(mConnectedState, mL2ConnectedState);
                            addState(mRoamingState, mL2ConnectedState);
                        addState(mDisconnectingState, mConnectModeState);
                        addState(mDisconnectedState, mConnectModeState);
                        addState(mWpsRunningState, mConnectModeState);
                addState(mWaitForP2pDisableState, mSupplicantStartedState);
                addState(mDriverStoppingState, mSupplicantStartedState);
                addState(mDriverStoppedState, mSupplicantStartedState);
            addState(mSupplicantStoppingState, mDefaultState);
            addState(mSoftApStartingState, mDefaultState);
            addState(mSoftApStartedState, mDefaultState);
                addState(mTetheringState, mSoftApStartedState);
                addState(mTetheredState, mSoftApStartedState);
                addState(mUntetheringState, mSoftApStartedState);

        setInitialState(mInitialState);

        setLogRecSize(ActivityManager.isLowRamDeviceStatic() ? 100 : 3000);
        setLogOnlyTransitions(false);
        if (VDBG) setDbg(true);

        File f = new File("/data/misc/wifi/pps.data");
        logd("Jan: WFSM constructed on " + Thread.currentThread() +
                ", file: " + (f.exists() ? f.length() : "-"));

        SelectionManager selectionManager;
        try {
            selectionManager = new SelectionManager(new File("/data/misc/wifi/pps.data"),
                    new File("/data/misc/wifi/lastssid"),
                    mWifiNative, this);
        }
        catch (IOException ioe) {
            selectionManager = null;
        }
        mSelectionManager = selectionManager;

        //start the state machine
        start();

        final Intent intent = new Intent(WifiManager.WIFI_SCAN_AVAILABLE);
        intent.addFlags(Intent.FLAG_RECEIVER_REGISTERED_ONLY_BEFORE_BOOT);
        intent.putExtra(WifiManager.EXTRA_SCAN_AVAILABLE, WIFI_STATE_DISABLED);
        mContext.sendStickyBroadcastAsUser(intent, UserHandle.ALL);
    }


    PendingIntent getPrivateBroadcast(String action, int requestCode) {
        Intent intent = new Intent(action, null);
        intent.addFlags(Intent.FLAG_RECEIVER_REGISTERED_ONLY_BEFORE_BOOT);
        intent.setPackage(this.getClass().getPackage().getName());
        return PendingIntent.getBroadcast(mContext, requestCode, intent, 0);
    }

    private int mVerboseLoggingLevel = 0;

    int getVerboseLoggingLevel() {
        return mVerboseLoggingLevel;
    }

    void enableVerboseLogging(int verbose) {
        mVerboseLoggingLevel = verbose;
        if (verbose > 0) {
            DBG = true;
            VDBG = true;
            PDBG = true;
            mLogMessages = true;
            mWifiNative.setSupplicantLogLevel("DEBUG");
        } else {
            DBG = false;
            VDBG = false;
            PDBG = false;
            mLogMessages = false;
            mWifiNative.setSupplicantLogLevel("INFO");
        }
        mWifiAutoJoinController.enableVerboseLogging(verbose);
        mWifiMonitor.enableVerboseLogging(verbose);
        mWifiNative.enableVerboseLogging(verbose);
        mWifiConfigStore.enableVerboseLogging(verbose);
        mSupplicantStateTracker.enableVerboseLogging(verbose);
    }

    private int mAggressiveHandover = 0;

    int getAggressiveHandover() {
        return mAggressiveHandover;
    }

    void enableAggressiveHandover(int enabled) {
        mAggressiveHandover = enabled;
    }

    public void setAllowScansWithTraffic(int enabled) {
        mWifiConfigStore.alwaysEnableScansWhileAssociated.set(enabled);
    }

    public int getAllowScansWithTraffic() {
        return mWifiConfigStore.alwaysEnableScansWhileAssociated.get();
    }

    /*
     *
     * Framework scan control
     */

    private boolean mAlarmEnabled = false;
    /* This is set from the overlay config file or from a secure setting.
     * A value of 0 disables scanning in the framework.
     */
    private long mFrameworkScanIntervalMs = 10000;

    private AtomicInteger mDelayedScanCounter = new AtomicInteger();

    private void setScanAlarm(boolean enabled) {
        if (PDBG) {
            loge("setScanAlarm " + enabled
                    + " period " + mDefaultFrameworkScanIntervalMs
                    + " mBackgroundScanSupported " + mBackgroundScanSupported);
        }
        if (mBackgroundScanSupported == false) {
            // Scan alarm is only used for background scans if they are not
            // offloaded to the wifi chipset, hence enable the scan alarm
            // gicing us RTC_WAKEUP of backgroundScan is NOT supported
            enabled = true;
        }

        if (enabled == mAlarmEnabled) return;
        if (enabled) {
            /* Set RTC_WAKEUP alarms if PNO is not supported - because no one is */
            /* going to wake up the host processor to look for access points */
            mAlarmManager.set(AlarmManager.RTC_WAKEUP,
                    System.currentTimeMillis() + mDefaultFrameworkScanIntervalMs,
                    mScanIntent);
            mAlarmEnabled = true;
        } else {
            mAlarmManager.cancel(mScanIntent);
            mAlarmEnabled = false;
        }
    }

    private void cancelDelayedScan() {
        mDelayedScanCounter.incrementAndGet();
        loge("cancelDelayedScan -> " + mDelayedScanCounter);
    }

    private boolean checkAndRestartDelayedScan(int counter, boolean restart, int milli,
                                   ScanSettings settings, WorkSource workSource) {
        if (counter != mDelayedScanCounter.get()) {
            return false;
        }
        if (restart)
            startDelayedScan(milli, settings, workSource);
        return true;
    }

    private void startDelayedScan(int milli, ScanSettings settings, WorkSource workSource) {
        if (milli <= 0) return;
        /**
         * The cases where the scan alarm should be run are :
         * - DisconnectedState && screenOn => used delayed timer
         * - DisconnectedState && !screenOn && mBackgroundScanSupported => PNO
         * - DisconnectedState && !screenOn && !mBackgroundScanSupported => used RTC_WAKEUP Alarm
         * - ConnectedState && screenOn => used delayed timer
         */

        mDelayedScanCounter.incrementAndGet();
        if (mScreenOn &&
                (getCurrentState() == mDisconnectedState
                || getCurrentState() == mConnectedState)) {
            Bundle bundle = new Bundle();
            bundle.putParcelable(CUSTOMIZED_SCAN_SETTING, settings);
            bundle.putParcelable(CUSTOMIZED_SCAN_WORKSOURCE, workSource);
            bundle.putLong(SCAN_REQUEST_TIME, System.currentTimeMillis());
            sendMessageDelayed(CMD_START_SCAN, SCAN_ALARM_SOURCE,
                    mDelayedScanCounter.get(), bundle, milli);
            if (DBG) loge("startDelayedScan send -> " + mDelayedScanCounter + " milli " + milli);
        } else if (mBackgroundScanSupported == false
                && !mScreenOn && getCurrentState() == mDisconnectedState) {
            setScanAlarm(true);
            if (DBG) loge("startDelayedScan start scan alarm -> "
                    + mDelayedScanCounter + " milli " + milli);
        } else {
            if (DBG) loge("startDelayedScan unhandled -> "
                    + mDelayedScanCounter + " milli " + milli);
        }
    }

    private boolean setRandomMacOui() {
        String oui = mContext.getResources().getString(
                R.string.config_wifi_random_mac_oui, GOOGLE_OUI);
        String[] ouiParts = oui.split("-");
        byte[] ouiBytes = new byte[3];
        ouiBytes[0] = (byte) (Integer.parseInt(ouiParts[0], 16) & 0xFF);
        ouiBytes[1] = (byte) (Integer.parseInt(ouiParts[1], 16) & 0xFF);
        ouiBytes[2] = (byte) (Integer.parseInt(ouiParts[2], 16) & 0xFF);

        logd("Setting OUI to " + oui);
        return mWifiNative.setScanningMacOui(ouiBytes);
    }

    /*********************************************************
     * Methods exposed for public use
     ********************************************************/

    public Messenger getMessenger() {
        return new Messenger(getHandler());
    }

    public WifiMonitor getWifiMonitor() {
        return mWifiMonitor;
    }

    /**
     * TODO: doc
     */
    public boolean syncPingSupplicant(AsyncChannel channel) {
        Message resultMsg = channel.sendMessageSynchronously(CMD_PING_SUPPLICANT);
        boolean result = (resultMsg.arg1 != FAILURE);
        resultMsg.recycle();
        return result;
    }

    public List<WifiChannel> syncGetChannelList(AsyncChannel channel) {
        Message resultMsg = channel.sendMessageSynchronously(CMD_GET_CAPABILITY_FREQ);
        List<WifiChannel> list = null;
        if (resultMsg.obj != null) {
            list = new ArrayList<WifiChannel>();
            String freqs = (String) resultMsg.obj;
            String[] lines = freqs.split("\n");
            for (String line : lines)
                if (line.contains("MHz")) {
                    // line format: " 52 = 5260 MHz (NO_IBSS) (DFS)"
                    WifiChannel c = new WifiChannel();
                    String[] prop = line.split(" ");
                    if (prop.length < 5) continue;
                    try {
                        c.channelNum = Integer.parseInt(prop[1]);
                        c.freqMHz = Integer.parseInt(prop[3]);
                    } catch (NumberFormatException e) { }
                    c.isDFS = line.contains("(DFS)");
                    list.add(c);
                } else if (line.contains("Mode[B] Channels:")) {
                    // B channels are the same as G channels, skipped
                    break;
                }
        }
        resultMsg.recycle();
        return (list != null && list.size() > 0) ? list : null;
    }

    /**
     * When settings allowing making use of untrusted networks change, trigger a scan
     * so as to kick of autojoin.
     */
    public void startScanForUntrustedSettingChange() {
        startScan(SET_ALLOW_UNTRUSTED_SOURCE, 0, null, null);
    }

    /**
     * Initiate a wifi scan. If workSource is not null, blame is given to it, otherwise blame is
     * given to callingUid.
     *
     * @param callingUid The uid initiating the wifi scan. Blame will be given here unless
     *                   workSource is specified.
     * @param workSource If not null, blame is given to workSource.
     * @param settings Scan settings, see {@link ScanSettings}.
     */
    public void startScan(int callingUid, int scanCounter,
                          ScanSettings settings, WorkSource workSource) {
        Bundle bundle = new Bundle();
        bundle.putParcelable(CUSTOMIZED_SCAN_SETTING, settings);
        bundle.putParcelable(CUSTOMIZED_SCAN_WORKSOURCE, workSource);
        bundle.putLong(SCAN_REQUEST_TIME, System.currentTimeMillis());
        sendMessage(CMD_START_SCAN, callingUid, scanCounter, bundle);
    }

    /**
     * start or stop batched scanning using the given settings
     */
    public void setBatchedScanSettings(BatchedScanSettings settings, int callingUid, int csph,
            WorkSource workSource) {
        Bundle bundle = new Bundle();
        bundle.putParcelable(BATCHED_SETTING, settings);
        bundle.putParcelable(BATCHED_WORKSOURCE, workSource);
        sendMessage(CMD_SET_BATCHED_SCAN, callingUid, csph, bundle);
    }

    public List<BatchedScanResult> syncGetBatchedScanResultsList() {
        synchronized (mBatchedScanResults) {
            List<BatchedScanResult> batchedScanList =
                    new ArrayList<BatchedScanResult>(mBatchedScanResults.size());
            for(BatchedScanResult result: mBatchedScanResults) {
                batchedScanList.add(new BatchedScanResult(result));
            }
            return batchedScanList;
        }
    }

    public void requestBatchedScanPoll() {
        sendMessage(CMD_POLL_BATCHED_SCAN);
    }

    private void startBatchedScan() {
        if (mBatchedScanSettings == null) return;

        if (mDhcpActive) {
            if (DBG) log("not starting Batched Scans due to DHCP");
            return;
        }

        // first grab any existing data
        retrieveBatchedScanData();

        if (PDBG) loge("try  starting Batched Scans due to DHCP");


        mAlarmManager.cancel(mBatchedScanIntervalIntent);

        String scansExpected = mWifiNative.setBatchedScanSettings(mBatchedScanSettings);
        try {
            mExpectedBatchedScans = Integer.parseInt(scansExpected);
            setNextBatchedAlarm(mExpectedBatchedScans);
            if (mExpectedBatchedScans > 0) noteBatchedScanStart();
        } catch (NumberFormatException e) {
            stopBatchedScan();
            loge("Exception parsing WifiNative.setBatchedScanSettings response " + e);
        }
    }

    // called from BroadcastListener
    private void startNextBatchedScanAsync() {
        sendMessage(CMD_START_NEXT_BATCHED_SCAN);
    }

    private void startNextBatchedScan() {
        // first grab any existing data
        retrieveBatchedScanData();

        setNextBatchedAlarm(mExpectedBatchedScans);
    }

    private void handleBatchedScanPollRequest() {
        if (DBG) {
            log("handleBatchedScanPoll Request - mBatchedScanMinPollTime=" +
                    mBatchedScanMinPollTime + " , mBatchedScanSettings=" +
                    mBatchedScanSettings);
        }
        // if there is no appropriate PollTime that's because we either aren't
        // batching or we've already set a time for a poll request
        if (mBatchedScanMinPollTime == 0) return;
        if (mBatchedScanSettings == null) return;

        long now = System.currentTimeMillis();

        if (now > mBatchedScanMinPollTime) {
            // do the poll and reset our timers
            startNextBatchedScan();
        } else {
            mAlarmManager.setExact(AlarmManager.RTC_WAKEUP, mBatchedScanMinPollTime,
                    mBatchedScanIntervalIntent);
            mBatchedScanMinPollTime = 0;
        }
    }

    // return true if new/different
    private boolean recordBatchedScanSettings(int responsibleUid, int csph, Bundle bundle) {
        BatchedScanSettings settings = bundle.getParcelable(BATCHED_SETTING);
        WorkSource responsibleWorkSource = bundle.getParcelable(BATCHED_WORKSOURCE);

        if (DBG) {
            log("set batched scan to " + settings + " for uid=" + responsibleUid +
                    ", worksource=" + responsibleWorkSource);
        }
        if (settings != null) {
            if (settings.equals(mBatchedScanSettings)) return false;
        } else {
            if (mBatchedScanSettings == null) return false;
        }
        mBatchedScanSettings = settings;
        if (responsibleWorkSource == null) responsibleWorkSource = new WorkSource(responsibleUid);
        mBatchedScanWorkSource = responsibleWorkSource;
        mBatchedScanCsph = csph;
        return true;
    }

    private void stopBatchedScan() {
        mAlarmManager.cancel(mBatchedScanIntervalIntent);
        retrieveBatchedScanData();
        mWifiNative.setBatchedScanSettings(null);
        noteBatchedScanStop();
    }

    private void setNextBatchedAlarm(int scansExpected) {

        if (mBatchedScanSettings == null || scansExpected < 1) return;

        mBatchedScanMinPollTime = System.currentTimeMillis() +
                mBatchedScanSettings.scanIntervalSec * 1000;

        if (mBatchedScanSettings.maxScansPerBatch < scansExpected) {
            scansExpected = mBatchedScanSettings.maxScansPerBatch;
        }

        int secToFull = mBatchedScanSettings.scanIntervalSec;
        secToFull *= scansExpected;

        int debugPeriod = SystemProperties.getInt("wifi.batchedScan.pollPeriod", 0);
        if (debugPeriod > 0) secToFull = debugPeriod;

        // set the alarm to do the next poll.  We set it a little short as we'd rather
        // wake up wearly than miss a scan due to buffer overflow
        mAlarmManager.setExact(AlarmManager.RTC_WAKEUP, System.currentTimeMillis()
                + ((secToFull - (mBatchedScanSettings.scanIntervalSec / 2)) * 1000),
                mBatchedScanIntervalIntent);
    }

    /**
     * Start reading new scan data
     * Data comes in as:
     * "scancount=5\n"
     * "nextcount=5\n"
     *   "apcount=3\n"
     *   "trunc\n" (optional)
     *     "bssid=...\n"
     *     "ssid=...\n"
     *     "freq=...\n" (in Mhz)
     *     "level=...\n"
     *     "dist=...\n" (in cm)
     *     "distsd=...\n" (standard deviation, in cm)
     *     "===="
     *     "bssid=...\n"
     *     etc
     *     "===="
     *     "bssid=...\n"
     *     etc
     *     "%%%%"
     *   "apcount=2\n"
     *     "bssid=...\n"
     *     etc
     *     "%%%%
     *   etc
     *   "----"
     */
    private final static boolean DEBUG_PARSE = false;
    private void retrieveBatchedScanData() {
        String rawData = mWifiNative.getBatchedScanResults();
        if (DEBUG_PARSE) log("rawData = " + rawData);
        mBatchedScanMinPollTime = 0;
        if (rawData == null || rawData.equalsIgnoreCase("OK")) {
            loge("Unexpected BatchedScanResults :" + rawData);
            return;
        }

        int scanCount = 0;
        final String END_OF_BATCHES = "----";
        final String SCANCOUNT = "scancount=";
        final String TRUNCATED = "trunc";
        final String AGE = "age=";
        final String DIST = "dist=";
        final String DISTSD = "distSd=";

        String splitData[] = rawData.split("\n");
        int n = 0;
        if (splitData[n].startsWith(SCANCOUNT)) {
            try {
                scanCount = Integer.parseInt(splitData[n++].substring(SCANCOUNT.length()));
            } catch (NumberFormatException e) {
                loge("scancount parseInt Exception from " + splitData[n]);
            }
        } else log("scancount not found");
        if (scanCount == 0) {
            loge("scanCount==0 - aborting");
            return;
        }

        final Intent intent = new Intent(WifiManager.BATCHED_SCAN_RESULTS_AVAILABLE_ACTION);
        intent.addFlags(Intent.FLAG_RECEIVER_REGISTERED_ONLY_BEFORE_BOOT);

        synchronized (mBatchedScanResults) {
            mBatchedScanResults.clear();
            BatchedScanResult batchedScanResult = new BatchedScanResult();

            String bssid = null;
            WifiSsid wifiSsid = null;
            int level = 0;
            int freq = 0;
            int dist, distSd;
            long tsf = 0;
            dist = distSd = ScanResult.UNSPECIFIED;
            final long now = SystemClock.elapsedRealtime();
            final int bssidStrLen = BSSID_STR.length();

            while (true) {
                while (n < splitData.length) {
                    if (DEBUG_PARSE) logd("parsing " + splitData[n]);
                    if (splitData[n].equals(END_OF_BATCHES)) {
                        if (n+1 != splitData.length) {
                            loge("didn't consume " + (splitData.length-n));
                        }
                        if (mBatchedScanResults.size() > 0) {
                            mContext.sendBroadcastAsUser(intent, UserHandle.ALL);
                        }
                        logd("retrieveBatchedScanResults X");
                        return;
                    }
                    if ((splitData[n].equals(END_STR)) || splitData[n].equals(DELIMITER_STR)) {
                        if (bssid != null) {
                            batchedScanResult.scanResults.add(new ScanResult(
                                    wifiSsid, bssid, null,
                                    level, freq, tsf, dist, distSd));
                            wifiSsid = null;
                            bssid = null;
                            level = 0;
                            freq = 0;
                            tsf = 0;
                            dist = distSd = ScanResult.UNSPECIFIED;
                        }
                        if (splitData[n].equals(END_STR)) {
                            if (batchedScanResult.scanResults.size() != 0) {
                                mBatchedScanResults.add(batchedScanResult);
                                batchedScanResult = new BatchedScanResult();
                            } else {
                                logd("Found empty batch");
                            }
                        }
                    } else if (splitData[n].equals(TRUNCATED)) {
                        batchedScanResult.truncated = true;
                    } else if (splitData[n].startsWith(BSSID_STR)) {
                        bssid = new String(splitData[n].getBytes(), bssidStrLen,
                                splitData[n].length() - bssidStrLen);
                    } else if (splitData[n].startsWith(FREQ_STR)) {
                        try {
                            freq = Integer.parseInt(splitData[n].substring(FREQ_STR.length()));
                        } catch (NumberFormatException e) {
                            loge("Invalid freqency: " + splitData[n]);
                            freq = 0;
                        }
                    } else if (splitData[n].startsWith(AGE)) {
                        try {
                            tsf = now - Long.parseLong(splitData[n].substring(AGE.length()));
                            tsf *= 1000; // convert mS -> uS
                        } catch (NumberFormatException e) {
                            loge("Invalid timestamp: " + splitData[n]);
                            tsf = 0;
                        }
                    } else if (splitData[n].startsWith(SSID_STR)) {
                        wifiSsid = WifiSsid.createFromAsciiEncoded(
                                splitData[n].substring(SSID_STR.length()));
                    } else if (splitData[n].startsWith(LEVEL_STR)) {
                        try {
                            level = Integer.parseInt(splitData[n].substring(LEVEL_STR.length()));
                            if (level > 0) level -= 256;
                        } catch (NumberFormatException e) {
                            loge("Invalid level: " + splitData[n]);
                            level = 0;
                        }
                    } else if (splitData[n].startsWith(DIST)) {
                        try {
                            dist = Integer.parseInt(splitData[n].substring(DIST.length()));
                        } catch (NumberFormatException e) {
                            loge("Invalid distance: " + splitData[n]);
                            dist = ScanResult.UNSPECIFIED;
                        }
                    } else if (splitData[n].startsWith(DISTSD)) {
                        try {
                            distSd = Integer.parseInt(splitData[n].substring(DISTSD.length()));
                        } catch (NumberFormatException e) {
                            loge("Invalid distanceSd: " + splitData[n]);
                            distSd = ScanResult.UNSPECIFIED;
                        }
                    } else {
                        loge("Unable to parse batched scan result line: " + splitData[n]);
                    }
                    n++;
                }
                rawData = mWifiNative.getBatchedScanResults();
                if (DEBUG_PARSE) log("reading more data:\n" + rawData);
                if (rawData == null) {
                    loge("Unexpected null BatchedScanResults");
                    return;
                }
                splitData = rawData.split("\n");
                if (splitData.length == 0 || splitData[0].equals("ok")) {
                    loge("batch scan results just ended!");
                    if (mBatchedScanResults.size() > 0) {
                        mContext.sendStickyBroadcastAsUser(intent, UserHandle.ALL);
                    }
                    return;
                }
                n = 0;
            }
        }
    }

    private long mDisconnectedTimeStamp = 0;

    public long getDisconnectedTimeMilli() {
        if (getCurrentState() == mDisconnectedState
                && mDisconnectedTimeStamp != 0) {
            long now_ms = System.currentTimeMillis();
            return now_ms - mDisconnectedTimeStamp;
        }
        return 0;
    }

    // Keeping track of scan requests
    private long lastStartScanTimeStamp = 0;
    private long lastScanDuration = 0;
    // Last connect attempt is used to prevent scan requests:
    //  - for a period of 10 seconds after attempting to connect
    private long lastConnectAttempt = 0;
    private String lastScanFreqs = null;

    // For debugging, keep track of last message status handling
    // TODO, find an equivalent mechanism as part of parent class
    private static int MESSAGE_HANDLING_STATUS_PROCESSED = 2;
    private static int MESSAGE_HANDLING_STATUS_OK = 1;
    private static int MESSAGE_HANDLING_STATUS_UNKNOWN = 0;
    private static int MESSAGE_HANDLING_STATUS_REFUSED = -1;
    private static int MESSAGE_HANDLING_STATUS_FAIL = -2;
    private static int MESSAGE_HANDLING_STATUS_OBSOLETE = -3;
    private static int MESSAGE_HANDLING_STATUS_DEFERRED = -4;
    private static int MESSAGE_HANDLING_STATUS_DISCARD = -5;
    private static int MESSAGE_HANDLING_STATUS_LOOPED = -6;
    private static int MESSAGE_HANDLING_STATUS_HANDLING_ERROR = -7;

    private int messageHandlingStatus = 0;

    //TODO: this is used only to track connection attempts, however the link state and packet per
    //TODO: second logic should be folded into that
    private boolean checkOrDeferScanAllowed(Message msg) {
        long now = System.currentTimeMillis();
        if (lastConnectAttempt != 0 && (now - lastConnectAttempt) < 10000) {
            Message dmsg = Message.obtain(msg);
            sendMessageDelayed(dmsg, 11000 - (now - lastConnectAttempt));
            return false;
        }
        return true;
    }

    private int mOnTime = 0;
    private int mTxTime = 0;
    private int mRxTime = 0;
    private int mOnTimeStartScan = 0;
    private int mTxTimeStartScan = 0;
    private int mRxTimeStartScan = 0;
    private int mOnTimeScan = 0;
    private int mTxTimeScan = 0;
    private int mRxTimeScan = 0;
    private int mOnTimeThisScan = 0;
    private int mTxTimeThisScan = 0;
    private int mRxTimeThisScan = 0;

    private int mOnTimeScreenStateChange = 0;
    private int mOnTimeAtLastReport = 0;
    private long lastOntimeReportTimeStamp = 0;
    private long lastScreenStateChangeTimeStamp = 0;
    private int mOnTimeLastReport = 0;
    private int mTxTimeLastReport = 0;
    private int mRxTimeLastReport = 0;

    private long lastLinkLayerStatsUpdate = 0;

    String reportOnTime() {
        long now = System.currentTimeMillis();
        StringBuilder sb = new StringBuilder();
        // Report stats since last report
        int on = mOnTime - mOnTimeLastReport;
        mOnTimeLastReport = mOnTime;
        int tx = mTxTime - mTxTimeLastReport;
        mTxTimeLastReport = mTxTime;
        int rx = mRxTime - mRxTimeLastReport;
        mRxTimeLastReport = mRxTime;
        int period = (int)(now - lastOntimeReportTimeStamp);
        lastOntimeReportTimeStamp = now;
        sb.append(String.format("[on:%d tx:%d rx:%d period:%d]", on, tx, rx, period));
        // Report stats since Screen State Changed
        on = mOnTime - mOnTimeScreenStateChange;
        period = (int)(now - lastScreenStateChangeTimeStamp);
        sb.append(String.format(" from screen [on:%d period:%d]", on, period));
        return sb.toString();
    }

    WifiLinkLayerStats getWifiLinkLayerStats(boolean dbg) {
        WifiLinkLayerStats stats = null;
        if (mWifiLinkLayerStatsSupported > 0) {
            String name = "wlan0";
            stats = mWifiNative.getWifiLinkLayerStats(name);
            if (name != null && stats == null && mWifiLinkLayerStatsSupported > 0) {
                mWifiLinkLayerStatsSupported -= 1;
            } else if (stats != null) {
                lastLinkLayerStatsUpdate = System.currentTimeMillis();
                mOnTime = stats.on_time;
                mTxTime = stats.tx_time;
                mRxTime = stats.rx_time;
                mRunningBeaconCount = stats.beacon_rx;
                if (dbg) {
                    loge(stats.toString());
                }
            }
        }
        if (stats == null || mWifiLinkLayerStatsSupported <= 0) {
            long mTxPkts = TrafficStats.getTxPackets(mInterfaceName);
            long mRxPkts = TrafficStats.getRxPackets(mInterfaceName);
            mWifiInfo.updatePacketRates(mTxPkts, mRxPkts);
        } else {
            mWifiInfo.updatePacketRates(stats);
        }
        return stats;
    }

    void startRadioScanStats() {
        WifiLinkLayerStats stats = getWifiLinkLayerStats(false);
        if (stats != null) {
            mOnTimeStartScan = stats.on_time;
            mTxTimeStartScan = stats.tx_time;
            mRxTimeStartScan = stats.rx_time;
            mOnTime = stats.on_time;
            mTxTime = stats.tx_time;
            mRxTime = stats.rx_time;
        }
    }

    void closeRadioScanStats() {
        WifiLinkLayerStats stats = getWifiLinkLayerStats(false);
        if (stats != null) {
            mOnTimeThisScan = stats.on_time - mOnTimeStartScan;
            mTxTimeThisScan = stats.tx_time - mTxTimeStartScan;
            mRxTimeThisScan = stats.rx_time - mRxTimeStartScan;
            mOnTimeScan += mOnTimeThisScan;
            mTxTimeScan += mTxTimeThisScan;
            mRxTimeScan += mRxTimeThisScan;
        }
    }

    // If workSource is not null, blame is given to it, otherwise blame is given to callingUid.
    private void noteScanStart(int callingUid, WorkSource workSource) {
        long now = System.currentTimeMillis();
        lastStartScanTimeStamp = now;
        lastScanDuration = 0;
        if (DBG) {
            String ts = String.format("[%,d ms]", now);
            if (workSource != null) {
                loge(ts + " noteScanStart" + workSource.toString()
                        + " uid " + Integer.toString(callingUid));
            } else {
                loge(ts + " noteScanstart no scan source"
                        + " uid " + Integer.toString(callingUid));
            }
        }
        startRadioScanStats();
        if (mScanWorkSource == null && ((callingUid != UNKNOWN_SCAN_SOURCE
                && callingUid != SCAN_ALARM_SOURCE)
                || workSource != null)) {
            mScanWorkSource = workSource != null ? workSource : new WorkSource(callingUid);
            try {
                mBatteryStats.noteWifiScanStartedFromSource(mScanWorkSource);
            } catch (RemoteException e) {
                log(e.toString());
            }
        }
    }

    private void noteScanEnd() {
        long now = System.currentTimeMillis();
        if (lastStartScanTimeStamp != 0) {
            lastScanDuration = now - lastStartScanTimeStamp;
        }
        lastStartScanTimeStamp = 0;
        if (DBG) {
            String ts = String.format("[%,d ms]", now);
            if (mScanWorkSource != null)
                loge(ts + " noteScanEnd " + mScanWorkSource.toString()
                        + " onTime=" + mOnTimeThisScan);
            else
                loge(ts + " noteScanEnd no scan source"
                        + " onTime=" + mOnTimeThisScan);
        }
        if (mScanWorkSource != null) {
            try {
                mBatteryStats.noteWifiScanStoppedFromSource(mScanWorkSource);
            } catch (RemoteException e) {
                log(e.toString());
            } finally {
                mScanWorkSource = null;
            }
        }
    }

    private void noteBatchedScanStart() {
        if (PDBG) loge("noteBatchedScanstart()");
        // note the end of a previous scan set
        if (mNotedBatchedScanWorkSource != null &&
                (mNotedBatchedScanWorkSource.equals(mBatchedScanWorkSource) == false ||
                 mNotedBatchedScanCsph != mBatchedScanCsph)) {
            try {
                mBatteryStats.noteWifiBatchedScanStoppedFromSource(mNotedBatchedScanWorkSource);
            } catch (RemoteException e) {
                log(e.toString());
            } finally {
                mNotedBatchedScanWorkSource = null;
                mNotedBatchedScanCsph = 0;
            }
        }
        // note the start of the new
        try {
            mBatteryStats.noteWifiBatchedScanStartedFromSource(mBatchedScanWorkSource,
                    mBatchedScanCsph);
            mNotedBatchedScanWorkSource = mBatchedScanWorkSource;
            mNotedBatchedScanCsph = mBatchedScanCsph;
        } catch (RemoteException e) {
            log(e.toString());
        }
    }

    private void noteBatchedScanStop() {
        if (PDBG) loge("noteBatchedScanstop()");

        if (mNotedBatchedScanWorkSource != null) {
            try {
                mBatteryStats.noteWifiBatchedScanStoppedFromSource(mNotedBatchedScanWorkSource);
            } catch (RemoteException e) {
                log(e.toString());
            } finally {
                mNotedBatchedScanWorkSource = null;
                mNotedBatchedScanCsph = 0;
            }
        }
    }

    private void handleScanRequest(int type, Message message) {
        ScanSettings settings = null;
        WorkSource workSource = null;

        // unbundle parameters
        Bundle bundle = (Bundle) message.obj;

        if (bundle != null) {
            settings = bundle.getParcelable(CUSTOMIZED_SCAN_SETTING);
            workSource = bundle.getParcelable(CUSTOMIZED_SCAN_WORKSOURCE);
        }

        // parse scan settings
        String freqs = null;
        if (settings != null && settings.channelSet != null) {
            StringBuilder sb = new StringBuilder();
            boolean first = true;
            for (WifiChannel channel : settings.channelSet) {
                if (!first) sb.append(','); else first = false;
                sb.append(channel.freqMHz);
            }
            freqs = sb.toString();
        }

        // call wifi native to start the scan
        if (startScanNative(type, freqs)) {
            // only count battery consumption if scan request is accepted
            noteScanStart(message.arg1, workSource);
            // a full scan covers everything, clearing scan request buffer
            if (freqs == null)
                mBufferedScanMsg.clear();
            messageHandlingStatus = MESSAGE_HANDLING_STATUS_OK;
            if (workSource != null) {
                // External worksource was passed along the scan request,
                // hence always send a broadcast
                mSendScanResultsBroadcast = true;
            }
            return;
        }

        // if reach here, scan request is rejected

        if (!mIsScanOngoing) {
            // if rejection is NOT due to ongoing scan (e.g. bad scan parameters),

            // discard this request and pop up the next one
            if (mBufferedScanMsg.size() > 0) {
                sendMessage(mBufferedScanMsg.remove());
            }
            messageHandlingStatus = MESSAGE_HANDLING_STATUS_DISCARD;
        } else if (!mIsFullScanOngoing) {
            // if rejection is due to an ongoing scan, and the ongoing one is NOT a full scan,
            // buffer the scan request to make sure specified channels will be scanned eventually
            if (freqs == null)
                mBufferedScanMsg.clear();
            if (mBufferedScanMsg.size() < SCAN_REQUEST_BUFFER_MAX_SIZE) {
                Message msg = obtainMessage(CMD_START_SCAN,
                        message.arg1, message.arg2, bundle);
                mBufferedScanMsg.add(msg);
            } else {
                // if too many requests in buffer, combine them into a single full scan
                bundle = new Bundle();
                bundle.putParcelable(CUSTOMIZED_SCAN_SETTING, null);
                bundle.putParcelable(CUSTOMIZED_SCAN_WORKSOURCE, workSource);
                Message msg = obtainMessage(CMD_START_SCAN, message.arg1, message.arg2, bundle);
                mBufferedScanMsg.clear();
                mBufferedScanMsg.add(msg);
            }
            messageHandlingStatus = MESSAGE_HANDLING_STATUS_LOOPED;
        } else {
            // mIsScanOngoing and mIsFullScanOngoing
            messageHandlingStatus = MESSAGE_HANDLING_STATUS_FAIL;
        }
    }


    /** return true iff scan request is accepted */
    private boolean startScanNative(int type, String freqs) {
        if (mWifiNative.scan(type, freqs)) {
            mIsScanOngoing = true;
            mIsFullScanOngoing = (freqs == null);
            lastScanFreqs = freqs;
            return true;
        }
        return false;
    }

    /**
     * TODO: doc
     */
    public void setSupplicantRunning(boolean enable) {
        if (enable) {
            sendMessage(CMD_START_SUPPLICANT);
        } else {
            sendMessage(CMD_STOP_SUPPLICANT);
        }
    }

    /**
     * TODO: doc
     */
    public void setHostApRunning(WifiConfiguration wifiConfig, boolean enable) {
        if (enable) {
            sendMessage(CMD_START_AP, wifiConfig);
        } else {
            sendMessage(CMD_STOP_AP);
        }
    }

    public void setWifiApConfiguration(WifiConfiguration config) {
        mWifiApConfigChannel.sendMessage(CMD_SET_AP_CONFIG, config);
    }

    public WifiConfiguration syncGetWifiApConfiguration() {
        Message resultMsg = mWifiApConfigChannel.sendMessageSynchronously(CMD_REQUEST_AP_CONFIG);
        WifiConfiguration ret = (WifiConfiguration) resultMsg.obj;
        resultMsg.recycle();
        return ret;
    }

    /**
     * TODO: doc
     */
    public int syncGetWifiState() {
        return mWifiState.get();
    }

    /**
     * TODO: doc
     */
    public String syncGetWifiStateByName() {
        switch (mWifiState.get()) {
            case WIFI_STATE_DISABLING:
                return "disabling";
            case WIFI_STATE_DISABLED:
                return "disabled";
            case WIFI_STATE_ENABLING:
                return "enabling";
            case WIFI_STATE_ENABLED:
                return "enabled";
            case WIFI_STATE_UNKNOWN:
                return "unknown state";
            default:
                return "[invalid state]";
        }
    }

    /**
     * TODO: doc
     */
    public int syncGetWifiApState() {
        return mWifiApState.get();
    }

    /**
     * TODO: doc
     */
    public String syncGetWifiApStateByName() {
        switch (mWifiApState.get()) {
            case WIFI_AP_STATE_DISABLING:
                return "disabling";
            case WIFI_AP_STATE_DISABLED:
                return "disabled";
            case WIFI_AP_STATE_ENABLING:
                return "enabling";
            case WIFI_AP_STATE_ENABLED:
                return "enabled";
            case WIFI_AP_STATE_FAILED:
                return "failed";
            default:
                return "[invalid state]";
        }
    }

    /**
     * Get status information for the current connection, if any.
     * @return a {@link WifiInfo} object containing information about the current connection
     *
     */
    public WifiInfo syncRequestConnectionInfo() {
        return mWifiInfo;
    }

    public DhcpResults syncGetDhcpResults() {
        synchronized (mDhcpResultsLock) {
            return new DhcpResults(mDhcpResults);
        }
    }

    /**
     * TODO: doc
     */
    public void setDriverStart(boolean enable) {
        if (enable) {
            sendMessage(CMD_START_DRIVER);
        } else {
            sendMessage(CMD_STOP_DRIVER);
        }
    }

    /**
     * TODO: doc
     */
    public void setOperationalMode(int mode) {
        if (DBG) log("setting operational mode to " + String.valueOf(mode));
        sendMessage(CMD_SET_OPERATIONAL_MODE, mode, 0);
    }

    /**
     * TODO: doc
     */
    public List<ScanResult> syncGetScanResultsList() {
        synchronized (mScanResultCache) {
            List<ScanResult> scanList = new ArrayList<ScanResult>();
            for(ScanDetail result: mScanResults) {
                scanList.add(new ScanResult(result.getScanResult()));
            }
            return scanList;
        }
    }

    public void disableEphemeralNetwork(String SSID) {
        if (SSID != null) {
            sendMessage(CMD_DISABLE_EPHEMERAL_NETWORK, SSID);
        }
    }

    /**
     * Get unsynchronized pointer to scan result list
     * Can be called only from AutoJoinController which runs in the WifiStateMachine context
     */
    public List<ScanDetail> getScanResultsListNoCopyUnsync() {
        return mScanResults;
    }

    /**
     * Disconnect from Access Point
     */
    public void disconnectCommand() {
        sendMessage(CMD_DISCONNECT);
    }

    public void disconnectCommand(int uid, int reason) {
        sendMessage(CMD_DISCONNECT, uid, reason);
    }

    /**
     * Initiate a reconnection to AP
     */
    public void reconnectCommand() {
        sendMessage(CMD_RECONNECT);
    }

    /**
     * Initiate a re-association to AP
     */
    public void reassociateCommand() {
        sendMessage(CMD_REASSOCIATE);
    }

    /**
     * Reload networks and then reconnect; helps load correct data for TLS networks
     */

    public void reloadTlsNetworksAndReconnect() {
        sendMessage(CMD_RELOAD_TLS_AND_RECONNECT);
    }

    /**
     * Add a network synchronously
     *
     * @return network id of the new network
     */
    public int syncAddOrUpdateNetwork(AsyncChannel channel, WifiConfiguration config) {
        Message resultMsg = channel.sendMessageSynchronously(CMD_ADD_OR_UPDATE_NETWORK, config);
        int result = resultMsg.arg1;
        resultMsg.recycle();
        return result;
    }

    /**
     * Get configured networks synchronously
     * @param channel
     * @return
     */

    public List<WifiConfiguration> syncGetConfiguredNetworks(int uuid, AsyncChannel channel) {
        Message resultMsg = channel.sendMessageSynchronously(CMD_GET_CONFIGURED_NETWORKS, uuid);
        List<WifiConfiguration> result = (List<WifiConfiguration>) resultMsg.obj;
        resultMsg.recycle();
        return result;
    }

    public List<WifiConfiguration> syncGetPrivilegedConfiguredNetwork(AsyncChannel channel) {
        Message resultMsg = channel.sendMessageSynchronously(
                CMD_GET_PRIVILEGED_CONFIGURED_NETWORKS);
        List<WifiConfiguration> result = (List<WifiConfiguration>) resultMsg.obj;
        resultMsg.recycle();
        return result;
    }


    /**
     * Get connection statistics synchronously
     * @param channel
     * @return
     */

    public WifiConnectionStatistics syncGetConnectionStatistics(AsyncChannel channel) {
        Message resultMsg = channel.sendMessageSynchronously(CMD_GET_CONNECTION_STATISTICS);
        WifiConnectionStatistics result = (WifiConnectionStatistics) resultMsg.obj;
        resultMsg.recycle();
        return result;
    }

    /**
     * Get adaptors synchronously
     */

    public int syncGetSupportedFeatures(AsyncChannel channel) {
        Message resultMsg = channel.sendMessageSynchronously(CMD_GET_SUPPORTED_FEATURES);
        int supportedFeatureSet = resultMsg.arg1;
        resultMsg.recycle();
        return supportedFeatureSet;
    }

    /**
     * Get link layers stats for adapter synchronously
     */
    public WifiLinkLayerStats syncGetLinkLayerStats(AsyncChannel channel) {
        Message resultMsg = channel.sendMessageSynchronously(CMD_GET_LINK_LAYER_STATS);
        WifiLinkLayerStats result = (WifiLinkLayerStats) resultMsg.obj;
        resultMsg.recycle();
        return result;
    }

    /**
     * Delete a network
     *
     * @param networkId id of the network to be removed
     */
    public boolean syncRemoveNetwork(AsyncChannel channel, int networkId) {
        Message resultMsg = channel.sendMessageSynchronously(CMD_REMOVE_NETWORK, networkId);
        boolean result = (resultMsg.arg1 != FAILURE);
        resultMsg.recycle();
        return result;
    }

    /**
     * Enable a network
     *
     * @param netId network id of the network
     * @param disableOthers true, if all other networks have to be disabled
     * @return {@code true} if the operation succeeds, {@code false} otherwise
     */
    public boolean syncEnableNetwork(AsyncChannel channel, int netId, boolean disableOthers) {
        Message resultMsg = channel.sendMessageSynchronously(CMD_ENABLE_NETWORK, netId,
                disableOthers ? 1 : 0);
        boolean result = (resultMsg.arg1 != FAILURE);
        resultMsg.recycle();
        return result;
    }

    /**
     * Disable a network
     *
     * @param netId network id of the network
     * @return {@code true} if the operation succeeds, {@code false} otherwise
     */
    public boolean syncDisableNetwork(AsyncChannel channel, int netId) {
        Message resultMsg = channel.sendMessageSynchronously(WifiManager.DISABLE_NETWORK, netId);
        boolean result = (resultMsg.arg1 != WifiManager.DISABLE_NETWORK_FAILED);
        resultMsg.recycle();
        return result;
    }

    /**
     * Retrieves a WPS-NFC configuration token for the specified network
     * @return a hex string representation of the WPS-NFC configuration token
     */
    public String syncGetWpsNfcConfigurationToken(int netId) {
        return mWifiNative.getNfcWpsConfigurationToken(netId);
    }

    void enableBackgroundScan(boolean enable) {
        if (enable) {
            mWifiConfigStore.enableAllNetworks();
        }
        mWifiNative.enableBackgroundScan(enable);
    }

    /**
     * Blacklist a BSSID. This will avoid the AP if there are
     * alternate APs to connect
     *
     * @param bssid BSSID of the network
     */
    public void addToBlacklist(String bssid) {
        sendMessage(CMD_BLACKLIST_NETWORK, bssid);
    }

    /**
     * Clear the blacklist list
     *
     */
    public void clearBlacklist() {
        sendMessage(CMD_CLEAR_BLACKLIST);
    }

    public void enableRssiPolling(boolean enabled) {
       sendMessage(CMD_ENABLE_RSSI_POLL, enabled ? 1 : 0, 0);
    }

    public void enableAllNetworks() {
        sendMessage(CMD_ENABLE_ALL_NETWORKS);
    }

    /**
     * Start filtering Multicast v4 packets
     */
    public void startFilteringMulticastV4Packets() {
        mFilteringMulticastV4Packets.set(true);
        sendMessage(CMD_START_PACKET_FILTERING, MULTICAST_V4, 0);
    }

    /**
     * Stop filtering Multicast v4 packets
     */
    public void stopFilteringMulticastV4Packets() {
        mFilteringMulticastV4Packets.set(false);
        sendMessage(CMD_STOP_PACKET_FILTERING, MULTICAST_V4, 0);
    }

    /**
     * Start filtering Multicast v4 packets
     */
    public void startFilteringMulticastV6Packets() {
        sendMessage(CMD_START_PACKET_FILTERING, MULTICAST_V6, 0);
    }

    /**
     * Stop filtering Multicast v4 packets
     */
    public void stopFilteringMulticastV6Packets() {
        sendMessage(CMD_STOP_PACKET_FILTERING, MULTICAST_V6, 0);
    }

    /**
     * Set high performance mode of operation.
     * Enabling would set active power mode and disable suspend optimizations;
     * disabling would set auto power mode and enable suspend optimizations
     * @param enable true if enable, false otherwise
     */
    public void setHighPerfModeEnabled(boolean enable) {
        sendMessage(CMD_SET_HIGH_PERF_MODE, enable ? 1 : 0, 0);
    }

    /**
     * Set the country code
     * @param countryCode following ISO 3166 format
     * @param persist {@code true} if the setting should be remembered.
     */
    public void setCountryCode(String countryCode, boolean persist) {
        // If it's a good country code, apply after the current
        // wifi connection is terminated; ignore resetting of code
        // for now (it is unclear what the chipset should do when
        // country code is reset)
        int countryCodeSequence = mCountryCodeSequence.incrementAndGet();
        if (TextUtils.isEmpty(countryCode)) {
            log("Ignoring resetting of country code");
        } else {
            sendMessage(CMD_SET_COUNTRY_CODE, countryCodeSequence, persist ? 1 : 0, countryCode);
        }
    }

    /**
     * Set the operational frequency band
     * @param band
     * @param persist {@code true} if the setting should be remembered.
     */
    public void setFrequencyBand(int band, boolean persist) {
        if (persist) {
            Settings.Global.putInt(mContext.getContentResolver(),
                    Settings.Global.WIFI_FREQUENCY_BAND,
                    band);
        }
        sendMessage(CMD_SET_FREQUENCY_BAND, band, 0);
    }

    /**
     * Enable TDLS for a specific MAC address
     */
    public void enableTdls(String remoteMacAddress, boolean enable) {
        int enabler = enable ? 1 : 0;
        sendMessage(CMD_ENABLE_TDLS, enabler, 0, remoteMacAddress);
    }

    /**
     * Returns the operational frequency band
     */
    public int getFrequencyBand() {
        return mFrequencyBand.get();
    }

    /**
     * Returns the wifi configuration file
     */
    public String getConfigFile() {
        return mWifiConfigStore.getConfigFile();
    }

    /**
     * Send a message indicating bluetooth adapter connection state changed
     */
    public void sendBluetoothAdapterStateChange(int state) {
        sendMessage(CMD_BLUETOOTH_ADAPTER_STATE_CHANGE, state, 0);
    }

    /**
     * Send a message indicating a package has been uninstalled.
     */
    public void removeAppConfigs(String packageName, int uid) {
        // Build partial AppInfo manually - package may not exist in database any more
        ApplicationInfo ai = new ApplicationInfo();
        ai.packageName = packageName;
        ai.uid = uid;
        sendMessage(CMD_REMOVE_APP_CONFIGURATIONS, ai);
    }

    /**
     * Send a message indicating a user has been removed.
     */
    public void removeUserConfigs(int userId) {
        sendMessage(CMD_REMOVE_USER_CONFIGURATIONS, userId);
    }

    /**
     * Save configuration on supplicant
     *
     * @return {@code true} if the operation succeeds, {@code false} otherwise
     *
     * TODO: deprecate this
     */
    public boolean syncSaveConfig(AsyncChannel channel) {
        Message resultMsg = channel.sendMessageSynchronously(CMD_SAVE_CONFIG);
        boolean result = (resultMsg.arg1 != FAILURE);
        resultMsg.recycle();
        return result;
    }

    public void updateBatteryWorkSource(WorkSource newSource) {
        synchronized (mRunningWifiUids) {
            try {
                if (newSource != null) {
                    mRunningWifiUids.set(newSource);
                }
                if (mIsRunning) {
                    if (mReportedRunning) {
                        // If the work source has changed since last time, need
                        // to remove old work from battery stats.
                        if (mLastRunningWifiUids.diff(mRunningWifiUids)) {
                            mBatteryStats.noteWifiRunningChanged(mLastRunningWifiUids,
                                    mRunningWifiUids);
                            mLastRunningWifiUids.set(mRunningWifiUids);
                        }
                    } else {
                        // Now being started, report it.
                        mBatteryStats.noteWifiRunning(mRunningWifiUids);
                        mLastRunningWifiUids.set(mRunningWifiUids);
                        mReportedRunning = true;
                    }
                } else {
                    if (mReportedRunning) {
                        // Last reported we were running, time to stop.
                        mBatteryStats.noteWifiStopped(mLastRunningWifiUids);
                        mLastRunningWifiUids.clear();
                        mReportedRunning = false;
                    }
                }
                mWakeLock.setWorkSource(newSource);
            } catch (RemoteException ignore) {
            }
        }
    }

    @Override
    public void dump(FileDescriptor fd, PrintWriter pw, String[] args) {
        super.dump(fd, pw, args);
        mSupplicantStateTracker.dump(fd, pw, args);
        pw.println("mLinkProperties " + mLinkProperties);
        pw.println("mWifiInfo " + mWifiInfo);
        pw.println("mDhcpResults " + mDhcpResults);
        pw.println("mNetworkInfo " + mNetworkInfo);
        pw.println("mLastSignalLevel " + mLastSignalLevel);
        pw.println("mLastBssid " + mLastBssid);
        pw.println("mLastNetworkId " + mLastNetworkId);
        pw.println("mOperationalMode " + mOperationalMode);
        pw.println("mUserWantsSuspendOpt " + mUserWantsSuspendOpt);
        pw.println("mSuspendOptNeedsDisabled " + mSuspendOptNeedsDisabled);
        pw.println("Supplicant status " + mWifiNative.status(true));
        pw.println("mEnableBackgroundScan " + mEnableBackgroundScan);
        pw.println("mLastSetCountryCode " + mLastSetCountryCode);
        pw.println("mPersistedCountryCode " + mPersistedCountryCode);
        mNetworkFactory.dump(fd, pw, args);
        mUntrustedNetworkFactory.dump(fd, pw, args);
        pw.println();
        mWifiConfigStore.dump(fd, pw, args);
    }

    /*********************************************************
     * Internal private functions
     ********************************************************/

    private void logStateAndMessage(Message message, String state) {
        messageHandlingStatus = 0;
        if (mLogMessages) {
            //long now = SystemClock.elapsedRealtimeNanos();
            //String ts = String.format("[%,d us]", now/1000);

            loge( " " + state + " " + getLogRecString(message));
        }
    }

    /**
     * helper, prints the milli time since boot wi and w/o suspended time
     */
    String printTime() {
        StringBuilder sb = new StringBuilder();
        sb.append(" rt=").append(SystemClock.uptimeMillis());
        sb.append("/").append(SystemClock.elapsedRealtime());
        return sb.toString();
    }

    /**
     * Return the additional string to be logged by LogRec, default
     *
     * @param msg that was processed
     * @return information to be logged as a String
     */
    protected String getLogRecString(Message msg) {
        WifiConfiguration config;
        Long now;
        String report;
        String key;
        StringBuilder sb = new StringBuilder();
        if (mScreenOn) {
            sb.append("!");
        }
        if (messageHandlingStatus != MESSAGE_HANDLING_STATUS_UNKNOWN) {
            sb.append("(").append(messageHandlingStatus).append(")");
        }
        sb.append(smToString(msg));
        if (msg.sendingUid > 0 && msg.sendingUid != Process.WIFI_UID) {
            sb.append(" uid=" + msg.sendingUid);
        }
        switch (msg.what) {
            case CMD_START_SCAN:
                now = System.currentTimeMillis();
                sb.append(" ");
                sb.append(Integer.toString(msg.arg1));
                sb.append(" ");
                sb.append(Integer.toString(msg.arg2));
                sb.append(" ic=");
                sb.append(Integer.toString(sScanAlarmIntentCount));
                if (msg.obj != null) {
                    Bundle bundle = (Bundle)msg.obj;
                    Long request = bundle.getLong(SCAN_REQUEST_TIME, 0);
                    if (request != 0) {
                        sb.append(" proc(ms):").append(now - request);
                    }
                }
                if (mIsScanOngoing) sb.append(" onGoing");
                if (mIsFullScanOngoing) sb.append(" full");
                if (lastStartScanTimeStamp != 0) {
                    sb.append(" started:").append(lastStartScanTimeStamp);
                    sb.append(",").append(now - lastStartScanTimeStamp);
                }
                if (lastScanDuration != 0) {
                    sb.append(" dur:").append(lastScanDuration);
                }
                sb.append(" cnt=").append(mDelayedScanCounter);
                sb.append(" rssi=").append(mWifiInfo.getRssi());
                sb.append(" f=").append(mWifiInfo.getFrequency());
                sb.append(" sc=").append(mWifiInfo.score);
                sb.append(" link=").append(mWifiInfo.getLinkSpeed());
                sb.append(String.format(" tx=%.1f,", mWifiInfo.txSuccessRate));
                sb.append(String.format(" %.1f,", mWifiInfo.txRetriesRate));
                sb.append(String.format(" %.1f ", mWifiInfo.txBadRate));
                sb.append(String.format(" rx=%.1f", mWifiInfo.rxSuccessRate));
                if (lastScanFreqs != null) {
                    sb.append(" list=").append(lastScanFreqs);
                } else {
                    sb.append(" fiv=").append(fullBandConnectedTimeIntervalMilli);
                }
                report = reportOnTime();
                if (report != null) {
                    sb.append(" ").append(report);
                }
                break;
            case WifiMonitor.SUPPLICANT_STATE_CHANGE_EVENT:
                sb.append(" ");
                sb.append(Integer.toString(msg.arg1));
                sb.append(" ");
                sb.append(Integer.toString(msg.arg2));
                sb.append(printTime());
                StateChangeResult stateChangeResult = (StateChangeResult) msg.obj;
                if (stateChangeResult != null) {
                    sb.append(stateChangeResult.toString());
                }
                break;
            case WifiManager.SAVE_NETWORK:
            case WifiStateMachine.CMD_AUTO_SAVE_NETWORK:
                sb.append(" ");
                sb.append(Integer.toString(msg.arg1));
                sb.append(" ");
                sb.append(Integer.toString(msg.arg2));
                if (lastSavedConfigurationAttempt != null) {
                    sb.append(" ").append(lastSavedConfigurationAttempt.configKey());
                    sb.append(" nid=").append(lastSavedConfigurationAttempt.networkId);
                    if (lastSavedConfigurationAttempt.hiddenSSID) {
                        sb.append(" hidden");
                    }
                    if (lastSavedConfigurationAttempt.preSharedKey != null
                            && !lastSavedConfigurationAttempt.preSharedKey.equals("*")) {
                        sb.append(" hasPSK");
                    }
                    if (lastSavedConfigurationAttempt.ephemeral) {
                        sb.append(" ephemeral");
                    }
                    if (lastSavedConfigurationAttempt.selfAdded) {
                        sb.append(" selfAdded");
                    }
                    sb.append(" cuid=").append(lastSavedConfigurationAttempt.creatorUid);
                    sb.append(" suid=").append(lastSavedConfigurationAttempt.lastUpdateUid);
                }
                break;
            case WifiManager.FORGET_NETWORK:
                sb.append(" ");
                sb.append(Integer.toString(msg.arg1));
                sb.append(" ");
                sb.append(Integer.toString(msg.arg2));
                if (lastForgetConfigurationAttempt != null) {
                    sb.append(" ").append(lastForgetConfigurationAttempt.configKey());
                    sb.append(" nid=").append(lastForgetConfigurationAttempt.networkId);
                    if (lastForgetConfigurationAttempt.hiddenSSID) {
                        sb.append(" hidden");
                    }
                    if (lastForgetConfigurationAttempt.preSharedKey != null) {
                        sb.append(" hasPSK");
                    }
                    if (lastForgetConfigurationAttempt.ephemeral) {
                        sb.append(" ephemeral");
                    }
                    if (lastForgetConfigurationAttempt.selfAdded) {
                        sb.append(" selfAdded");
                    }
                    sb.append(" cuid=").append(lastForgetConfigurationAttempt.creatorUid);
                    sb.append(" suid=").append(lastForgetConfigurationAttempt.lastUpdateUid);
                    sb.append(" ajst=").append(lastForgetConfigurationAttempt.autoJoinStatus);
                }
                break;
            case WifiMonitor.ASSOCIATION_REJECTION_EVENT:
                sb.append(" ");
                sb.append(Integer.toString(msg.arg1));
                sb.append(" ");
                sb.append(Integer.toString(msg.arg2));
                String bssid = (String)msg.obj;
                if (bssid != null && bssid.length()>0) {
                    sb.append(" ");
                    sb.append(bssid);
                }
                sb.append(" blacklist=" + Boolean.toString(didBlackListBSSID));
                sb.append(printTime());
                break;
            case WifiMonitor.SCAN_RESULTS_EVENT:
                sb.append(" ");
                sb.append(Integer.toString(msg.arg1));
                sb.append(" ");
                sb.append(Integer.toString(msg.arg2));
                if (mScanResults != null) {
                    sb.append(" found=");
                    sb.append(mScanResults.size());
                }
                sb.append(" known=").append(mNumScanResultsKnown);
                sb.append(" got=").append(mNumScanResultsReturned);
                if (lastScanDuration != 0) {
                    sb.append(" dur:").append(lastScanDuration);
                }
                if (mOnTime != 0) {
                    sb.append(" on:").append(mOnTimeThisScan).append(",").append(mOnTimeScan);
                    sb.append(",").append(mOnTime);
                }
                if (mTxTime != 0) {
                    sb.append(" tx:").append(mTxTimeThisScan).append(",").append(mTxTimeScan);
                    sb.append(",").append(mTxTime);
                }
                if (mRxTime != 0) {
                    sb.append(" rx:").append(mRxTimeThisScan).append(",").append(mRxTimeScan);
                    sb.append(",").append(mRxTime);
                }
                sb.append(String.format(" bcn=%d", mRunningBeaconCount));
                sb.append(String.format(" con=%d", mConnectionRequests));
                key = mWifiConfigStore.getLastSelectedConfiguration();
                if (key != null) {
                    sb.append(" last=").append(key);
                }
                break;
            case WifiMonitor.NETWORK_CONNECTION_EVENT:
                sb.append(" ");
                sb.append(Integer.toString(msg.arg1));
                sb.append(" ");
                sb.append(Integer.toString(msg.arg2));
                sb.append(" ").append(mLastBssid);
                sb.append(" nid=").append(mLastNetworkId);
                config = getCurrentWifiConfiguration();
                if (config != null) {
                    sb.append(" ").append(config.configKey());
                }
                sb.append(printTime());
                key = mWifiConfigStore.getLastSelectedConfiguration();
                if (key != null) {
                    sb.append(" last=").append(key);
                }
                break;
            case CMD_TARGET_BSSID:
            case CMD_ASSOCIATED_BSSID:
                sb.append(" ");
                sb.append(Integer.toString(msg.arg1));
                sb.append(" ");
                sb.append(Integer.toString(msg.arg2));
                if (msg.obj != null) {
                    sb.append(" BSSID=").append((String)msg.obj);
                }
                if (mTargetRoamBSSID != null) {
                    sb.append(" Target=").append(mTargetRoamBSSID);
                }
                sb.append(" roam=").append(Integer.toString(mAutoRoaming));
                sb.append(printTime());
                break;
            case WifiMonitor.NETWORK_DISCONNECTION_EVENT:
                if (msg.obj != null) {
                    sb.append(" ").append((String)msg.obj);
                }
                sb.append(" nid=").append(msg.arg1);
                sb.append(" reason=").append(msg.arg2);
                if (mLastBssid != null) {
                    sb.append(" lastbssid=").append(mLastBssid);
                }
                if (mWifiInfo.getFrequency() != -1) {
                    sb.append(" freq=").append(mWifiInfo.getFrequency());
                    sb.append(" rssi=").append(mWifiInfo.getRssi());
                }
                if (linkDebouncing) {
                    sb.append(" debounce");
                }
                sb.append(printTime());
                break;
            case WifiMonitor.SSID_TEMP_DISABLED:
            case WifiMonitor.SSID_REENABLED:
                sb.append(" nid=").append(msg.arg1);
                if (msg.obj != null) {
                    sb.append(" ").append((String)msg.obj);
                }
                config = getCurrentWifiConfiguration();
                if (config != null) {
                    sb.append(" cur=").append(config.configKey());
                    sb.append(" ajst=").append(config.autoJoinStatus);
                    if (config.selfAdded) {
                        sb.append(" selfAdded");
                    }
                    if (config.status != 0) {
                        sb.append(" st=").append(config.status);
                        sb.append(" rs=").append(config.disableReason);
                    }
                    if (config.lastConnected != 0) {
                        now = System.currentTimeMillis();
                        sb.append(" lastconn=").append(now - config.lastConnected).append("(ms)");
                    }
                    if (mLastBssid != null) {
                        sb.append(" lastbssid=").append(mLastBssid);
                    }
                    if (mWifiInfo.getFrequency() != -1) {
                        sb.append(" freq=").append(mWifiInfo.getFrequency());
                        sb.append(" rssi=").append(mWifiInfo.getRssi());
                        sb.append(" bssid=").append(mWifiInfo.getBSSID());
                    }
                }
                sb.append(printTime());
                break;
            case CMD_RSSI_POLL:
            case CMD_UNWANTED_NETWORK:
            case WifiManager.RSSI_PKTCNT_FETCH:
                sb.append(" ");
                sb.append(Integer.toString(msg.arg1));
                sb.append(" ");
                sb.append(Integer.toString(msg.arg2));
                if (mWifiInfo.getSSID() != null)
                if (mWifiInfo.getSSID() != null)
                    sb.append(" ").append(mWifiInfo.getSSID());
                if (mWifiInfo.getBSSID() != null)
                    sb.append(" ").append(mWifiInfo.getBSSID());
                sb.append(" rssi=").append(mWifiInfo.getRssi());
                sb.append(" f=").append(mWifiInfo.getFrequency());
                sb.append(" sc=").append(mWifiInfo.score);
                sb.append(" link=").append(mWifiInfo.getLinkSpeed());
                sb.append(String.format(" tx=%.1f,", mWifiInfo.txSuccessRate));
                sb.append(String.format(" %.1f,", mWifiInfo.txRetriesRate));
                sb.append(String.format(" %.1f ", mWifiInfo.txBadRate));
                sb.append(String.format(" rx=%.1f", mWifiInfo.rxSuccessRate));
                sb.append(String.format(" bcn=%d", mRunningBeaconCount));
                report = reportOnTime();
                if (report != null) {
                    sb.append(" ").append(report);
                }
                if (wifiScoringReport != null) {
                    sb.append(wifiScoringReport);
                }
                break;
            case CMD_AUTO_CONNECT:
            case WifiManager.CONNECT_NETWORK:
                sb.append(" ");
                sb.append(Integer.toString(msg.arg1));
                sb.append(" ");
                sb.append(Integer.toString(msg.arg2));
                config = (WifiConfiguration) msg.obj;
                if (config != null) {
                    sb.append(" ").append(config.configKey());
                    if (config.visibility != null) {
                        sb.append(" ").append(config.visibility.toString());
                    }
                }
                if (mTargetRoamBSSID != null) {
                    sb.append(" ").append(mTargetRoamBSSID);
                }
                sb.append(" roam=").append(Integer.toString(mAutoRoaming));
                sb.append(printTime());
                config = getCurrentWifiConfiguration();
                if (config != null) {
                    sb.append(config.configKey());
                    if (config.visibility != null) {
                        sb.append(" ").append(config.visibility.toString());
                    }
                }
                break;
            case CMD_AUTO_ROAM:
                sb.append(" ");
                sb.append(Integer.toString(msg.arg1));
                sb.append(" ");
                sb.append(Integer.toString(msg.arg2));
                ScanResult result = (ScanResult)msg.obj;
                if (result != null) {
                    now = System.currentTimeMillis();
                    sb.append(" bssid=").append(result.BSSID);
                    sb.append(" rssi=").append(result.level);
                    sb.append(" freq=").append(result.frequency);
                    if (result.seen > 0 && result.seen < now) {
                        sb.append(" seen=").append(now - result.seen);
                    } else {
                        // Somehow the timestamp for this scan result is inconsistent
                        sb.append(" !seen=").append(result.seen);
                    }
                }
                if (mTargetRoamBSSID != null) {
                    sb.append(" ").append(mTargetRoamBSSID);
                }
                sb.append(" roam=").append(Integer.toString(mAutoRoaming));
                sb.append(" fail count=").append(Integer.toString(mRoamFailCount));
                sb.append(printTime());
                break;
            case CMD_ADD_OR_UPDATE_NETWORK:
                sb.append(" ");
                sb.append(Integer.toString(msg.arg1));
                sb.append(" ");
                sb.append(Integer.toString(msg.arg2));
                if (msg.obj != null) {
                    config = (WifiConfiguration)msg.obj;
                    sb.append(" ").append(config.configKey());
                    sb.append(" prio=").append(config.priority);
                    sb.append(" status=").append(config.status);
                    if (config.BSSID != null) {
                        sb.append(" ").append(config.BSSID);
                    }
                    WifiConfiguration curConfig = getCurrentWifiConfiguration();
                    if (curConfig != null) {
                        if (curConfig.configKey().equals(config.configKey())) {
                            sb.append(" is current");
                        } else {
                            sb.append(" current=").append(curConfig.configKey());
                            sb.append(" prio=").append(curConfig.priority);
                            sb.append(" status=").append(curConfig.status);
                        }
                    }
                }
                break;
            case WifiManager.DISABLE_NETWORK:
            case CMD_ENABLE_NETWORK:
                sb.append(" ");
                sb.append(Integer.toString(msg.arg1));
                sb.append(" ");
                sb.append(Integer.toString(msg.arg2));
                key = mWifiConfigStore.getLastSelectedConfiguration();
                if (key != null) {
                    sb.append(" last=").append(key);
                }
                config = mWifiConfigStore.getWifiConfiguration(msg.arg1);
                if (config != null && (key == null || !config.configKey().equals(key))) {
                    sb.append(" target=").append(key);
                }
                break;
            case CMD_GET_CONFIGURED_NETWORKS:
                sb.append(" ");
                sb.append(Integer.toString(msg.arg1));
                sb.append(" ");
                sb.append(Integer.toString(msg.arg2));
                sb.append(" num=").append(mWifiConfigStore.getConfiguredNetworksSize());
                break;
            case DhcpStateMachine.CMD_PRE_DHCP_ACTION:
                sb.append(" ");
                sb.append(Integer.toString(msg.arg1));
                sb.append(" ");
                sb.append(Integer.toString(msg.arg2));
                sb.append(" txpkts=").append(mWifiInfo.txSuccess);
                sb.append(",").append(mWifiInfo.txBad);
                sb.append(",").append(mWifiInfo.txRetries);
                break;
            case DhcpStateMachine.CMD_POST_DHCP_ACTION:
                sb.append(" ");
                sb.append(Integer.toString(msg.arg1));
                sb.append(" ");
                sb.append(Integer.toString(msg.arg2));
                if (msg.arg1 == DhcpStateMachine.DHCP_SUCCESS) {
                    sb.append(" OK ");
                } else if (msg.arg1 == DhcpStateMachine.DHCP_FAILURE) {
                    sb.append(" FAIL ");
                }
                if (mLinkProperties != null) {
                    if (mLinkProperties.hasIPv4Address()) {
                        sb.append(" v4");
                    }
                    if (mLinkProperties.hasGlobalIPv6Address()) {
                        sb.append(" v6");
                    }
                    if (mLinkProperties.hasIPv4DefaultRoute()) {
                        sb.append(" v4r");
                    }
                    if (mLinkProperties.hasIPv6DefaultRoute()) {
                        sb.append(" v6r");
                    }
                    if (mLinkProperties.hasIPv4DnsServer()) {
                        sb.append(" v4dns");
                    }
                    if (mLinkProperties.hasIPv6DnsServer()) {
                        sb.append(" v6dns");
                    }
                }
                break;
            case WifiP2pServiceImpl.P2P_CONNECTION_CHANGED:
                sb.append(" ");
                sb.append(Integer.toString(msg.arg1));
                sb.append(" ");
                sb.append(Integer.toString(msg.arg2));
                if (msg.obj != null) {
                    NetworkInfo info = (NetworkInfo)msg.obj;
                    NetworkInfo.State state = info.getState();
                    NetworkInfo.DetailedState detailedState = info.getDetailedState();
                    if (state != null) {
                        sb.append(" st=").append(state);
                    }
                    if (detailedState != null) {
                        sb.append("/").append(detailedState);
                    }
                }
                break;
            case CMD_IP_CONFIGURATION_LOST:
                int count = -1;
                WifiConfiguration c = getCurrentWifiConfiguration();
                if (c != null) count = c.numIpConfigFailures;
                sb.append(" ");
                sb.append(Integer.toString(msg.arg1));
                sb.append(" ");
                sb.append(Integer.toString(msg.arg2));
                sb.append(" failures: ");
                sb.append(Integer.toString(count));
                sb.append("/");
                sb.append(Integer.toString(mWifiConfigStore.getMaxDhcpRetries()));
                if (mWifiInfo.getBSSID() != null) {
                    sb.append(" ").append(mWifiInfo.getBSSID());
                }
                if (c != null) {
                    if (c.scanResultCache != null) {
                        for (ScanResult r : c.scanResultCache.values()) {
                            if (r.BSSID.equals(mWifiInfo.getBSSID())) {
                                sb.append(" ipfail=").append(r.numIpConfigFailures);
                                sb.append(",st=").append(r.autoJoinStatus);
                            }
                        }
                    }
                    sb.append(" -> ajst=").append(c.autoJoinStatus);
                    sb.append(" ").append(c.disableReason);
                    sb.append(" txpkts=").append(mWifiInfo.txSuccess);
                    sb.append(",").append(mWifiInfo.txBad);
                    sb.append(",").append(mWifiInfo.txRetries);
                }
                sb.append(printTime());
                sb.append(String.format(" bcn=%d", mRunningBeaconCount));
                break;
            case CMD_UPDATE_LINKPROPERTIES:
                sb.append(" ");
                sb.append(Integer.toString(msg.arg1));
                sb.append(" ");
                sb.append(Integer.toString(msg.arg2));
                if (mLinkProperties != null) {
                    if (mLinkProperties.hasIPv4Address()) {
                        sb.append(" v4");
                    }
                    if (mLinkProperties.hasGlobalIPv6Address()) {
                        sb.append(" v6");
                    }
                    if (mLinkProperties.hasIPv4DefaultRoute()) {
                        sb.append(" v4r");
                    }
                    if (mLinkProperties.hasIPv6DefaultRoute()) {
                        sb.append(" v6r");
                    }
                    if (mLinkProperties.hasIPv4DnsServer()) {
                        sb.append(" v4dns");
                    }
                    if (mLinkProperties.hasIPv6DnsServer()) {
                        sb.append(" v6dns");
                    }
                }
                break;
            case CMD_SET_COUNTRY_CODE:
                sb.append(" ");
                sb.append(Integer.toString(msg.arg1));
                sb.append(" ");
                sb.append(Integer.toString(msg.arg2));
                if (msg.obj != null) {
                    sb.append(" ").append((String)msg.obj);
                }
                break;
            case CMD_ROAM_WATCHDOG_TIMER:
                sb.append(" ");
                sb.append(Integer.toString(msg.arg1));
                sb.append(" ");
                sb.append(Integer.toString(msg.arg2));
                sb.append(" cur=").append(roamWatchdogCount);
                break;
            case CMD_DISCONNECTING_WATCHDOG_TIMER:
                sb.append(" ");
                sb.append(Integer.toString(msg.arg1));
                sb.append(" ");
                sb.append(Integer.toString(msg.arg2));
                sb.append(" cur=").append(disconnectingWatchdogCount);
                break;
            default:
                sb.append(" ");
                sb.append(Integer.toString(msg.arg1));
                sb.append(" ");
                sb.append(Integer.toString(msg.arg2));
                break;
        }

        return sb.toString();
    }

    private void handleScreenStateChanged(boolean screenOn, boolean startBackgroundScanIfNeeded) {
        mScreenOn = screenOn;
        if (PDBG) {
            loge(" handleScreenStateChanged Enter: screenOn=" + screenOn
                    + " mUserWantsSuspendOpt=" + mUserWantsSuspendOpt
                    + " state " + getCurrentState().getName()
                    + " suppState:" + mSupplicantStateTracker.getSupplicantStateName());
        }
        enableRssiPolling(screenOn);
        if (screenOn) enableAllNetworks();
        if (mUserWantsSuspendOpt.get()) {
            if (screenOn) {
                sendMessage(CMD_SET_SUSPEND_OPT_ENABLED, 0, 0);
            } else {
                // Allow 2s for suspend optimizations to be set
                mSuspendWakeLock.acquire(2000);
                sendMessage(CMD_SET_SUSPEND_OPT_ENABLED, 1, 0);
            }
        }
        mScreenBroadcastReceived.set(true);

        getWifiLinkLayerStats(false);
        mOnTimeScreenStateChange = mOnTime;
        lastScreenStateChangeTimeStamp = lastLinkLayerStatsUpdate;
        mEnableBackgroundScan = false;
        cancelDelayedScan();

        if (screenOn) {
            setScanAlarm(false);
            clearBlacklist();

            fullBandConnectedTimeIntervalMilli = mWifiConfigStore.associatedPartialScanPeriodMilli.get();
            // In either Disconnectedstate or ConnectedState,
            // start the scan alarm so as to enable autojoin
            if (getCurrentState() == mConnectedState
                    && mWifiConfigStore.enableAutoJoinScanWhenAssociated.get()) {
                // Scan after 500ms
                startDelayedScan(500, null, null);
            } else if (getCurrentState() == mDisconnectedState) {
                // Scan after 200ms
                startDelayedScan(200, null, null);
            }
        } else if (startBackgroundScanIfNeeded) {
            // Screen Off and Disconnected and chipset doesn't support scan offload
            //              => start scan alarm
            // Screen Off and Disconnected and chipset does support scan offload
            //              => will use scan offload (i.e. background scan)
            if (!mBackgroundScanSupported) {
                setScanAlarm(true);
            } else {
                mEnableBackgroundScan = true;
            }
        }
        if (DBG) logd("backgroundScan enabled=" + mEnableBackgroundScan
                + " startBackgroundScanIfNeeded:" + startBackgroundScanIfNeeded);
        if (startBackgroundScanIfNeeded) {
            // to scan for them in background, we need all networks enabled
            enableBackgroundScan(mEnableBackgroundScan);
        }
        if (DBG) log("handleScreenStateChanged Exit: " + screenOn);
    }

    private void checkAndSetConnectivityInstance() {
        if (mCm == null) {
            mCm = (ConnectivityManager) mContext.getSystemService(Context.CONNECTIVITY_SERVICE);
        }
    }

    private boolean startTethering(ArrayList<String> available) {

        boolean wifiAvailable = false;

        checkAndSetConnectivityInstance();

        String[] wifiRegexs = mCm.getTetherableWifiRegexs();

        for (String intf : available) {
            for (String regex : wifiRegexs) {
                if (intf.matches(regex)) {

                    InterfaceConfiguration ifcg = null;
                    try {
                        ifcg = mNwService.getInterfaceConfig(intf);
                        if (ifcg != null) {
                            /* IP/netmask: 192.168.43.1/255.255.255.0 */
                            ifcg.setLinkAddress(new LinkAddress(
                                    NetworkUtils.numericToInetAddress("192.168.43.1"), 24));
                            ifcg.setInterfaceUp();

                            mNwService.setInterfaceConfig(intf, ifcg);
                        }
                    } catch (Exception e) {
                        loge("Error configuring interface " + intf + ", :" + e);
                        return false;
                    }

                    if(mCm.tether(intf) != ConnectivityManager.TETHER_ERROR_NO_ERROR) {
                        loge("Error tethering on " + intf);
                        return false;
                    }
                    mTetherInterfaceName = intf;
                    return true;
                }
            }
        }
        // We found no interfaces to tether
        return false;
    }

    private void stopTethering() {

        checkAndSetConnectivityInstance();

        /* Clear the interface config to allow dhcp correctly configure new
           ip settings */
        InterfaceConfiguration ifcg = null;
        try {
            ifcg = mNwService.getInterfaceConfig(mTetherInterfaceName);
            if (ifcg != null) {
                ifcg.setLinkAddress(
                        new LinkAddress(NetworkUtils.numericToInetAddress("0.0.0.0"), 0));
                mNwService.setInterfaceConfig(mTetherInterfaceName, ifcg);
            }
        } catch (Exception e) {
            loge("Error resetting interface " + mTetherInterfaceName + ", :" + e);
        }

        if (mCm.untether(mTetherInterfaceName) != ConnectivityManager.TETHER_ERROR_NO_ERROR) {
            loge("Untether initiate failed!");
        }
    }

    private boolean isWifiTethered(ArrayList<String> active) {

        checkAndSetConnectivityInstance();

        String[] wifiRegexs = mCm.getTetherableWifiRegexs();
        for (String intf : active) {
            for (String regex : wifiRegexs) {
                if (intf.matches(regex)) {
                    return true;
                }
            }
        }
        // We found no interfaces that are tethered
        return false;
    }

    /**
     * Set the country code from the system setting value, if any.
     */
    private void setCountryCode() {
        String countryCode = Settings.Global.getString(mContext.getContentResolver(),
                Settings.Global.WIFI_COUNTRY_CODE);
        if (countryCode != null && !countryCode.isEmpty()) {
            setCountryCode(countryCode, false);
        } else {
            //use driver default
        }
    }

    /**
     * Set the frequency band from the system setting value, if any.
     */
    private void setFrequencyBand() {
        int band = Settings.Global.getInt(mContext.getContentResolver(),
                Settings.Global.WIFI_FREQUENCY_BAND, WifiManager.WIFI_FREQUENCY_BAND_AUTO);
        setFrequencyBand(band, false);
    }

    private void setSuspendOptimizationsNative(int reason, boolean enabled) {
        if (DBG) {
            log("setSuspendOptimizationsNative: " + reason + " " + enabled
                    + " -want " + mUserWantsSuspendOpt.get()
                    + " stack:" + Thread.currentThread().getStackTrace()[2].getMethodName()
                    +" - "+ Thread.currentThread().getStackTrace()[3].getMethodName()
                    +" - "+ Thread.currentThread().getStackTrace()[4].getMethodName()
                    +" - "+ Thread.currentThread().getStackTrace()[5].getMethodName());
        }
        //mWifiNative.setSuspendOptimizations(enabled);

        if (enabled) {
            mSuspendOptNeedsDisabled &= ~reason;
            /* None of dhcp, screen or highperf need it disabled and user wants it enabled */
            if (mSuspendOptNeedsDisabled == 0 && mUserWantsSuspendOpt.get()) {
                if (DBG) {
                    log("setSuspendOptimizationsNative do it " + reason + " " + enabled
                            + " stack:" + Thread.currentThread().getStackTrace()[2].getMethodName()
                            +" - "+ Thread.currentThread().getStackTrace()[3].getMethodName()
                            +" - "+ Thread.currentThread().getStackTrace()[4].getMethodName()
                            +" - "+ Thread.currentThread().getStackTrace()[5].getMethodName());
                }
                mWifiNative.setSuspendOptimizations(true);
            }
        } else {
            mSuspendOptNeedsDisabled |= reason;
            mWifiNative.setSuspendOptimizations(false);
        }
    }

    private void setSuspendOptimizations(int reason, boolean enabled) {
        if (DBG) log("setSuspendOptimizations: " + reason + " " + enabled);
        if (enabled) {
            mSuspendOptNeedsDisabled &= ~reason;
        } else {
            mSuspendOptNeedsDisabled |= reason;
        }
        if (DBG) log("mSuspendOptNeedsDisabled " + mSuspendOptNeedsDisabled);
    }

    private void setWifiState(int wifiState) {
        final int previousWifiState = mWifiState.get();

        try {
            if (wifiState == WIFI_STATE_ENABLED) {
                mBatteryStats.noteWifiOn();
            } else if (wifiState == WIFI_STATE_DISABLED) {
                mBatteryStats.noteWifiOff();
            }
        } catch (RemoteException e) {
            loge("Failed to note battery stats in wifi");
        }

        mWifiState.set(wifiState);

        if (DBG) log("setWifiState: " + syncGetWifiStateByName());

        final Intent intent = new Intent(WifiManager.WIFI_STATE_CHANGED_ACTION);
        intent.addFlags(Intent.FLAG_RECEIVER_REGISTERED_ONLY_BEFORE_BOOT);
        intent.putExtra(WifiManager.EXTRA_WIFI_STATE, wifiState);
        intent.putExtra(WifiManager.EXTRA_PREVIOUS_WIFI_STATE, previousWifiState);
        mContext.sendStickyBroadcastAsUser(intent, UserHandle.ALL);
    }

    private void setWifiApState(int wifiApState) {
        final int previousWifiApState = mWifiApState.get();

        try {
            if (wifiApState == WIFI_AP_STATE_ENABLED) {
                mBatteryStats.noteWifiOn();
            } else if (wifiApState == WIFI_AP_STATE_DISABLED) {
                mBatteryStats.noteWifiOff();
            }
        } catch (RemoteException e) {
            loge("Failed to note battery stats in wifi");
        }

        // Update state
        mWifiApState.set(wifiApState);

        if (DBG) log("setWifiApState: " + syncGetWifiApStateByName());

        final Intent intent = new Intent(WifiManager.WIFI_AP_STATE_CHANGED_ACTION);
        intent.addFlags(Intent.FLAG_RECEIVER_REGISTERED_ONLY_BEFORE_BOOT);
        intent.putExtra(WifiManager.EXTRA_WIFI_AP_STATE, wifiApState);
        intent.putExtra(WifiManager.EXTRA_PREVIOUS_WIFI_AP_STATE, previousWifiApState);
        mContext.sendStickyBroadcastAsUser(intent, UserHandle.ALL);
    }

    /*
    void ageOutScanResults(int age) {
        synchronized(mScanResultCache) {
            // Trim mScanResults, which prevent WifiStateMachine to return
            // obsolete scan results to queriers
            long now = System.CurrentTimeMillis();
            for (int i = 0; i < mScanResults.size(); i++) {
                ScanResult result = mScanResults.get(i);
                if ((result.seen > now || (now - result.seen) > age)) {
                    mScanResults.remove(i);
                }
            }
        }
    }*/

    private static final String IE_STR = "ie=";
    private static final String ID_STR = "id=";
    private static final String BSSID_STR = "bssid=";
    private static final String FREQ_STR = "freq=";
    private static final String LEVEL_STR = "level=";
    private static final String TSF_STR = "tsf=";
    private static final String FLAGS_STR = "flags=";
    private static final String SSID_STR = "ssid=";
    private static final String DELIMITER_STR = "====";
    private static final String END_STR = "####";

    int emptyScanResultCount = 0;

    // Used for matching BSSID strings, at least one characteer must be a non-zero number
    private static Pattern mNotZero = Pattern.compile("[1-9a-fA-F]");

    /**
     * Format:
     *
     * id=1
     * bssid=68:7f:76:d7:1a:6e
     * freq=2412
     * level=-44
     * tsf=1344626243700342
     * flags=[WPA2-PSK-CCMP][WPS][ESS]
     * ssid=zfdy
     * ====
     * id=2
     * bssid=68:5f:74:d7:1a:6f
     * freq=5180
     * level=-73
     * tsf=1344626243700373
     * flags=[WPA2-PSK-CCMP][WPS][ESS]
     * ssid=zuby
     * ====
     */
    private void setScanResults() {
        mNumScanResultsKnown = 0;
        mNumScanResultsReturned = 0;
        String bssid = "";
        int level = 0;
        int freq = 0;
        long tsf = 0;
        String flags = "";
        WifiSsid wifiSsid = null;
        String scanResults;
        String tmpResults;
        StringBuffer scanResultsBuf = new StringBuffer();
        int sid = 0;

        while (true) {
            tmpResults = mWifiNative.scanResults(sid);
            if (TextUtils.isEmpty(tmpResults)) break;
            scanResultsBuf.append(tmpResults);
            scanResultsBuf.append("\n");
            String[] lines = tmpResults.split("\n");
            sid = -1;
            for (int i=lines.length - 1; i >= 0; i--) {
                if (lines[i].startsWith(END_STR)) {
                    break;
                } else if (lines[i].startsWith(ID_STR)) {
                    try {
                        sid = Integer.parseInt(lines[i].substring(ID_STR.length())) + 1;
                    } catch (NumberFormatException e) {
                        // Nothing to do
                    }
                    break;
                }
            }
            if (sid == -1) break;
        }

        // Age out scan results, we return all scan results found in the last 12 seconds,
        // and NOT all scan results since last scan.
        // ageOutScanResults(12000);

        scanResults = scanResultsBuf.toString();
        if (TextUtils.isEmpty(scanResults)) {
            emptyScanResultCount++;
            if (emptyScanResultCount > 10) {
                // If we got too many empty scan results, the current scan cache is stale,
                // hence clear it.
                mScanResults = new ArrayList<>();
            }
           return;
        }

        emptyScanResultCount = 0;

        // note that all these splits and substrings keep references to the original
        // huge string buffer while the amount we really want is generally pretty small
        // so make copies instead (one example b/11087956 wasted 400k of heap here).
        synchronized(mScanResultCache) {
            mScanResults = new ArrayList<>();
            String[] lines = scanResults.split("\n");
            final int bssidStrLen = BSSID_STR.length();
            final int flagLen = FLAGS_STR.length();
            String infoElements = null;
            List<String> anqpLines = null;

            for (String line : lines) {
                if (line.startsWith(BSSID_STR)) {
                    bssid = new String(line.getBytes(), bssidStrLen, line.length() - bssidStrLen);
                } else if (line.startsWith(FREQ_STR)) {
                    try {
                        freq = Integer.parseInt(line.substring(FREQ_STR.length()));
                    } catch (NumberFormatException e) {
                        freq = 0;
                    }
                } else if (line.startsWith(LEVEL_STR)) {
                    try {
                        level = Integer.parseInt(line.substring(LEVEL_STR.length()));
                        /* some implementations avoid negative values by adding 256
                         * so we need to adjust for that here.
                         */
                        if (level > 0) level -= 256;
                    } catch(NumberFormatException e) {
                        level = 0;
                    }
                } else if (line.startsWith(TSF_STR)) {
                    try {
                        tsf = Long.parseLong(line.substring(TSF_STR.length()));
                    } catch (NumberFormatException e) {
                        tsf = 0;
                    }
                } else if (line.startsWith(FLAGS_STR)) {
                    flags = new String(line.getBytes(), flagLen, line.length() - flagLen);
                } else if (line.startsWith(SSID_STR)) {
                    wifiSsid = WifiSsid.createFromAsciiEncoded(
                            line.substring(SSID_STR.length()));
                } else if (line.startsWith(IE_STR)) {
                    infoElements = line;
                } else if (SupplicantBridge.isAnqpAttribute(line)) {
                    if (anqpLines == null) {
                        anqpLines = new ArrayList<>();
                    }
                    anqpLines.add(line);
                } else if (line.startsWith(DELIMITER_STR) || line.startsWith(END_STR)) {
<<<<<<< HEAD
                    Matcher match = null;
                    if (bssid!= null) {
                        match = mNotZero.matcher(bssid);
                    }
                    if (match != null && !bssid.isEmpty() && match.find()) {
                        String ssid = (wifiSsid != null) ? wifiSsid.toString() : WifiSsid.NONE;
                        String key = bssid + ssid;
                        ScanResult scanResult = mScanResultCache.get(key);
                        if (scanResult != null) {
                            // TODO: average the RSSI, instead of overwriting it
                            scanResult.level = level;
                            scanResult.wifiSsid = wifiSsid;
                            // Keep existing API
                            scanResult.SSID = (wifiSsid != null) ? wifiSsid.toString() :
                                    WifiSsid.NONE;
                            scanResult.capabilities = flags;
                            scanResult.frequency = freq;
                            scanResult.timestamp = tsf;
                            scanResult.seen = System.currentTimeMillis();
                        } else {
                            scanResult =
                                new ScanResult(
                                        wifiSsid, bssid, flags, level, freq, tsf);
                            scanResult.seen = System.currentTimeMillis();
                            mScanResultCache.put(key, scanResult);
=======
                    if (bssid != null) {
                        NetworkDetail networkDetail =
                                new NetworkDetail(bssid, infoElements, anqpLines);

                        String xssid = (wifiSsid != null) ? wifiSsid.toString() : WifiSsid.NONE;
                        if (!xssid.equals(networkDetail.getSSID())) {
                            Log.d("HS2J", "Inconsistency: SSID: '" + xssid +
                                    "' vs '" + networkDetail.getSSID() + "'");
>>>>>>> 77f2b82a
                        }

                        ScanDetail scanDetail = mScanResultCache.get(networkDetail);
                        if (scanDetail != null) {
                            scanDetail.updateResults(level, wifiSsid, xssid, flags, freq, tsf);
                            ScanDetail update =
                                    mSelectionManager.scoreNetwork(scanDetail);
                            if (update != null) {
                                mScanResultCache.put(networkDetail, update);
                            }
                        }
                        else {
                            scanDetail = new ScanDetail(networkDetail, wifiSsid, bssid,
                                    flags, level, freq, tsf);
                            ScanDetail update =
                                    mSelectionManager.scoreNetwork(scanDetail);
                            if (update != null) {
                                scanDetail = update;
                            }
                            mScanResultCache.put(networkDetail, scanDetail);
                        }

                        mNumScanResultsReturned ++; // Keep track of how many scan results we got
                                                    // as part of this scan's processing
<<<<<<< HEAD
                        mScanResults.add(scanResult);
                    } else {
                        if (bssid != null)  {
                            loge("setScanResults obtaining null BSSID results <"
                                + bssid + ">, discard it");
                        }
=======

                        mScanResults.add(scanDetail);
>>>>>>> 77f2b82a
                    }
                    bssid = null;
                    level = 0;
                    freq = 0;
                    tsf = 0;
                    flags = "";
                    wifiSsid = null;
                    infoElements = null;
                    anqpLines = null;
                }
            }
        }

        boolean attemptAutoJoin = true;
        SupplicantState state = mWifiInfo.getSupplicantState();
        String selection = mWifiConfigStore.getLastSelectedConfiguration();
        if (getCurrentState() == mRoamingState
                || getCurrentState() == mObtainingIpState
                || getCurrentState() == mScanModeState
                || getCurrentState() == mDisconnectingState
                || (getCurrentState() == mConnectedState
                && !mWifiConfigStore.enableAutoJoinWhenAssociated.get())
                || linkDebouncing
                || state == SupplicantState.ASSOCIATING
                || state == SupplicantState.AUTHENTICATING
                || state == SupplicantState.FOUR_WAY_HANDSHAKE
                || state == SupplicantState.GROUP_HANDSHAKE
                || (/* keep autojoin enabled if user has manually selected a wifi network,
                        so as to make sure we reliably remain connected to this network */
                        mConnectionRequests == 0 && selection == null)) {
            // Dont attempt auto-joining again while we are already attempting to join
            // and/or obtaining Ip address
            attemptAutoJoin = false;
        }
        if (DBG) {
            if (selection == null) {
                selection = "<none>";
            }
            loge("wifi setScanResults state" + getCurrentState()
                    + " sup_state=" + state
                    + " debouncing=" + linkDebouncing
                    + " mConnectionRequests=" + mConnectionRequests
                    + " selection=" + selection);
        }
        if (attemptAutoJoin) {
            messageHandlingStatus = MESSAGE_HANDLING_STATUS_PROCESSED;
        }
        // Loose last selected configuration if we have been disconnected for 5 minutes
        if (getDisconnectedTimeMilli() > mWifiConfigStore.wifiConfigLastSelectionHysteresis) {
            mWifiConfigStore.setLastSelectedConfiguration(WifiConfiguration.INVALID_NETWORK_ID);
        }

        if (mWifiConfigStore.enableAutoJoinWhenAssociated.get()) {
            synchronized(mScanResultCache) {
                // AutoJoincontroller will directly acces the scan result list and update it with
                // ScanResult status
                mNumScanResultsKnown = mWifiAutoJoinController.newSupplicantResults(attemptAutoJoin);
            }
        }
        if (linkDebouncing) {
            // If debouncing, we dont re-select a SSID or BSSID hence
            // there is no need to call the network selection code
            // in WifiAutoJoinController, instead,
            // just try to reconnect to the same SSID by triggering a roam
            sendMessage(CMD_AUTO_ROAM, mLastNetworkId, 1, null);
        }
    }

    public void updateScanResults(ScanDetail network, Map<HomeSP, PasspointMatch> matches) {
        synchronized (mScanResultCache) {
            mScanResultCache.put(network.getNetworkDetail(), network.score(matches));
        }
    }

    /*
     * Fetch RSSI, linkspeed, and frequency on current connection
     */
    private void fetchRssiLinkSpeedAndFrequencyNative() {
        int newRssi = -1;
        int newLinkSpeed = -1;
        int newFrequency = -1;

        String signalPoll = mWifiNative.signalPoll();

        if (signalPoll != null) {
            String[] lines = signalPoll.split("\n");
            for (String line : lines) {
                String[] prop = line.split("=");
                if (prop.length < 2) continue;
                try {
                    if (prop[0].equals("RSSI")) {
                        newRssi = Integer.parseInt(prop[1]);
                    } else if (prop[0].equals("LINKSPEED")) {
                        newLinkSpeed = Integer.parseInt(prop[1]);
                    } else if (prop[0].equals("FREQUENCY")) {
                        newFrequency = Integer.parseInt(prop[1]);
                    }
                } catch (NumberFormatException e) {
                    //Ignore, defaults on rssi and linkspeed are assigned
                }
            }
        }

        if (PDBG) {
            loge("fetchRssiLinkSpeedAndFrequencyNative rssi="
                    + Integer.toString(newRssi) + " linkspeed="
                    + Integer.toString(newLinkSpeed));
        }

        if (newRssi > WifiInfo.INVALID_RSSI && newRssi < WifiInfo.MAX_RSSI) {
        // screen out invalid values
            /* some implementations avoid negative values by adding 256
             * so we need to adjust for that here.
             */
            if (newRssi > 0) newRssi -= 256;
            mWifiInfo.setRssi(newRssi);
            /*
             * Rather then sending the raw RSSI out every time it
             * changes, we precalculate the signal level that would
             * be displayed in the status bar, and only send the
             * broadcast if that much more coarse-grained number
             * changes. This cuts down greatly on the number of
             * broadcasts, at the cost of not informing others
             * interested in RSSI of all the changes in signal
             * level.
             */
            int newSignalLevel = WifiManager.calculateSignalLevel(newRssi, WifiManager.RSSI_LEVELS);
            if (newSignalLevel != mLastSignalLevel) {
                sendRssiChangeBroadcast(newRssi);
            }
            mLastSignalLevel = newSignalLevel;
        } else {
            mWifiInfo.setRssi(WifiInfo.INVALID_RSSI);
        }

        if (newLinkSpeed != -1) {
            mWifiInfo.setLinkSpeed(newLinkSpeed);
        }
        if (newFrequency > 0) {
            if (ScanResult.is5GHz(newFrequency)) {
                mWifiConnectionStatistics.num5GhzConnected++;
            }
            if (ScanResult.is24GHz(newFrequency)) {
                mWifiConnectionStatistics.num24GhzConnected++;
            }
            mWifiInfo.setFrequency(newFrequency);
        }
        mWifiConfigStore.updateConfiguration(mWifiInfo);
    }

    /**
     *  Determine if we need to switch network:
     * - the delta determine the urgency to switch and/or or the expected evilness of the disruption
     * - match the uregncy of the switch versus the packet usage at the interface
     */
    boolean shouldSwitchNetwork(int networkDelta) {
        int delta;
        if (networkDelta <= 0) {
            return false;
        }
        delta = networkDelta;
        if (mWifiInfo != null) {
            if (!mWifiConfigStore.enableAutoJoinWhenAssociated.get()
                    && mWifiInfo.getNetworkId() != WifiConfiguration.INVALID_NETWORK_ID) {
                // If AutoJoin while associated is not enabled,
                // we should never switch network when already associated
                delta = -1000;
            } else {
                // TODO: Look at per AC packet count, do not switch if VO/VI traffic is present
                // TODO: at the interface. We should also discriminate between ucast and mcast,
                // TODO: since the rxSuccessRate include all the bonjour and Ipv6
                // TODO: broadcasts
                if ((mWifiInfo.txSuccessRate > 20) || (mWifiInfo.rxSuccessRate > 80)) {
                    delta -= 999;
                } else if ((mWifiInfo.txSuccessRate > 5) || (mWifiInfo.rxSuccessRate > 30)) {
                    delta -= 6;
                }
                loge("WifiStateMachine shouldSwitchNetwork "
                        + " txSuccessRate=" + String.format("%.2f", mWifiInfo.txSuccessRate)
                        + " rxSuccessRate=" + String.format("%.2f", mWifiInfo.rxSuccessRate)
                        + " delta " + networkDelta + " -> " + delta);
            }
        } else {
            loge("WifiStateMachine shouldSwitchNetwork "
                    + " delta " + networkDelta + " -> " + delta);
        }
        if (delta > 0) {
            return true;
        }
        return false;
    }

    // Polling has completed, hence we wont have a score anymore
    private void cleanWifiScore() {
        mWifiInfo.txBadRate = 0;
        mWifiInfo.txSuccessRate = 0;
        mWifiInfo.txRetriesRate = 0;
        mWifiInfo.rxSuccessRate = 0;
    }

    int mBadLinkspeedcount = 0;

    // For debug, provide information about the last scoring operation
    String wifiScoringReport = null;
    private void calculateWifiScore(WifiLinkLayerStats stats) {
        StringBuilder sb = new StringBuilder();

        int score = 56; // Starting score, temporarily hardcoded in between 50 and 60
        boolean isBadLinkspeed = (mWifiInfo.is24GHz()
                && mWifiInfo.getLinkSpeed() < mWifiConfigStore.badLinkSpeed24)
                || (mWifiInfo.is5GHz() && mWifiInfo.getLinkSpeed()
                < mWifiConfigStore.badLinkSpeed5);
        boolean isGoodLinkspeed = (mWifiInfo.is24GHz()
                && mWifiInfo.getLinkSpeed() >= mWifiConfigStore.goodLinkSpeed24)
                || (mWifiInfo.is5GHz() && mWifiInfo.getLinkSpeed()
                >= mWifiConfigStore.goodLinkSpeed5);

        if (isBadLinkspeed) {
            if (mBadLinkspeedcount < 6)
                mBadLinkspeedcount++;
        } else {
            if (mBadLinkspeedcount > 0)
                mBadLinkspeedcount--;
        }

        if (isBadLinkspeed) sb.append(" bl(").append(mBadLinkspeedcount).append(")");
        if (isGoodLinkspeed) sb.append(" gl");

        /**
         * We want to make sure that we use the 24GHz RSSI thresholds if
         * there are 2.4GHz scan results
         * otherwise we end up lowering the score based on 5GHz values
         * which may cause a switch to LTE before roaming has a chance to try 2.4GHz
         * We also might unblacklist the configuation based on 2.4GHz
         * thresholds but joining 5GHz anyhow, and failing over to 2.4GHz because 5GHz is not good
         */
        boolean use24Thresholds = false;
        boolean homeNetworkBoost = false;
        WifiConfiguration currentConfiguration = getCurrentWifiConfiguration();
        if (currentConfiguration != null
                && currentConfiguration.scanResultCache != null) {
            currentConfiguration.setVisibility(12000);
            if (currentConfiguration.visibility != null) {
                if (currentConfiguration.visibility.rssi24 != WifiConfiguration.INVALID_RSSI
                        && currentConfiguration.visibility.rssi24
                        >= (currentConfiguration.visibility.rssi5-2)) {
                    use24Thresholds = true;
                }
            }
            if (currentConfiguration.scanResultCache.size() <= 6
                && currentConfiguration.allowedKeyManagement.cardinality() == 1
                && currentConfiguration.allowedKeyManagement.
                    get(WifiConfiguration.KeyMgmt.WPA_PSK) == true) {
                // A PSK network with less than 6 known BSSIDs
                // This is most likely a home network and thus we want to stick to wifi more
                homeNetworkBoost = true;
            }
        }
        if (homeNetworkBoost) sb.append(" hn");
        if (use24Thresholds) sb.append(" u24");

        int rssi = mWifiInfo.getRssi() - 6 * mAggressiveHandover
                + (homeNetworkBoost ? WifiConfiguration.HOME_NETWORK_RSSI_BOOST : 0);
        sb.append(String.format(" rssi=%d ag=%d", rssi, mAggressiveHandover));

        boolean is24GHz = use24Thresholds || mWifiInfo.is24GHz();

        boolean isBadRSSI = (is24GHz && rssi < mWifiConfigStore.thresholdBadRssi24.get())
                || (!is24GHz && rssi < mWifiConfigStore.thresholdBadRssi5.get());
        boolean isLowRSSI = (is24GHz && rssi < mWifiConfigStore.thresholdLowRssi24.get())
                || (!is24GHz && mWifiInfo.getRssi() < mWifiConfigStore.thresholdLowRssi5.get());
        boolean isHighRSSI = (is24GHz && rssi >= mWifiConfigStore.thresholdGoodRssi24.get())
                || (!is24GHz && mWifiInfo.getRssi() >= mWifiConfigStore.thresholdGoodRssi5.get());

        if (isBadRSSI) sb.append(" br");
        if (isLowRSSI) sb.append(" lr");
        if (isHighRSSI) sb.append(" hr");

        int penalizedDueToUserTriggeredDisconnect = 0;        // For debug information
        if (currentConfiguration!= null &&
                (mWifiInfo.txSuccessRate > 5 || mWifiInfo.rxSuccessRate > 5)) {
            if (isBadRSSI) {
                currentConfiguration.numTicksAtBadRSSI++;
                if (currentConfiguration.numTicksAtBadRSSI > 1000) {
                    // We remained associated for a compound amount of time while passing
                    // traffic, hence loose the corresponding user triggered disabled stats
                    if (currentConfiguration.numUserTriggeredWifiDisableBadRSSI > 0) {
                        currentConfiguration.numUserTriggeredWifiDisableBadRSSI--;
                    }
                    if (currentConfiguration.numUserTriggeredWifiDisableLowRSSI > 0) {
                        currentConfiguration.numUserTriggeredWifiDisableLowRSSI--;
                    }
                    if (currentConfiguration.numUserTriggeredWifiDisableNotHighRSSI > 0) {
                        currentConfiguration.numUserTriggeredWifiDisableNotHighRSSI--;
                    }
                    currentConfiguration.numTicksAtBadRSSI = 0;
                }
                if (mWifiConfigStore.enableWifiCellularHandoverUserTriggeredAdjustment &&
                        (currentConfiguration.numUserTriggeredWifiDisableBadRSSI > 0
                        || currentConfiguration.numUserTriggeredWifiDisableLowRSSI > 0
                        || currentConfiguration.numUserTriggeredWifiDisableNotHighRSSI > 0)) {
                    score = score -5;
                    penalizedDueToUserTriggeredDisconnect = 1;
                    sb.append(" p1");
                }
            } else if (isLowRSSI) {
                currentConfiguration.numTicksAtLowRSSI++;
                if (currentConfiguration.numTicksAtLowRSSI > 1000) {
                    // We remained associated for a compound amount of time while passing
                    // traffic, hence loose the corresponding user triggered disabled stats
                    if (currentConfiguration.numUserTriggeredWifiDisableLowRSSI > 0) {
                        currentConfiguration.numUserTriggeredWifiDisableLowRSSI--;
                    }
                    if (currentConfiguration.numUserTriggeredWifiDisableNotHighRSSI > 0) {
                        currentConfiguration.numUserTriggeredWifiDisableNotHighRSSI--;
                    }
                    currentConfiguration.numTicksAtLowRSSI = 0;
                }
                if (mWifiConfigStore.enableWifiCellularHandoverUserTriggeredAdjustment &&
                        (currentConfiguration.numUserTriggeredWifiDisableLowRSSI > 0
                        || currentConfiguration.numUserTriggeredWifiDisableNotHighRSSI > 0)) {
                    score = score -5;
                    penalizedDueToUserTriggeredDisconnect = 2;
                    sb.append(" p2");
                }
            } else if (!isHighRSSI) {
                currentConfiguration.numTicksAtNotHighRSSI++;
                if (currentConfiguration.numTicksAtNotHighRSSI > 1000) {
                    // We remained associated for a compound amount of time while passing
                    // traffic, hence loose the corresponding user triggered disabled stats
                    if (currentConfiguration.numUserTriggeredWifiDisableNotHighRSSI > 0) {
                        currentConfiguration.numUserTriggeredWifiDisableNotHighRSSI--;
                    }
                    currentConfiguration.numTicksAtNotHighRSSI = 0;
                }
                if (mWifiConfigStore.enableWifiCellularHandoverUserTriggeredAdjustment &&
                        currentConfiguration.numUserTriggeredWifiDisableNotHighRSSI > 0) {
                    score = score -5;
                    penalizedDueToUserTriggeredDisconnect = 3;
                    sb.append(" p3");
                }
            }
            sb.append(String.format(" ticks %d,%d,%d", currentConfiguration.numTicksAtBadRSSI,
                    currentConfiguration.numTicksAtLowRSSI,
                    currentConfiguration.numTicksAtNotHighRSSI));
        }

        if (PDBG) {
            String rssiStatus = "";
            if (isBadRSSI) rssiStatus += " badRSSI ";
            else if (isHighRSSI) rssiStatus += " highRSSI ";
            else if (isLowRSSI) rssiStatus += " lowRSSI ";
            if (isBadLinkspeed) rssiStatus += " lowSpeed ";
            loge("calculateWifiScore freq=" + Integer.toString(mWifiInfo.getFrequency())
                            + " speed=" + Integer.toString(mWifiInfo.getLinkSpeed())
                            + " score=" + Integer.toString(mWifiInfo.score)
                            + rssiStatus
                            + " -> txbadrate=" + String.format( "%.2f", mWifiInfo.txBadRate )
                            + " txgoodrate=" + String.format("%.2f", mWifiInfo.txSuccessRate)
                            + " txretriesrate=" + String.format("%.2f", mWifiInfo.txRetriesRate)
                            + " rxrate=" + String.format("%.2f", mWifiInfo.rxSuccessRate)
                            + " userTriggerdPenalty" + penalizedDueToUserTriggeredDisconnect);
        }

        if ((mWifiInfo.txBadRate >= 1) && (mWifiInfo.txSuccessRate < 3)
                && (isBadRSSI || isLowRSSI)) {
            // Link is stuck
            if (mWifiInfo.linkStuckCount < 5)
                mWifiInfo.linkStuckCount += 1;
            sb.append(String.format(" ls+=%d", mWifiInfo.linkStuckCount));
            if (PDBG) loge(" bad link -> stuck count ="
                    + Integer.toString(mWifiInfo.linkStuckCount));
        } else if (mWifiInfo.txSuccessRate > 2 || mWifiInfo.txBadRate < 0.1) {
            if (mWifiInfo.linkStuckCount > 0)
                mWifiInfo.linkStuckCount -= 1;
            sb.append(String.format(" ls-=%d", mWifiInfo.linkStuckCount));
            if (PDBG) loge(" good link -> stuck count ="
                    + Integer.toString(mWifiInfo.linkStuckCount));
        }

        sb.append(String.format(" [%d", score));

        if (mWifiInfo.linkStuckCount > 1) {
            // Once link gets stuck for more than 3 seconds, start reducing the score
            score = score - 2 * (mWifiInfo.linkStuckCount - 1);
        }
        sb.append(String.format(",%d", score));

        if (isBadLinkspeed) {
            score -= 4 ;
            if (PDBG) {
                loge(" isBadLinkspeed   ---> count=" + mBadLinkspeedcount
                        + " score=" + Integer.toString(score));
            }
        } else if ((isGoodLinkspeed) && (mWifiInfo.txSuccessRate > 5)) {
            score += 4; // So as bad rssi alone dont kill us
        }
        sb.append(String.format(",%d", score));

        if (isBadRSSI) {
            if (mWifiInfo.badRssiCount < 7)
                mWifiInfo.badRssiCount += 1;
        } else if (isLowRSSI) {
            mWifiInfo.lowRssiCount = 1; // Dont increment the lowRssi count above 1
            if (mWifiInfo.badRssiCount > 0) {
                // Decrement bad Rssi count
                mWifiInfo.badRssiCount -= 1;
            }
        } else {
            mWifiInfo.badRssiCount = 0;
            mWifiInfo.lowRssiCount = 0;
        }

        score -= mWifiInfo.badRssiCount * 2 +  mWifiInfo.lowRssiCount ;
        sb.append(String.format(",%d", score));

        if (PDBG) loge(" badRSSI count" + Integer.toString(mWifiInfo.badRssiCount)
                     + " lowRSSI count" + Integer.toString(mWifiInfo.lowRssiCount)
                        + " --> score " + Integer.toString(score));


        if (isHighRSSI) {
            score += 5;
            if (PDBG) loge(" isHighRSSI       ---> score=" + Integer.toString(score));
        }
        sb.append(String.format(",%d]", score));

        sb.append(String.format(" brc=%d lrc=%d", mWifiInfo.badRssiCount, mWifiInfo.lowRssiCount));

        //sanitize boundaries
        if (score > NetworkAgent.WIFI_BASE_SCORE)
            score = NetworkAgent.WIFI_BASE_SCORE;
        if (score < 0)
            score = 0;

        //report score
        if (score != mWifiInfo.score) {
            if (DBG) {
                loge("calculateWifiScore() report new score " + Integer.toString(score));
            }
            mWifiInfo.score = score;
            if (mNetworkAgent != null) {
                mNetworkAgent.sendNetworkScore(score);
            }
        }
        wifiScoringReport = sb.toString();
    }

    public double getTxPacketRate() {
        if (mWifiInfo != null) {
            return mWifiInfo.txSuccessRate;
        }
        return -1;
    }

    public double getRxPacketRate() {
        if (mWifiInfo != null) {
            return mWifiInfo.rxSuccessRate;
        }
        return -1;
    }

    /**
     * Fetch TX packet counters on current connection
     */
    private void fetchPktcntNative(RssiPacketCountInfo info) {
        String pktcntPoll = mWifiNative.pktcntPoll();

        if (pktcntPoll != null) {
            String[] lines = pktcntPoll.split("\n");
            for (String line : lines) {
                String[] prop = line.split("=");
                if (prop.length < 2) continue;
                try {
                    if (prop[0].equals("TXGOOD")) {
                        info.txgood = Integer.parseInt(prop[1]);
                    } else if (prop[0].equals("TXBAD")) {
                        info.txbad = Integer.parseInt(prop[1]);
                    }
                } catch (NumberFormatException e) {
                    // Ignore
                }
            }
        }
    }

    private boolean clearIPv4Address(String iface) {
        try {
            InterfaceConfiguration ifcg = new InterfaceConfiguration();
            ifcg.setLinkAddress(new LinkAddress("0.0.0.0/0"));
            mNwService.setInterfaceConfig(iface, ifcg);
            return true;
        } catch (RemoteException e) {
            return false;
        }
    }

    private boolean isProvisioned(LinkProperties lp) {
        return lp.isProvisioned() ||
               (mWifiConfigStore.isUsingStaticIp(mLastNetworkId) && lp.hasIPv4Address());
    }

    /**
     * Updates mLinkProperties by merging information from various sources.
     *
     * This is needed because the information in mLinkProperties comes from multiple sources (DHCP,
     * netlink, static configuration, ...). When one of these sources of information has updated
     * link properties, we can't just assign them to mLinkProperties or we'd lose track of the
     * information that came from other sources. Instead, when one of those sources has new
     * information, we update the object that tracks the information from that source and then
     * call this method to apply the change to mLinkProperties.
     *
     * The information in mLinkProperties is currently obtained as follows:
     * - Interface name: set in the constructor.
     * - IPv4 and IPv6 addresses: netlink, passed in by mNetlinkTracker.
     * - IPv4 routes, DNS servers, and domains: DHCP.
     * - IPv6 routes and DNS servers: netlink, passed in by mNetlinkTracker.
     * - HTTP proxy: the wifi config store.
     */
    private void updateLinkProperties(int reason) {
        LinkProperties newLp = new LinkProperties();

        // Interface name and proxy are locally configured.
        newLp.setInterfaceName(mInterfaceName);
        newLp.setHttpProxy(mWifiConfigStore.getProxyProperties(mLastNetworkId));

        // IPv4/v6 addresses, IPv6 routes and IPv6 DNS servers come from netlink.
        LinkProperties netlinkLinkProperties = mNetlinkTracker.getLinkProperties();
        newLp.setLinkAddresses(netlinkLinkProperties.getLinkAddresses());
        for (RouteInfo route : netlinkLinkProperties.getRoutes()) {
            newLp.addRoute(route);
        }
        for (InetAddress dns : netlinkLinkProperties.getDnsServers()) {
            newLp.addDnsServer(dns);
        }

        // IPv4 routes, DNS servers and domains come from mDhcpResults.
        synchronized (mDhcpResultsLock) {
            // Even when we're using static configuration, we don't need to look at the config
            // store, because static IP configuration also populates mDhcpResults.
            if ((mDhcpResults != null)) {
                for (RouteInfo route : mDhcpResults.getRoutes(mInterfaceName)) {
                    newLp.addRoute(route);
                }
                for (InetAddress dns : mDhcpResults.dnsServers) {
                    newLp.addDnsServer(dns);
                }
                newLp.setDomains(mDhcpResults.domains);
            }
        }

        final boolean linkChanged = !newLp.equals(mLinkProperties);
        final boolean wasProvisioned = isProvisioned(mLinkProperties);
        final boolean isProvisioned = isProvisioned(newLp);
        final boolean lostIPv4Provisioning =
            mLinkProperties.hasIPv4Address() && !newLp.hasIPv4Address();
        final DetailedState detailedState = getNetworkDetailedState();

        if (linkChanged) {
            if (DBG) {
                log("Link configuration changed for netId: " + mLastNetworkId
                        + " old: " + mLinkProperties + " new: " + newLp);
            }
            mLinkProperties = newLp;
            if (TextUtils.isEmpty(mTcpBufferSizes) == false) {
                mLinkProperties.setTcpBufferSizes(mTcpBufferSizes);
            }
            if (mNetworkAgent != null) mNetworkAgent.sendLinkProperties(mLinkProperties);
        }

        if (DBG) {
            StringBuilder sb = new StringBuilder();
            sb.append("updateLinkProperties nid: " + mLastNetworkId);
            sb.append(" state: " + detailedState);
            sb.append(" reason: " + smToString(reason));

            if (mLinkProperties != null) {
                if (mLinkProperties.hasIPv4Address()) {
                    sb.append(" v4");
                }
                if (mLinkProperties.hasGlobalIPv6Address()) {
                    sb.append(" v6");
                }
                if (mLinkProperties.hasIPv4DefaultRoute()) {
                    sb.append(" v4r");
                }
                if (mLinkProperties.hasIPv6DefaultRoute()) {
                    sb.append(" v6r");
                }
                if (mLinkProperties.hasIPv4DnsServer()) {
                    sb.append(" v4dns");
                }
                if (mLinkProperties.hasIPv6DnsServer()) {
                    sb.append(" v6dns");
                }
                if (isProvisioned) {
                    sb.append(" isprov");
                }
            }
            loge(sb.toString());
        }

        // If we just configured or lost IP configuration, do the needful.
        // We don't just call handleSuccessfulIpConfiguration() or handleIpConfigurationLost()
        // here because those should only be called if we're attempting to connect or already
        // connected, whereas updateLinkProperties can be called at any time.
        switch (reason) {
            case DhcpStateMachine.DHCP_SUCCESS:
            case CMD_STATIC_IP_SUCCESS:
                // IPv4 provisioning succeded. Advance to connected state.
                sendMessage(CMD_IP_CONFIGURATION_SUCCESSFUL);
                if (!isProvisioned) {
                    // Can never happen unless DHCP reports success but isProvisioned thinks the
                    // resulting configuration is invalid (e.g., no IPv4 address, or the state in
                    // mLinkProperties is out of sync with reality, or there's a bug in this code).
                    // TODO: disconnect here instead. If our configuration is not usable, there's no
                    // point in staying connected, and if mLinkProperties is out of sync with
                    // reality, that will cause problems in the future.
                    loge("IPv4 config succeeded, but not provisioned");
                }
                break;

            case DhcpStateMachine.DHCP_FAILURE:
                // DHCP failed. If we're not already provisioned, or we had IPv4 and now lost it,
                // give up and disconnect.
                // If we're already provisioned (e.g., IPv6-only network), stay connected.
                if (!isProvisioned || lostIPv4Provisioning) {
                    sendMessage(CMD_IP_CONFIGURATION_LOST);
                } else {
                    // DHCP failed, but we're provisioned (e.g., if we're on an IPv6-only network).
                    sendMessage(CMD_IP_CONFIGURATION_SUCCESSFUL);

                    // To be sure we don't get stuck with a non-working network if all we had is
                    // IPv4, remove the IPv4 address from the interface (since we're using DHCP,
                    // and DHCP failed). If we had an IPv4 address before, the deletion of the
                    // address  will cause a CMD_UPDATE_LINKPROPERTIES. If the IPv4 address was
                    // necessary for provisioning, its deletion will cause us to disconnect.
                    //
                    // This shouldn't be needed, because on an IPv4-only network a DHCP failure will
                    // have empty DhcpResults and thus empty LinkProperties, and isProvisioned will
                    // not return true if we're using DHCP and don't have an IPv4 default route. So
                    // for now it's only here for extra redundancy. However, it will increase
                    // robustness if we move to getting IPv4 routes from netlink as well.
                    loge("DHCP failure: provisioned, clearing IPv4 address.");
                    if (!clearIPv4Address(mInterfaceName)) {
                        sendMessage(CMD_IP_CONFIGURATION_LOST);
                    }
                }
                break;

            case CMD_STATIC_IP_FAILURE:
                // Static configuration was invalid, or an error occurred in applying it. Give up.
                sendMessage(CMD_IP_CONFIGURATION_LOST);
                break;

            case CMD_UPDATE_LINKPROPERTIES:
                // IP addresses, DNS servers, etc. changed. Act accordingly.
                if (wasProvisioned && !isProvisioned) {
                    // We no longer have a usable network configuration. Disconnect.
                    sendMessage(CMD_IP_CONFIGURATION_LOST);
                } else if (!wasProvisioned && isProvisioned) {
                    // We have a usable IPv6-only config. Advance to connected state.
                    sendMessage(CMD_IP_CONFIGURATION_SUCCESSFUL);
                }
                if (linkChanged && getNetworkDetailedState() == DetailedState.CONNECTED) {
                    // If anything has changed and we're already connected, send out a notification.
                    sendLinkConfigurationChangedBroadcast();
                }
                break;
        }
    }

    /**
     * Clears all our link properties.
     */
     private void clearLinkProperties() {
         // Clear the link properties obtained from DHCP and netlink.
         synchronized (mDhcpResultsLock) {
             if (mDhcpResults != null) {
                 mDhcpResults.clear();
             }
         }
         mNetlinkTracker.clearLinkProperties();

         // Now clear the merged link properties.
         mLinkProperties.clear();
         if (mNetworkAgent != null) mNetworkAgent.sendLinkProperties(mLinkProperties);
     }

     /**
      * try to update default route MAC address.
      */
      private String updateDefaultRouteMacAddress(int timeout) {
          String address = null;
          for (RouteInfo route : mLinkProperties.getRoutes()) {
              if (route.isDefaultRoute() && route.hasGateway()) {
                  InetAddress gateway = route.getGateway();
                  if (gateway instanceof Inet4Address) {
                      if (PDBG) {
                          loge("updateDefaultRouteMacAddress found Ipv4 default :"
                                  + gateway.getHostAddress());
                      }
                      address = macAddressFromRoute(gateway.getHostAddress());
                     /* The gateway's MAC address is known */
                      if ((address == null) && (timeout > 0)) {
                          boolean reachable = false;
                          try {
                              reachable = gateway.isReachable(timeout);
                          } catch (Exception e) {
                              loge("updateDefaultRouteMacAddress exception reaching :"
                                      + gateway.getHostAddress());

                          } finally {
                              if (reachable == true) {

                                  address = macAddressFromRoute(gateway.getHostAddress());
                                  if (PDBG) {
                                      loge("updateDefaultRouteMacAddress reachable (tried again) :"
                                              + gateway.getHostAddress() + " found " + address);
                                  }
                              }
                          }
                      }
                      if (address != null) {
                          mWifiConfigStore.setDefaultGwMacAddress(mLastNetworkId, address);
                      }
                  }
              }
          }
          return address;
      }

    private void sendScanResultsAvailableBroadcast() {
        Intent intent = new Intent(WifiManager.SCAN_RESULTS_AVAILABLE_ACTION);
        intent.addFlags(Intent.FLAG_RECEIVER_REGISTERED_ONLY_BEFORE_BOOT);
        mContext.sendBroadcastAsUser(intent, UserHandle.ALL);
    }

    private void sendRssiChangeBroadcast(final int newRssi) {
        try {
            mBatteryStats.noteWifiRssiChanged(newRssi);
        } catch (RemoteException e) {
            // Won't happen.
        }
        Intent intent = new Intent(WifiManager.RSSI_CHANGED_ACTION);
        intent.addFlags(Intent.FLAG_RECEIVER_REGISTERED_ONLY_BEFORE_BOOT);
        intent.putExtra(WifiManager.EXTRA_NEW_RSSI, newRssi);
        mContext.sendStickyBroadcastAsUser(intent, UserHandle.ALL);
    }

    private void sendNetworkStateChangeBroadcast(String bssid) {
        Intent intent = new Intent(WifiManager.NETWORK_STATE_CHANGED_ACTION);
        intent.addFlags(Intent.FLAG_RECEIVER_REGISTERED_ONLY_BEFORE_BOOT);
        intent.putExtra(WifiManager.EXTRA_NETWORK_INFO, new NetworkInfo(mNetworkInfo));
        intent.putExtra(WifiManager.EXTRA_LINK_PROPERTIES, new LinkProperties (mLinkProperties));
        if (bssid != null)
            intent.putExtra(WifiManager.EXTRA_BSSID, bssid);
        if (mNetworkInfo.getDetailedState() == DetailedState.VERIFYING_POOR_LINK ||
                mNetworkInfo.getDetailedState() == DetailedState.CONNECTED) {
            intent.putExtra(WifiManager.EXTRA_WIFI_INFO, new WifiInfo(mWifiInfo));
        }
        mContext.sendStickyBroadcastAsUser(intent, UserHandle.ALL);
    }

    private void sendLinkConfigurationChangedBroadcast() {
        Intent intent = new Intent(WifiManager.LINK_CONFIGURATION_CHANGED_ACTION);
        intent.addFlags(Intent.FLAG_RECEIVER_REGISTERED_ONLY_BEFORE_BOOT);
        intent.putExtra(WifiManager.EXTRA_LINK_PROPERTIES, new LinkProperties(mLinkProperties));
        mContext.sendBroadcastAsUser(intent, UserHandle.ALL);
    }

    private void sendSupplicantConnectionChangedBroadcast(boolean connected) {
        Intent intent = new Intent(WifiManager.SUPPLICANT_CONNECTION_CHANGE_ACTION);
        intent.addFlags(Intent.FLAG_RECEIVER_REGISTERED_ONLY_BEFORE_BOOT);
        intent.putExtra(WifiManager.EXTRA_SUPPLICANT_CONNECTED, connected);
        mContext.sendBroadcastAsUser(intent, UserHandle.ALL);
    }

    /**
     * Record the detailed state of a network.
     * @param state the new {@code DetailedState}
     */
    private boolean setNetworkDetailedState(NetworkInfo.DetailedState state) {
        boolean hidden = false;

        if (linkDebouncing || isRoaming()) {
            // There is generally a confusion in the system about colluding
            // WiFi Layer 2 state (as reported by supplicant) and the Network state
            // which leads to multiple confusion.
            //
            // If link is de-bouncing or roaming, we already have an IP address
            // as well we were connected and are doing L2 cycles of
            // reconnecting or renewing IP address to check that we still have it
            // This L2 link flapping should ne be reflected into the Network state
            // which is the state of the WiFi Network visible to Layer 3 and applications
            // Note that once debouncing and roaming are completed, we will
            // set the Network state to where it should be, or leave it as unchanged
            //
            hidden = true;
        }
        if (DBG) {
            log("setDetailed state, old ="
                    + mNetworkInfo.getDetailedState() + " and new state=" + state
                    + " hidden=" + hidden);
        }
        if (mNetworkInfo.getExtraInfo() != null && mWifiInfo.getSSID() != null) {
            // Always indicate that SSID has changed
            if (!mNetworkInfo.getExtraInfo().equals(mWifiInfo.getSSID())) {
                if (DBG) {
                    log("setDetailed state send new extra info"  + mWifiInfo.getSSID());
                }
                mNetworkInfo.setExtraInfo(mWifiInfo.getSSID());
                sendNetworkStateChangeBroadcast(null);
            }
        }
        if (hidden == true) {
            return false;
        }

        if (state != mNetworkInfo.getDetailedState()) {
            mNetworkInfo.setDetailedState(state, null, mWifiInfo.getSSID());
            if (mNetworkAgent != null) {
                mNetworkAgent.sendNetworkInfo(mNetworkInfo);
            }
            sendNetworkStateChangeBroadcast(null);
            return true;
        }
        return false;
    }

    private DetailedState getNetworkDetailedState() {
        return mNetworkInfo.getDetailedState();
    }

    private SupplicantState handleSupplicantStateChange(Message message) {
        StateChangeResult stateChangeResult = (StateChangeResult) message.obj;
        SupplicantState state = stateChangeResult.state;
        // Supplicant state change
        // [31-13] Reserved for future use
        // [8 - 0] Supplicant state (as defined in SupplicantState.java)
        // 50023 supplicant_state_changed (custom|1|5)
        mWifiInfo.setSupplicantState(state);
        // Network id is only valid when we start connecting
        if (SupplicantState.isConnecting(state)) {
            mWifiInfo.setNetworkId(stateChangeResult.networkId);
        } else {
            mWifiInfo.setNetworkId(WifiConfiguration.INVALID_NETWORK_ID);
        }

        mWifiInfo.setBSSID(stateChangeResult.BSSID);
        mWifiInfo.setSSID(stateChangeResult.wifiSsid);

        mSupplicantStateTracker.sendMessage(Message.obtain(message));

        return state;
    }

    /**
     * Resets the Wi-Fi Connections by clearing any state, resetting any sockets
     * using the interface, stopping DHCP & disabling interface
     */
    private void handleNetworkDisconnect() {
        if (DBG) log("handleNetworkDisconnect: Stopping DHCP and clearing IP"
                + " stack:" + Thread.currentThread().getStackTrace()[2].getMethodName()
                +" - "+ Thread.currentThread().getStackTrace()[3].getMethodName()
                +" - "+ Thread.currentThread().getStackTrace()[4].getMethodName()
                +" - "+ Thread.currentThread().getStackTrace()[5].getMethodName());


        clearCurrentConfigBSSID("handleNetworkDisconnect");

        stopDhcp();

        try {
            mNwService.clearInterfaceAddresses(mInterfaceName);
            mNwService.disableIpv6(mInterfaceName);
        } catch (Exception e) {
            loge("Failed to clear addresses or disable ipv6" + e);
        }

        /* Reset data structures */
        mBadLinkspeedcount = 0;
        mWifiInfo.reset();
        linkDebouncing = false;
        /* Reset roaming parameters */
        mAutoRoaming = WifiAutoJoinController.AUTO_JOIN_IDLE;

        /**
         *  fullBandConnectedTimeIntervalMilli:
         *  - start scans at mWifiConfigStore.associatedPartialScanPeriodMilli seconds interval
         *  - exponentially increase to mWifiConfigStore.associatedFullScanMaxIntervalMilli
         *  Initialize to sane value = 20 seconds
         */
        fullBandConnectedTimeIntervalMilli = 20 * 1000;

        setNetworkDetailedState(DetailedState.DISCONNECTED);
        if (mNetworkAgent != null) {
            mNetworkAgent.sendNetworkInfo(mNetworkInfo);
            mNetworkAgent = null;
        }
        mWifiConfigStore.updateStatus(mLastNetworkId, DetailedState.DISCONNECTED);

        /* Clear network properties */
        clearLinkProperties();

        /* Cend event to CM & network change broadcast */
        sendNetworkStateChangeBroadcast(mLastBssid);

        /* Cancel auto roam requests */
        autoRoamSetBSSID(mLastNetworkId, "any");

        mLastBssid= null;
        registerDisconnected();
        mLastNetworkId = WifiConfiguration.INVALID_NETWORK_ID;
    }

    private void handleSupplicantConnectionLoss() {
        /* Socket connection can be lost when we do a graceful shutdown
        * or when the driver is hung. Ensure supplicant is stopped here.
        */
        mWifiMonitor.killSupplicant(mP2pSupported);
        mWifiNative.closeSupplicantConnection();
        sendSupplicantConnectionChangedBroadcast(false);
        setWifiState(WIFI_STATE_DISABLED);
    }

    void handlePreDhcpSetup() {
        mDhcpActive = true;
        if (!mBluetoothConnectionActive) {
            /*
             * There are problems setting the Wi-Fi driver's power
             * mode to active when bluetooth coexistence mode is
             * enabled or sense.
             * <p>
             * We set Wi-Fi to active mode when
             * obtaining an IP address because we've found
             * compatibility issues with some routers with low power
             * mode.
             * <p>
             * In order for this active power mode to properly be set,
             * we disable coexistence mode until we're done with
             * obtaining an IP address.  One exception is if we
             * are currently connected to a headset, since disabling
             * coexistence would interrupt that connection.
             */
            // Disable the coexistence mode
            mWifiNative.setBluetoothCoexistenceMode(
                    mWifiNative.BLUETOOTH_COEXISTENCE_MODE_DISABLED);
        }

        // Disable power save and suspend optimizations during DHCP
        // Note: The order here is important for now. Brcm driver changes
        // power settings when we control suspend mode optimizations.
        // TODO: Remove this comment when the driver is fixed.
        setSuspendOptimizationsNative(SUSPEND_DUE_TO_DHCP, false);
        mWifiNative.setPowerSave(false);

        // stopBatchedScan();
        WifiNative.pauseScan();

        // Update link layer stats
        getWifiLinkLayerStats(false);

        /* P2p discovery breaks dhcp, shut it down in order to get through this */
        Message msg = new Message();
        msg.what = WifiP2pServiceImpl.BLOCK_DISCOVERY;
        msg.arg1 = WifiP2pServiceImpl.ENABLED;
        msg.arg2 = DhcpStateMachine.CMD_PRE_DHCP_ACTION_COMPLETE;
        msg.obj = mDhcpStateMachine;
        mWifiP2pChannel.sendMessage(msg);
    }


    void startDhcp() {
        if (mDhcpStateMachine == null) {
            mDhcpStateMachine = DhcpStateMachine.makeDhcpStateMachine(
                    mContext, WifiStateMachine.this, mInterfaceName);

        }
        mDhcpStateMachine.registerForPreDhcpNotification();
        mDhcpStateMachine.sendMessage(DhcpStateMachine.CMD_START_DHCP);
    }

    void renewDhcp() {
        if (mDhcpStateMachine == null) {
            mDhcpStateMachine = DhcpStateMachine.makeDhcpStateMachine(
                    mContext, WifiStateMachine.this, mInterfaceName);

        }
        mDhcpStateMachine.registerForPreDhcpNotification();
        mDhcpStateMachine.sendMessage(DhcpStateMachine.CMD_RENEW_DHCP);
    }

    void stopDhcp() {
        if (mDhcpStateMachine != null) {
            /* In case we were in middle of DHCP operation restore back powermode */
            handlePostDhcpSetup();
            mDhcpStateMachine.sendMessage(DhcpStateMachine.CMD_STOP_DHCP);
        }
    }

    void handlePostDhcpSetup() {
        /* Restore power save and suspend optimizations */
        setSuspendOptimizationsNative(SUSPEND_DUE_TO_DHCP, true);
        mWifiNative.setPowerSave(true);

        mWifiP2pChannel.sendMessage(WifiP2pServiceImpl.BLOCK_DISCOVERY, WifiP2pServiceImpl.DISABLED);

        // Set the coexistence mode back to its default value
        mWifiNative.setBluetoothCoexistenceMode(
                mWifiNative.BLUETOOTH_COEXISTENCE_MODE_SENSE);

        mDhcpActive = false;

        // startBatchedScan();
        WifiNative.restartScan();
    }

    private void handleIPv4Success(DhcpResults dhcpResults, int reason) {

        if (PDBG) {
            loge("wifistatemachine handleIPv4Success <" + dhcpResults.toString() + ">");
            loge("link address " + dhcpResults.ipAddress);
        }

        synchronized (mDhcpResultsLock) {
            mDhcpResults = dhcpResults;
        }

        Inet4Address addr = (Inet4Address) dhcpResults.ipAddress.getAddress();
        if (isRoaming()) {
            if (addr instanceof Inet4Address) {
                int previousAddress = mWifiInfo.getIpAddress();
                int newAddress = NetworkUtils.inetAddressToInt(addr);
                if (previousAddress != newAddress) {
                    loge("handleIPv4Success, roaming and address changed" +
                            mWifiInfo + " got: " + addr);
                } else {

                }
            } else {
                loge("handleIPv4Success, roaming and didnt get an IPv4 address" +
                        addr.toString());
            }
        }
        mWifiInfo.setInetAddress(addr);
        mWifiInfo.setMeteredHint(dhcpResults.hasMeteredHint());
        updateLinkProperties(reason);
    }

    private void handleSuccessfulIpConfiguration() {
        mLastSignalLevel = -1; // Force update of signal strength
        WifiConfiguration c = getCurrentWifiConfiguration();
        if (c != null) {
            // Reset IP failure tracking
            c.numConnectionFailures = 0;

            // Tell the framework whether the newly connected network is trusted or untrusted.
            updateCapabilities(c);
        }
        if (c != null) {
            ScanResult result = getCurrentScanResult();
            if (result == null) {
                loge("WifiStateMachine: handleSuccessfulIpConfiguration and no scan results" +
                        c.configKey());
            } else {
                // Clear the per BSSID failure count
                result.numIpConfigFailures = 0;
                // Clear the WHOLE BSSID blacklist, which means supplicant is free to retry
                // any BSSID, even though it may already have a non zero ip failure count,
                // this will typically happen if the user walks away and come back to his arrea
                // TODO: implement blacklisting based on a timer, i.e. keep BSSID blacklisted
                // in supplicant for a couple of hours or a day
                mWifiNative.clearBlacklist();
            }
        }
    }

    private void handleIPv4Failure(int reason) {
        synchronized(mDhcpResultsLock) {
             if (mDhcpResults != null) {
                 mDhcpResults.clear();
             }
        }
        if (PDBG) {
            loge("wifistatemachine handleIPv4Failure");
        }
        updateLinkProperties(reason);
    }

    private void handleIpConfigurationLost() {
        mWifiInfo.setInetAddress(null);
        mWifiInfo.setMeteredHint(false);

        mWifiConfigStore.handleSSIDStateChange(mLastNetworkId, false,
                "DHCP FAILURE", mWifiInfo.getBSSID());

        /* DHCP times out after about 30 seconds, we do a
         * disconnect thru supplicant, we will let autojoin retry connecting to the network
         */
        mWifiNative.disconnect();
    }

    private int convertFrequencyToChannelNumber(int frequency) {
        if (frequency >= 2412 && frequency <= 2484) {
            return (frequency -2412) / 5 + 1;
        } else if (frequency >= 5170  &&  frequency <=5825) {
            //DFS is included
            return (frequency -5170) / 5 + 34;
        } else {
            return 0;
        }
    }

    private int chooseApChannel(int apBand) {
        int apChannel;
        int band;
        int[] channel;
        if(apBand == 0) {
            band = 1;
        } else {
            //5G without DFS
            band = 2;
        }

        if(DBG) {
            Log.d(TAG, "SoftAP get channels from Band: " + band);
        }

        channel = mWifiNative.getChannelsForBand(band);
        if (channel != null && channel.length > 0) {
            apChannel = channel[mRandom.nextInt(channel.length)];
            apChannel = convertFrequencyToChannelNumber(apChannel);
        } else {
            Log.e(TAG, "SoftAp do not get available channel list");
            apChannel = 0;
        }

        if(DBG) {
            Log.d(TAG, "SoftAp set on channel " + apChannel);
        }

        return apChannel;
    }


    /* Current design is to not set the config on a running hostapd but instead
     * stop and start tethering when user changes config on a running access point
     *
     * TODO: Add control channel setup through hostapd that allows changing config
     * on a running daemon
     */
    private void startSoftApWithConfig(final WifiConfiguration configuration) {
        // set channel
        final WifiConfiguration config = new WifiConfiguration(configuration);

        if (DBG) {
            Log.d(TAG, "SoftAp config channel is: " + config.apChannel);
        }
        //fix me -- set country code through HAL Here
        if (config.apChannel == 0) {
            config.apChannel = chooseApChannel(config.apBand);
            if (config.apChannel == 0) {
                //fail to get available channel
                sendMessage(CMD_START_AP_FAILURE);
                return;
            }
        }
        //turn off interface
        if (!mWifiNative.toggleInterface(0)) {
            sendMessage(CMD_START_AP_FAILURE);
            return;
        }
        // Start hostapd on a separate thread
        new Thread(new Runnable() {
            public void run() {
                try {
                    mNwService.startAccessPoint(config, mInterfaceName);
                } catch (Exception e) {
                    loge("Exception in softap start " + e);
                    try {
                        mNwService.stopAccessPoint(mInterfaceName);
                        mNwService.startAccessPoint(config, mInterfaceName);
                    } catch (Exception e1) {
                        loge("Exception in softap re-start " + e1);
                        sendMessage(CMD_START_AP_FAILURE);
                        return;
                    }
                }
                if (DBG) log("Soft AP start successful");
                sendMessage(CMD_START_AP_SUCCESS);
            }
        }).start();
    }

    /*
     * Read a MAC address in /proc/arp/table, used by WifistateMachine
     * so as to record MAC address of default gateway.
     **/
    private String macAddressFromRoute(String ipAddress) {
        String macAddress = null;
        BufferedReader reader = null;
        try {
            reader = new BufferedReader(new FileReader("/proc/net/arp"));

            // Skip over the line bearing colum titles
            String line = reader.readLine();

            while ((line = reader.readLine()) != null) {
                String[] tokens = line.split("[ ]+");
                if (tokens.length < 6) {
                    continue;
                }

                // ARP column format is
                // Address HWType HWAddress Flags Mask IFace
                String ip = tokens[0];
                String mac = tokens[3];

                if (ipAddress.equals(ip)) {
                    macAddress = mac;
                    break;
                }
            }

            if (macAddress == null) {
                loge("Did not find remoteAddress {" + ipAddress + "} in " +
                        "/proc/net/arp");
            }

        } catch (FileNotFoundException e) {
            loge("Could not open /proc/net/arp to lookup mac address");
        } catch (IOException e) {
            loge("Could not read /proc/net/arp to lookup mac address");
        } finally {
            try {
                if (reader != null) {
                    reader.close();
                }
            } catch (IOException e) {
                // Do nothing
            }
        }
        return macAddress;

    }

    private class WifiNetworkFactory extends NetworkFactory {
        public WifiNetworkFactory(Looper l, Context c, String TAG, NetworkCapabilities f) {
            super(l, c, TAG, f);
        }

        @Override
        protected void needNetworkFor(NetworkRequest networkRequest, int score) {
            ++mConnectionRequests;
        }

        @Override
        protected void releaseNetworkFor(NetworkRequest networkRequest) {
            --mConnectionRequests;
        }

        public void dump(FileDescriptor fd, PrintWriter pw, String[] args) {
            pw.println("mConnectionRequests " + mConnectionRequests);
        }

    }

    private class UntrustedWifiNetworkFactory extends NetworkFactory {
        private int mUntrustedReqCount;

        public UntrustedWifiNetworkFactory(Looper l, Context c, String tag, NetworkCapabilities f) {
            super(l, c, tag, f);
        }

        @Override
        protected void needNetworkFor(NetworkRequest networkRequest, int score) {
            if (!networkRequest.networkCapabilities.hasCapability(
                    NetworkCapabilities.NET_CAPABILITY_TRUSTED)) {
                if (++mUntrustedReqCount == 1) {
                    mWifiAutoJoinController.setAllowUntrustedConnections(true);
                }
            }
        }

        @Override
        protected void releaseNetworkFor(NetworkRequest networkRequest) {
            if (!networkRequest.networkCapabilities.hasCapability(
                    NetworkCapabilities.NET_CAPABILITY_TRUSTED)) {
                if (--mUntrustedReqCount == 0) {
                    mWifiAutoJoinController.setAllowUntrustedConnections(false);
                }
            }
        }

        public void dump(FileDescriptor fd, PrintWriter pw, String[] args) {
            pw.println("mUntrustedReqCount " + mUntrustedReqCount);
        }
    }

    void maybeRegisterNetworkFactory() {
        if (mNetworkFactory == null) {
            checkAndSetConnectivityInstance();
            if (mCm != null) {
                mNetworkFactory = new WifiNetworkFactory(getHandler().getLooper(), mContext,
                        NETWORKTYPE, mNetworkCapabilitiesFilter);
                mNetworkFactory.setScoreFilter(60);
                mNetworkFactory.register();

                // We can't filter untrusted network in the capabilities filter because a trusted
                // network would still satisfy a request that accepts untrusted ones.
                mUntrustedNetworkFactory = new UntrustedWifiNetworkFactory(getHandler().getLooper(),
                        mContext, NETWORKTYPE_UNTRUSTED, mNetworkCapabilitiesFilter);
                mUntrustedNetworkFactory.setScoreFilter(Integer.MAX_VALUE);
                mUntrustedNetworkFactory.register();
            }
        }
    }

    /********************************************************
     * HSM states
     *******************************************************/

    class DefaultState extends State {
        @Override
        public boolean processMessage(Message message) {
            logStateAndMessage(message, getClass().getSimpleName());

            switch (message.what) {
                case AsyncChannel.CMD_CHANNEL_HALF_CONNECTED: {
                    AsyncChannel ac = (AsyncChannel) message.obj;
                    if (ac == mWifiP2pChannel) {
                        if (message.arg1 == AsyncChannel.STATUS_SUCCESSFUL) {
                            mWifiP2pChannel.sendMessage(AsyncChannel.CMD_CHANNEL_FULL_CONNECTION);
                        } else {
                            loge("WifiP2pService connection failure, error=" + message.arg1);
                        }
                    } else {
                        loge("got HALF_CONNECTED for unknown channel");
                    }
                    break;
                }
                case AsyncChannel.CMD_CHANNEL_DISCONNECTED: {
                    AsyncChannel ac = (AsyncChannel) message.obj;
                    if (ac == mWifiP2pChannel) {
                        loge("WifiP2pService channel lost, message.arg1 =" + message.arg1);
                        //TODO: Re-establish connection to state machine after a delay
                        // mWifiP2pChannel.connect(mContext, getHandler(),
                        // mWifiP2pManager.getMessenger());
                    }
                    break;
                }
                case CMD_BLUETOOTH_ADAPTER_STATE_CHANGE:
                    mBluetoothConnectionActive = (message.arg1 !=
                            BluetoothAdapter.STATE_DISCONNECTED);
                    break;
                    /* Synchronous call returns */
                case CMD_PING_SUPPLICANT:
                case CMD_ENABLE_NETWORK:
                case CMD_ADD_OR_UPDATE_NETWORK:
                case CMD_REMOVE_NETWORK:
                case CMD_SAVE_CONFIG:
                    replyToMessage(message, message.what, FAILURE);
                    break;
                case CMD_GET_CAPABILITY_FREQ:
                    replyToMessage(message, message.what, null);
                    break;
                case CMD_GET_CONFIGURED_NETWORKS:
                    replyToMessage(message, message.what, (List<WifiConfiguration>) null);
                    break;
                case CMD_GET_PRIVILEGED_CONFIGURED_NETWORKS:
                    replyToMessage(message, message.what, (List<WifiConfiguration>) null);
                    break;
                case CMD_ENABLE_RSSI_POLL:
                    mEnableRssiPolling = (message.arg1 == 1);
                    break;
                case CMD_SET_HIGH_PERF_MODE:
                    if (message.arg1 == 1) {
                        setSuspendOptimizations(SUSPEND_DUE_TO_HIGH_PERF, false);
                    } else {
                        setSuspendOptimizations(SUSPEND_DUE_TO_HIGH_PERF, true);
                    }
                    break;
                case CMD_BOOT_COMPLETED:
                    String countryCode = mPersistedCountryCode;
                    if (TextUtils.isEmpty(countryCode) == false) {
                        Settings.Global.putString(mContext.getContentResolver(),
                                Settings.Global.WIFI_COUNTRY_CODE,
                                countryCode);
                        // It may be that the state transition that should send this info
                        // to the driver happened between mPersistedCountryCode getting set
                        // and now, so simply persisting it here would mean we have sent
                        // nothing to the driver.  Send the cmd so it might be set now.
                        int sequenceNum = mCountryCodeSequence.incrementAndGet();
                        sendMessageAtFrontOfQueue(CMD_SET_COUNTRY_CODE,
                                sequenceNum, 0, countryCode);
                    }
                    maybeRegisterNetworkFactory();
                    break;
                case CMD_SET_BATCHED_SCAN:
                    recordBatchedScanSettings(message.arg1, message.arg2, (Bundle)message.obj);
                    break;
                case CMD_POLL_BATCHED_SCAN:
                    handleBatchedScanPollRequest();
                    break;
                case CMD_START_NEXT_BATCHED_SCAN:
                    startNextBatchedScan();
                    break;
                case CMD_SCREEN_STATE_CHANGED:
                    handleScreenStateChanged(message.arg1 != 0,
                            /* startBackgroundScanIfNeeded = */ false);
                    break;
                    /* Discard */
                case CMD_START_SCAN:
                    messageHandlingStatus = MESSAGE_HANDLING_STATUS_DISCARD;
                    break;
                case CMD_START_SUPPLICANT:
                case CMD_STOP_SUPPLICANT:
                case CMD_STOP_SUPPLICANT_FAILED:
                case CMD_START_DRIVER:
                case CMD_STOP_DRIVER:
                case CMD_DELAYED_STOP_DRIVER:
                case CMD_DRIVER_START_TIMED_OUT:
                case CMD_START_AP:
                case CMD_START_AP_SUCCESS:
                case CMD_START_AP_FAILURE:
                case CMD_STOP_AP:
                case CMD_TETHER_STATE_CHANGE:
                case CMD_TETHER_NOTIFICATION_TIMED_OUT:
                case CMD_DISCONNECT:
                case CMD_RECONNECT:
                case CMD_REASSOCIATE:
                case CMD_RELOAD_TLS_AND_RECONNECT:
                case WifiMonitor.SUP_CONNECTION_EVENT:
                case WifiMonitor.SUP_DISCONNECTION_EVENT:
                case WifiMonitor.NETWORK_CONNECTION_EVENT:
                case WifiMonitor.NETWORK_DISCONNECTION_EVENT:
                case WifiMonitor.SCAN_RESULTS_EVENT:
                case WifiMonitor.SUPPLICANT_STATE_CHANGE_EVENT:
                case WifiMonitor.AUTHENTICATION_FAILURE_EVENT:
                case WifiMonitor.ASSOCIATION_REJECTION_EVENT:
                case WifiMonitor.WPS_OVERLAP_EVENT:
                case CMD_BLACKLIST_NETWORK:
                case CMD_CLEAR_BLACKLIST:
                case CMD_SET_OPERATIONAL_MODE:
                case CMD_SET_COUNTRY_CODE:
                case CMD_SET_FREQUENCY_BAND:
                case CMD_RSSI_POLL:
                case CMD_ENABLE_ALL_NETWORKS:
                case DhcpStateMachine.CMD_PRE_DHCP_ACTION:
                case DhcpStateMachine.CMD_POST_DHCP_ACTION:
                /* Handled by WifiApConfigStore */
                case CMD_SET_AP_CONFIG:
                case CMD_SET_AP_CONFIG_COMPLETED:
                case CMD_REQUEST_AP_CONFIG:
                case CMD_RESPONSE_AP_CONFIG:
                case WifiWatchdogStateMachine.POOR_LINK_DETECTED:
                case WifiWatchdogStateMachine.GOOD_LINK_DETECTED:
                case CMD_NO_NETWORKS_PERIODIC_SCAN:
                case CMD_DISABLE_P2P_RSP:
                case WifiMonitor.SUP_REQUEST_IDENTITY:
                case CMD_TEST_NETWORK_DISCONNECT:
                case CMD_OBTAINING_IP_ADDRESS_WATCHDOG_TIMER:
                case WifiMonitor.SUP_REQUEST_SIM_AUTH:
                case CMD_TARGET_BSSID:
                case CMD_AUTO_CONNECT:
                case CMD_AUTO_ROAM:
                case CMD_AUTO_SAVE_NETWORK:
                case CMD_ASSOCIATED_BSSID:
                case CMD_UNWANTED_NETWORK:
                case CMD_DISCONNECTING_WATCHDOG_TIMER:
                case CMD_ROAM_WATCHDOG_TIMER:
                case CMD_DISABLE_EPHEMERAL_NETWORK:
                    messageHandlingStatus = MESSAGE_HANDLING_STATUS_DISCARD;
                    break;
                case DhcpStateMachine.CMD_ON_QUIT:
                    mDhcpStateMachine = null;
                    break;
                case CMD_SET_SUSPEND_OPT_ENABLED:
                    if (message.arg1 == 1) {
                        mSuspendWakeLock.release();
                        setSuspendOptimizations(SUSPEND_DUE_TO_SCREEN, true);
                    } else {
                        setSuspendOptimizations(SUSPEND_DUE_TO_SCREEN, false);
                    }
                    break;
                case WifiMonitor.DRIVER_HUNG_EVENT:
                    setSupplicantRunning(false);
                    setSupplicantRunning(true);
                    break;
                case WifiManager.CONNECT_NETWORK:
                    replyToMessage(message, WifiManager.CONNECT_NETWORK_FAILED,
                            WifiManager.BUSY);
                    break;
                case WifiManager.FORGET_NETWORK:
                    replyToMessage(message, WifiManager.FORGET_NETWORK_FAILED,
                            WifiManager.BUSY);
                    break;
                case WifiManager.SAVE_NETWORK:
                    messageHandlingStatus = MESSAGE_HANDLING_STATUS_FAIL;
                    replyToMessage(message, WifiManager.SAVE_NETWORK_FAILED,
                            WifiManager.BUSY);
                    break;
                case WifiManager.START_WPS:
                    replyToMessage(message, WifiManager.WPS_FAILED,
                            WifiManager.BUSY);
                    break;
                case WifiManager.CANCEL_WPS:
                    replyToMessage(message, WifiManager.CANCEL_WPS_FAILED,
                            WifiManager.BUSY);
                    break;
                case WifiManager.DISABLE_NETWORK:
                    replyToMessage(message, WifiManager.DISABLE_NETWORK_FAILED,
                            WifiManager.BUSY);
                    break;
                case WifiManager.RSSI_PKTCNT_FETCH:
                    replyToMessage(message, WifiManager.RSSI_PKTCNT_FETCH_FAILED,
                            WifiManager.BUSY);
                    break;
                case CMD_GET_SUPPORTED_FEATURES:
                    if (WifiNative.startHal()) {
                        int featureSet = WifiNative.getSupportedFeatureSet();
                        replyToMessage(message, message.what, featureSet);
                    } else {
                        replyToMessage(message, message.what, 0);
                    }
                    break;
                case CMD_GET_LINK_LAYER_STATS:
                    // Not supported hence reply with error message
                    replyToMessage(message, message.what, null);
                    break;
                case WifiP2pServiceImpl.P2P_CONNECTION_CHANGED:
                    NetworkInfo info = (NetworkInfo) message.obj;
                    mP2pConnected.set(info.isConnected());
                    break;
                case WifiP2pServiceImpl.DISCONNECT_WIFI_REQUEST:
                    mTemporarilyDisconnectWifi = (message.arg1 == 1);
                    replyToMessage(message, WifiP2pServiceImpl.DISCONNECT_WIFI_RESPONSE);
                    break;
                /* Link configuration (IP address, DNS, ...) changes notified via netlink */
                case CMD_UPDATE_LINKPROPERTIES:
                    updateLinkProperties(CMD_UPDATE_LINKPROPERTIES);
                    break;
                case CMD_IP_CONFIGURATION_SUCCESSFUL:
                case CMD_IP_CONFIGURATION_LOST:
                    messageHandlingStatus = MESSAGE_HANDLING_STATUS_DISCARD;
                    break;
                case CMD_GET_CONNECTION_STATISTICS:
                    replyToMessage(message, message.what, mWifiConnectionStatistics);
                    break;
                case CMD_REMOVE_APP_CONFIGURATIONS:
                    deferMessage(message);
                    break;
                case CMD_REMOVE_USER_CONFIGURATIONS:
                    deferMessage(message);
                    break;
                default:
                    loge("Error! unhandled message" + message);
                    break;
            }
            return HANDLED;
        }
    }

    class InitialState extends State {
        @Override
        public void enter() {
            mWifiNative.unloadDriver();

            if (mWifiP2pChannel == null) {
                mWifiP2pChannel = new AsyncChannel();
                mWifiP2pChannel.connect(mContext, getHandler(),
                    mWifiP2pServiceImpl.getP2pStateMachineMessenger());
            }

            if (mWifiApConfigChannel == null) {
                mWifiApConfigChannel = new AsyncChannel();
                WifiApConfigStore wifiApConfigStore = WifiApConfigStore.makeWifiApConfigStore(
                        mContext, getHandler());
                wifiApConfigStore.loadApConfiguration();
                mWifiApConfigChannel.connectSync(mContext, getHandler(),
                        wifiApConfigStore.getMessenger());
            }
        }
        @Override
        public boolean processMessage(Message message) {
            logStateAndMessage(message, getClass().getSimpleName());
            switch (message.what) {
                case CMD_START_SUPPLICANT:
                    if (mWifiNative.loadDriver()) {
                        try {
                            mNwService.wifiFirmwareReload(mInterfaceName, "STA");
                        } catch (Exception e) {
                            loge("Failed to reload STA firmware " + e);
                            // Continue
                        }

                        try {
                            // A runtime crash can leave the interface up and
                            // IP addresses configured, and this affects
                            // connectivity when supplicant starts up.
                            // Ensure interface is down and we have no IP
                            // addresses before a supplicant start.
                            mNwService.setInterfaceDown(mInterfaceName);
                            mNwService.clearInterfaceAddresses(mInterfaceName);

                            // Set privacy extensions
                            mNwService.setInterfaceIpv6PrivacyExtensions(mInterfaceName, true);

                           // IPv6 is enabled only as long as access point is connected since:
                           // - IPv6 addresses and routes stick around after disconnection
                           // - kernel is unaware when connected and fails to start IPv6 negotiation
                           // - kernel can start autoconfiguration when 802.1x is not complete
                            mNwService.disableIpv6(mInterfaceName);
                        } catch (RemoteException re) {
                            loge("Unable to change interface settings: " + re);
                        } catch (IllegalStateException ie) {
                            loge("Unable to change interface settings: " + ie);
                        }

                       /* Stop a running supplicant after a runtime restart
                        * Avoids issues with drivers that do not handle interface down
                        * on a running supplicant properly.
                        */
                        mWifiMonitor.killSupplicant(mP2pSupported);
                        if(mWifiNative.startSupplicant(mP2pSupported)) {
                            setWifiState(WIFI_STATE_ENABLING);
                            if (DBG) log("Supplicant start successful");
                            mWifiMonitor.startMonitoring();
                            transitionTo(mSupplicantStartingState);
                        } else {
                            loge("Failed to start supplicant!");
                        }
                    } else {
                        loge("Failed to load driver");
                    }
                    break;
                case CMD_START_AP:
                    if (mWifiNative.loadDriver()) {
                        setWifiApState(WIFI_AP_STATE_ENABLING);
                        transitionTo(mSoftApStartingState);
                    } else {
                        loge("Failed to load driver for softap");
                    }
                default:
                    return NOT_HANDLED;
            }
            return HANDLED;
        }
    }

    class SupplicantStartingState extends State {
        private void initializeWpsDetails() {
            String detail;
            detail = SystemProperties.get("ro.product.name", "");
            if (!mWifiNative.setDeviceName(detail)) {
                loge("Failed to set device name " +  detail);
            }
            detail = SystemProperties.get("ro.product.manufacturer", "");
            if (!mWifiNative.setManufacturer(detail)) {
                loge("Failed to set manufacturer " + detail);
            }
            detail = SystemProperties.get("ro.product.model", "");
            if (!mWifiNative.setModelName(detail)) {
                loge("Failed to set model name " + detail);
            }
            detail = SystemProperties.get("ro.product.model", "");
            if (!mWifiNative.setModelNumber(detail)) {
                loge("Failed to set model number " + detail);
            }
            detail = SystemProperties.get("ro.serialno", "");
            if (!mWifiNative.setSerialNumber(detail)) {
                loge("Failed to set serial number " + detail);
            }
            if (!mWifiNative.setConfigMethods("physical_display virtual_push_button")) {
                loge("Failed to set WPS config methods");
            }
            if (!mWifiNative.setDeviceType(mPrimaryDeviceType)) {
                loge("Failed to set primary device type " + mPrimaryDeviceType);
            }
        }

        @Override
        public boolean processMessage(Message message) {
            logStateAndMessage(message, getClass().getSimpleName());

            switch(message.what) {
                case WifiMonitor.SUP_CONNECTION_EVENT:
                    if (DBG) log("Supplicant connection established");
                    setWifiState(WIFI_STATE_ENABLED);
                    mSupplicantRestartCount = 0;
                    /* Reset the supplicant state to indicate the supplicant
                     * state is not known at this time */
                    mSupplicantStateTracker.sendMessage(CMD_RESET_SUPPLICANT_STATE);
                    /* Initialize data structures */
                    mLastBssid = null;
                    mLastNetworkId = WifiConfiguration.INVALID_NETWORK_ID;
                    mLastSignalLevel = -1;

                    mWifiInfo.setMacAddress(mWifiNative.getMacAddress());
                    mWifiNative.enableSaveConfig();
                    mWifiConfigStore.loadAndEnableAllNetworks();
                    if (mWifiConfigStore.enableVerboseLogging.get() > 0) {
                        enableVerboseLogging(mWifiConfigStore.enableVerboseLogging.get());
                    }
                    if (mWifiConfigStore.associatedPartialScanPeriodMilli.get() < 0) {
                        mWifiConfigStore.associatedPartialScanPeriodMilli.set(0);
                    }
                    initializeWpsDetails();

                    sendSupplicantConnectionChangedBroadcast(true);
                    transitionTo(mDriverStartedState);
                    break;
                case WifiMonitor.SUP_DISCONNECTION_EVENT:
                    if (++mSupplicantRestartCount <= SUPPLICANT_RESTART_TRIES) {
                        loge("Failed to setup control channel, restart supplicant");
                        mWifiMonitor.killSupplicant(mP2pSupported);
                        transitionTo(mInitialState);
                        sendMessageDelayed(CMD_START_SUPPLICANT, SUPPLICANT_RESTART_INTERVAL_MSECS);
                    } else {
                        loge("Failed " + mSupplicantRestartCount +
                                " times to start supplicant, unload driver");
                        mSupplicantRestartCount = 0;
                        setWifiState(WIFI_STATE_UNKNOWN);
                        transitionTo(mInitialState);
                    }
                    break;
                case CMD_START_SUPPLICANT:
                case CMD_STOP_SUPPLICANT:
                case CMD_START_AP:
                case CMD_STOP_AP:
                case CMD_START_DRIVER:
                case CMD_STOP_DRIVER:
                case CMD_SET_OPERATIONAL_MODE:
                case CMD_SET_COUNTRY_CODE:
                case CMD_SET_FREQUENCY_BAND:
                case CMD_START_PACKET_FILTERING:
                case CMD_STOP_PACKET_FILTERING:
                    messageHandlingStatus = MESSAGE_HANDLING_STATUS_DEFERRED;
                    deferMessage(message);
                    break;
                default:
                    return NOT_HANDLED;
            }
            return HANDLED;
        }
    }

    class SupplicantStartedState extends State {
        @Override
        public void enter() {
            /* Wifi is available as long as we have a connection to supplicant */
            mNetworkInfo.setIsAvailable(true);
            if (mNetworkAgent != null) mNetworkAgent.sendNetworkInfo(mNetworkInfo);

            int defaultInterval = mContext.getResources().getInteger(
                    R.integer.config_wifi_supplicant_scan_interval);

            mSupplicantScanIntervalMs = Settings.Global.getLong(mContext.getContentResolver(),
                    Settings.Global.WIFI_SUPPLICANT_SCAN_INTERVAL_MS,
                    defaultInterval);

            mWifiNative.setScanInterval((int)mSupplicantScanIntervalMs / 1000);
            mWifiNative.setExternalSim(true);

            /* turn on use of DFS channels */
            WifiNative.setDfsFlag(true);

            String countryCode = Settings.Global.getString(mContext.getContentResolver(),
                    Settings.Global.WIFI_COUNTRY_CODE);
            mWifiNative.setCountryCode(countryCode);

            setRandomMacOui();
            mWifiNative.enableAutoConnect(false);
        }

        @Override
        public boolean processMessage(Message message) {
            logStateAndMessage(message, getClass().getSimpleName());

            switch(message.what) {
                case CMD_STOP_SUPPLICANT:   /* Supplicant stopped by user */
                    if (mP2pSupported) {
                        transitionTo(mWaitForP2pDisableState);
                    } else {
                        transitionTo(mSupplicantStoppingState);
                    }
                    break;
                case WifiMonitor.SUP_DISCONNECTION_EVENT:  /* Supplicant connection lost */
                    loge("Connection lost, restart supplicant");
                    handleSupplicantConnectionLoss();
                    handleNetworkDisconnect();
                    mSupplicantStateTracker.sendMessage(CMD_RESET_SUPPLICANT_STATE);
                    if (mP2pSupported) {
                        transitionTo(mWaitForP2pDisableState);
                    } else {
                        transitionTo(mInitialState);
                    }
                    sendMessageDelayed(CMD_START_SUPPLICANT, SUPPLICANT_RESTART_INTERVAL_MSECS);
                    break;
                case WifiMonitor.SCAN_RESULTS_EVENT:
                    maybeRegisterNetworkFactory(); // Make sure our NetworkFactory is registered
                    closeRadioScanStats();
                    noteScanEnd();
                    setScanResults();
                    if (mIsFullScanOngoing || mSendScanResultsBroadcast) {
                        /* Just updated results from full scan, let apps know about this */
                        sendScanResultsAvailableBroadcast();
                    }
                    mSendScanResultsBroadcast = false;
                    mIsScanOngoing = false;
                    mIsFullScanOngoing = false;
                    if (mBufferedScanMsg.size() > 0)
                        sendMessage(mBufferedScanMsg.remove());
                    break;
                case CMD_PING_SUPPLICANT:
                    boolean ok = mWifiNative.ping();
                    replyToMessage(message, message.what, ok ? SUCCESS : FAILURE);
                    break;
                case CMD_GET_CAPABILITY_FREQ:
                    String freqs = mWifiNative.getFreqCapability();
                    replyToMessage(message, message.what, freqs);
                    break;
                case CMD_START_AP:
                    /* Cannot start soft AP while in client mode */
                    loge("Failed to start soft AP with a running supplicant");
                    setWifiApState(WIFI_AP_STATE_FAILED);
                    break;
                case CMD_SET_OPERATIONAL_MODE:
                    mOperationalMode = message.arg1;
                    mWifiConfigStore.
                            setLastSelectedConfiguration(WifiConfiguration.INVALID_NETWORK_ID);
                    break;
                case CMD_TARGET_BSSID:
                    // Trying to associate to this BSSID
                    if (message.obj != null) {
                        mTargetRoamBSSID = (String) message.obj;
                    }
                    break;
                case CMD_GET_LINK_LAYER_STATS:
                    WifiLinkLayerStats stats = getWifiLinkLayerStats(DBG);
                    if (stats == null) {
                        // When firmware doesnt support link layer stats, return an empty object
                        stats = new WifiLinkLayerStats();
                    }
                    replyToMessage(message, message.what, stats);
                    break;
                default:
                    return NOT_HANDLED;
            }
            return HANDLED;
        }

        @Override
        public void exit() {
            mNetworkInfo.setIsAvailable(false);
            if (mNetworkAgent != null) mNetworkAgent.sendNetworkInfo(mNetworkInfo);
        }
    }

    class SupplicantStoppingState extends State {
        @Override
        public void enter() {
            /* Send any reset commands to supplicant before shutting it down */
            handleNetworkDisconnect();
            if (mDhcpStateMachine != null) {
                mDhcpStateMachine.doQuit();
            }

            String suppState = System.getProperty("init.svc.wpa_supplicant");
            if (suppState == null) suppState = "unknown";
            String p2pSuppState = System.getProperty("init.svc.p2p_supplicant");
            if (p2pSuppState == null) p2pSuppState = "unknown";

            loge("SupplicantStoppingState: stopSupplicant "
                    + " init.svc.wpa_supplicant=" + suppState
                    + " init.svc.p2p_supplicant=" + p2pSuppState);
            mWifiMonitor.stopSupplicant();

            /* Send ourselves a delayed message to indicate failure after a wait time */
            sendMessageDelayed(obtainMessage(CMD_STOP_SUPPLICANT_FAILED,
                    ++mSupplicantStopFailureToken, 0), SUPPLICANT_RESTART_INTERVAL_MSECS);
            setWifiState(WIFI_STATE_DISABLING);
            mSupplicantStateTracker.sendMessage(CMD_RESET_SUPPLICANT_STATE);
        }
        @Override
        public boolean processMessage(Message message) {
            logStateAndMessage(message, getClass().getSimpleName());

            switch(message.what) {
                case WifiMonitor.SUP_CONNECTION_EVENT:
                    loge("Supplicant connection received while stopping");
                    break;
                case WifiMonitor.SUP_DISCONNECTION_EVENT:
                    if (DBG) log("Supplicant connection lost");
                    handleSupplicantConnectionLoss();
                    transitionTo(mInitialState);
                    break;
                case CMD_STOP_SUPPLICANT_FAILED:
                    if (message.arg1 == mSupplicantStopFailureToken) {
                        loge("Timed out on a supplicant stop, kill and proceed");
                        handleSupplicantConnectionLoss();
                        transitionTo(mInitialState);
                    }
                    break;
                case CMD_START_SUPPLICANT:
                case CMD_STOP_SUPPLICANT:
                case CMD_START_AP:
                case CMD_STOP_AP:
                case CMD_START_DRIVER:
                case CMD_STOP_DRIVER:
                case CMD_SET_OPERATIONAL_MODE:
                case CMD_SET_COUNTRY_CODE:
                case CMD_SET_FREQUENCY_BAND:
                case CMD_START_PACKET_FILTERING:
                case CMD_STOP_PACKET_FILTERING:
                    deferMessage(message);
                    break;
                default:
                    return NOT_HANDLED;
            }
            return HANDLED;
        }
    }

    class DriverStartingState extends State {
        private int mTries;
        @Override
        public void enter() {
            mTries = 1;
            /* Send ourselves a delayed message to start driver a second time */
            sendMessageDelayed(obtainMessage(CMD_DRIVER_START_TIMED_OUT,
                        ++mDriverStartToken, 0), DRIVER_START_TIME_OUT_MSECS);
        }
        @Override
        public boolean processMessage(Message message) {
            logStateAndMessage(message, getClass().getSimpleName());

            switch(message.what) {
               case WifiMonitor.SUPPLICANT_STATE_CHANGE_EVENT:
                    SupplicantState state = handleSupplicantStateChange(message);
                    /* If suplicant is exiting out of INTERFACE_DISABLED state into
                     * a state that indicates driver has started, it is ready to
                     * receive driver commands
                     */
                    if (SupplicantState.isDriverActive(state)) {
                        transitionTo(mDriverStartedState);
                    }
                    break;
                case CMD_DRIVER_START_TIMED_OUT:
                    if (message.arg1 == mDriverStartToken) {
                        if (mTries >= 2) {
                            loge("Failed to start driver after " + mTries);
                            transitionTo(mDriverStoppedState);
                        } else {
                            loge("Driver start failed, retrying");
                            mWakeLock.acquire();
                            mWifiNative.startDriver();
                            mWakeLock.release();

                            ++mTries;
                            /* Send ourselves a delayed message to start driver again */
                            sendMessageDelayed(obtainMessage(CMD_DRIVER_START_TIMED_OUT,
                                        ++mDriverStartToken, 0), DRIVER_START_TIME_OUT_MSECS);
                        }
                    }
                    break;
                    /* Queue driver commands & connection events */
                case CMD_START_DRIVER:
                case CMD_STOP_DRIVER:
                case WifiMonitor.NETWORK_CONNECTION_EVENT:
                case WifiMonitor.NETWORK_DISCONNECTION_EVENT:
                case WifiMonitor.AUTHENTICATION_FAILURE_EVENT:
                case WifiMonitor.ASSOCIATION_REJECTION_EVENT:
                case WifiMonitor.WPS_OVERLAP_EVENT:
                case CMD_SET_COUNTRY_CODE:
                case CMD_SET_FREQUENCY_BAND:
                case CMD_START_PACKET_FILTERING:
                case CMD_STOP_PACKET_FILTERING:
                case CMD_START_SCAN:
                case CMD_DISCONNECT:
                case CMD_REASSOCIATE:
                case CMD_RECONNECT:
                    messageHandlingStatus = MESSAGE_HANDLING_STATUS_DEFERRED;
                    deferMessage(message);
                    break;
                case WifiMonitor.SCAN_RESULTS_EVENT:
                    // Loose scan results obtained in Driver Starting state, they can only confuse
                    // the state machine
                    break;
                default:
                    return NOT_HANDLED;
            }
            return HANDLED;
        }
    }

    class DriverStartedState extends State {
        @Override
        public void enter() {

            if (PDBG) {
                loge("DriverStartedState enter");
            }
            mIsRunning = true;
            mInDelayedStop = false;
            mDelayedStopCounter++;
            updateBatteryWorkSource(null);
            /**
             * Enable bluetooth coexistence scan mode when bluetooth connection is active.
             * When this mode is on, some of the low-level scan parameters used by the
             * driver are changed to reduce interference with bluetooth
             */
            mWifiNative.setBluetoothCoexistenceScanMode(mBluetoothConnectionActive);
            /* set country code */
            setCountryCode();
            /* set frequency band of operation */
            setFrequencyBand();
            /* initialize network state */
            setNetworkDetailedState(DetailedState.DISCONNECTED);

            /* Remove any filtering on Multicast v6 at start */
            mWifiNative.stopFilteringMulticastV6Packets();

            /* Reset Multicast v4 filtering state */
            if (mFilteringMulticastV4Packets.get()) {
                mWifiNative.startFilteringMulticastV4Packets();
            } else {
                mWifiNative.stopFilteringMulticastV4Packets();
            }

            mDhcpActive = false;

            startBatchedScan();

            if (mOperationalMode != CONNECT_MODE) {
                mWifiNative.disconnect();
                mWifiConfigStore.disableAllNetworks();
                if (mOperationalMode == SCAN_ONLY_WITH_WIFI_OFF_MODE) {
                    setWifiState(WIFI_STATE_DISABLED);
                }
                transitionTo(mScanModeState);
            } else {

                // Status pulls in the current supplicant state and network connection state
                // events over the monitor connection. This helps framework sync up with
                // current supplicant state
                // TODO: actually check th supplicant status string and make sure the supplicant
                // is in disconnecte4d state.
                mWifiNative.status();
                // Transitioning to Disconnected state will trigger a scan and subsequently AutoJoin
                transitionTo(mDisconnectedState);
            }

            // We may have missed screen update at boot
            if (mScreenBroadcastReceived.get() == false) {
                PowerManager powerManager = (PowerManager)mContext.getSystemService(
                        Context.POWER_SERVICE);
                handleScreenStateChanged(powerManager.isScreenOn(),
                        /* startBackgroundScanIfNeeded = */ false);
            } else {
                // Set the right suspend mode settings
                mWifiNative.setSuspendOptimizations(mSuspendOptNeedsDisabled == 0
                        && mUserWantsSuspendOpt.get());
            }
            mWifiNative.setPowerSave(true);

            if (mP2pSupported) {
                if (mOperationalMode == CONNECT_MODE) {
                    mWifiP2pChannel.sendMessage(WifiStateMachine.CMD_ENABLE_P2P);
                } else {
                    // P2P statemachine starts in disabled state, and is not enabled until
                    // CMD_ENABLE_P2P is sent from here; so, nothing needs to be done to
                    // keep it disabled.
                }
            }

            final Intent intent = new Intent(WifiManager.WIFI_SCAN_AVAILABLE);
            intent.addFlags(Intent.FLAG_RECEIVER_REGISTERED_ONLY_BEFORE_BOOT);
            intent.putExtra(WifiManager.EXTRA_SCAN_AVAILABLE, WIFI_STATE_ENABLED);
            mContext.sendStickyBroadcastAsUser(intent, UserHandle.ALL);

            if (PDBG) {
                loge("Driverstarted State enter done");
            }
        }

        @Override
        public boolean processMessage(Message message) {
            logStateAndMessage(message, getClass().getSimpleName());

            switch(message.what) {
                case CMD_START_SCAN:
                    handleScanRequest(WifiNative.SCAN_WITHOUT_CONNECTION_SETUP, message);
                    break;
                case CMD_SET_BATCHED_SCAN:
                    if (recordBatchedScanSettings(message.arg1, message.arg2,
                            (Bundle)message.obj)) {
                        if (mBatchedScanSettings != null) {
                            startBatchedScan();
                        } else {
                            stopBatchedScan();
                        }
                    }
                    break;
                case CMD_SET_COUNTRY_CODE:
                    String country = (String) message.obj;
                    final boolean persist = (message.arg2 == 1);
                    final int sequence = message.arg1;
                    if (sequence != mCountryCodeSequence.get()) {
                        if (DBG) log("set country code ignored due to sequnce num");
                        break;
                    }
                    if (DBG) log("set country code " + country);
                    if (persist) {
                        mPersistedCountryCode = country;
                        Settings.Global.putString(mContext.getContentResolver(),
                                Settings.Global.WIFI_COUNTRY_CODE,
                                country);
                    }
                    country = country.toUpperCase(Locale.ROOT);
                    if (mLastSetCountryCode == null
                            || country.equals(mLastSetCountryCode) == false) {
                        if (mWifiNative.setCountryCode(country)) {
                            mLastSetCountryCode = country;
                        } else {
                            loge("Failed to set country code " + country);
                        }
                    }
                    mWifiP2pChannel.sendMessage(WifiP2pServiceImpl.SET_COUNTRY_CODE, country);
                    break;
                case CMD_SET_FREQUENCY_BAND:
                    int band =  message.arg1;
                    if (DBG) log("set frequency band " + band);
                    if (mWifiNative.setBand(band)) {

                        if (PDBG)  loge("did set frequency band " + band);

                        mFrequencyBand.set(band);
                        // Flush old data - like scan results
                        mWifiNative.bssFlush();
                        // Fetch the latest scan results when frequency band is set
                        startScanNative(WifiNative.SCAN_WITHOUT_CONNECTION_SETUP, null);

                        if (PDBG)  loge("done set frequency band " + band);

                    } else {
                        loge("Failed to set frequency band " + band);
                    }
                    break;
                case CMD_BLUETOOTH_ADAPTER_STATE_CHANGE:
                    mBluetoothConnectionActive = (message.arg1 !=
                            BluetoothAdapter.STATE_DISCONNECTED);
                    mWifiNative.setBluetoothCoexistenceScanMode(mBluetoothConnectionActive);
                    break;
                case CMD_STOP_DRIVER:
                    int mode = message.arg1;

                    /* Already doing a delayed stop */
                    if (mInDelayedStop) {
                        if (DBG) log("Already in delayed stop");
                        break;
                    }
                    /* disconnect right now, but leave the driver running for a bit */
                    mWifiConfigStore.disableAllNetworks();

                    mInDelayedStop = true;
                    mDelayedStopCounter++;
                    if (DBG) log("Delayed stop message " + mDelayedStopCounter);

                    /* send regular delayed shut down */
                    Intent driverStopIntent = new Intent(ACTION_DELAYED_DRIVER_STOP, null);
                    driverStopIntent.setPackage(this.getClass().getPackage().getName());
                    driverStopIntent.putExtra(DELAYED_STOP_COUNTER, mDelayedStopCounter);
                    mDriverStopIntent = PendingIntent.getBroadcast(mContext,
                            DRIVER_STOP_REQUEST, driverStopIntent,
                            PendingIntent.FLAG_UPDATE_CURRENT);

                    mAlarmManager.set(AlarmManager.RTC_WAKEUP, System.currentTimeMillis()
                            + mDriverStopDelayMs, mDriverStopIntent);
                    break;
                case CMD_START_DRIVER:
                    if (mInDelayedStop) {
                        mInDelayedStop = false;
                        mDelayedStopCounter++;
                        mAlarmManager.cancel(mDriverStopIntent);
                        if (DBG) log("Delayed stop ignored due to start");
                        if (mOperationalMode == CONNECT_MODE) {
                            mWifiConfigStore.enableAllNetworks();
                        }
                    }
                    break;
                case CMD_DELAYED_STOP_DRIVER:
                    if (DBG) log("delayed stop " + message.arg1 + " " + mDelayedStopCounter);
                    if (message.arg1 != mDelayedStopCounter) break;
                    if (getCurrentState() != mDisconnectedState) {
                        mWifiNative.disconnect();
                        handleNetworkDisconnect();
                    }
                    mWakeLock.acquire();
                    mWifiNative.stopDriver();
                    mWakeLock.release();
                    if (mP2pSupported) {
                        transitionTo(mWaitForP2pDisableState);
                    } else {
                        transitionTo(mDriverStoppingState);
                    }
                    break;
                case CMD_START_PACKET_FILTERING:
                    if (message.arg1 == MULTICAST_V6) {
                        mWifiNative.startFilteringMulticastV6Packets();
                    } else if (message.arg1 == MULTICAST_V4) {
                        mWifiNative.startFilteringMulticastV4Packets();
                    } else {
                        loge("Illegal arugments to CMD_START_PACKET_FILTERING");
                    }
                    break;
                case CMD_STOP_PACKET_FILTERING:
                    if (message.arg1 == MULTICAST_V6) {
                        mWifiNative.stopFilteringMulticastV6Packets();
                    } else if (message.arg1 == MULTICAST_V4) {
                        mWifiNative.stopFilteringMulticastV4Packets();
                    } else {
                        loge("Illegal arugments to CMD_STOP_PACKET_FILTERING");
                    }
                    break;
                case CMD_SET_SUSPEND_OPT_ENABLED:
                    if (message.arg1 == 1) {
                        setSuspendOptimizationsNative(SUSPEND_DUE_TO_SCREEN, true);
                        mSuspendWakeLock.release();
                    } else {
                        setSuspendOptimizationsNative(SUSPEND_DUE_TO_SCREEN, false);
                    }
                    break;
                case CMD_SET_HIGH_PERF_MODE:
                    if (message.arg1 == 1) {
                        setSuspendOptimizationsNative(SUSPEND_DUE_TO_HIGH_PERF, false);
                    } else {
                        setSuspendOptimizationsNative(SUSPEND_DUE_TO_HIGH_PERF, true);
                    }
                    break;
                case CMD_ENABLE_TDLS:
                    if (message.obj != null) {
                        String remoteAddress = (String) message.obj;
                        boolean enable = (message.arg1 == 1);
                        mWifiNative.startTdls(remoteAddress, enable);
                    }
                    break;
                default:
                    return NOT_HANDLED;
            }
            return HANDLED;
        }
        @Override
        public void exit() {
            mIsRunning = false;
            updateBatteryWorkSource(null);
            mScanResults = new ArrayList<>();

            stopBatchedScan();

            final Intent intent = new Intent(WifiManager.WIFI_SCAN_AVAILABLE);
            intent.addFlags(Intent.FLAG_RECEIVER_REGISTERED_ONLY_BEFORE_BOOT);
            intent.putExtra(WifiManager.EXTRA_SCAN_AVAILABLE, WIFI_STATE_DISABLED);
            mContext.sendStickyBroadcastAsUser(intent, UserHandle.ALL);
            noteScanEnd(); // wrap up any pending request.
            mBufferedScanMsg.clear();

            mLastSetCountryCode = null;
        }
    }

    class WaitForP2pDisableState extends State {
        private State mTransitionToState;
        @Override
        public void enter() {
            switch (getCurrentMessage().what) {
                case WifiMonitor.SUP_DISCONNECTION_EVENT:
                    mTransitionToState = mInitialState;
                    break;
                case CMD_DELAYED_STOP_DRIVER:
                    mTransitionToState = mDriverStoppingState;
                    break;
                case CMD_STOP_SUPPLICANT:
                    mTransitionToState = mSupplicantStoppingState;
                    break;
                default:
                    mTransitionToState = mDriverStoppingState;
                    break;
            }
            mWifiP2pChannel.sendMessage(WifiStateMachine.CMD_DISABLE_P2P_REQ);
        }
        @Override
        public boolean processMessage(Message message) {
            logStateAndMessage(message, getClass().getSimpleName());

            switch(message.what) {
                case WifiStateMachine.CMD_DISABLE_P2P_RSP:
                    transitionTo(mTransitionToState);
                    break;
                /* Defer wifi start/shut and driver commands */
                case WifiMonitor.SUPPLICANT_STATE_CHANGE_EVENT:
                case CMD_START_SUPPLICANT:
                case CMD_STOP_SUPPLICANT:
                case CMD_START_AP:
                case CMD_STOP_AP:
                case CMD_START_DRIVER:
                case CMD_STOP_DRIVER:
                case CMD_SET_OPERATIONAL_MODE:
                case CMD_SET_COUNTRY_CODE:
                case CMD_SET_FREQUENCY_BAND:
                case CMD_START_PACKET_FILTERING:
                case CMD_STOP_PACKET_FILTERING:
                case CMD_START_SCAN:
                case CMD_DISCONNECT:
                case CMD_REASSOCIATE:
                case CMD_RECONNECT:
                    messageHandlingStatus = MESSAGE_HANDLING_STATUS_DEFERRED;
                    deferMessage(message);
                    break;
                default:
                    return NOT_HANDLED;
            }
            return HANDLED;
        }
    }

    class DriverStoppingState extends State {
        @Override
        public boolean processMessage(Message message) {
            logStateAndMessage(message, getClass().getSimpleName());

            switch(message.what) {
                case WifiMonitor.SUPPLICANT_STATE_CHANGE_EVENT:
                    SupplicantState state = handleSupplicantStateChange(message);
                    if (state == SupplicantState.INTERFACE_DISABLED) {
                        transitionTo(mDriverStoppedState);
                    }
                    break;
                    /* Queue driver commands */
                case CMD_START_DRIVER:
                case CMD_STOP_DRIVER:
                case CMD_SET_COUNTRY_CODE:
                case CMD_SET_FREQUENCY_BAND:
                case CMD_START_PACKET_FILTERING:
                case CMD_STOP_PACKET_FILTERING:
                case CMD_START_SCAN:
                case CMD_DISCONNECT:
                case CMD_REASSOCIATE:
                case CMD_RECONNECT:
                    messageHandlingStatus = MESSAGE_HANDLING_STATUS_DEFERRED;
                    deferMessage(message);
                    break;
                default:
                    return NOT_HANDLED;
            }
            return HANDLED;
        }
    }

    class DriverStoppedState extends State {
        @Override
        public boolean processMessage(Message message) {
            logStateAndMessage(message, getClass().getSimpleName());
            switch (message.what) {
                case WifiMonitor.SUPPLICANT_STATE_CHANGE_EVENT:
                    StateChangeResult stateChangeResult = (StateChangeResult) message.obj;
                    SupplicantState state = stateChangeResult.state;
                    // A WEXT bug means that we can be back to driver started state
                    // unexpectedly
                    if (SupplicantState.isDriverActive(state)) {
                        transitionTo(mDriverStartedState);
                    }
                    break;
                case CMD_START_DRIVER:
                    mWakeLock.acquire();
                    mWifiNative.startDriver();
                    mWakeLock.release();
                    transitionTo(mDriverStartingState);
                    break;
                default:
                    return NOT_HANDLED;
            }
            return HANDLED;
        }
    }

    class ScanModeState extends State {
        private int mLastOperationMode;
        @Override
        public void enter() {
            mLastOperationMode = mOperationalMode;
        }
        @Override
        public boolean processMessage(Message message) {
            logStateAndMessage(message, getClass().getSimpleName());

            switch(message.what) {
                case CMD_SET_OPERATIONAL_MODE:
                    if (message.arg1 == CONNECT_MODE) {

                        if (mLastOperationMode == SCAN_ONLY_WITH_WIFI_OFF_MODE) {
                            setWifiState(WIFI_STATE_ENABLED);
                            // Load and re-enable networks when going back to enabled state
                            // This is essential for networks to show up after restore
                            mWifiConfigStore.loadAndEnableAllNetworks();
                            mWifiP2pChannel.sendMessage(CMD_ENABLE_P2P);
                        } else {
                            mWifiConfigStore.enableAllNetworks();
                        }

                        // Try autojoining with recent network already present in the cache
                        // If none are found then trigger a scan which will trigger autojoin
                        // upon reception of scan results event
                        if (!mWifiAutoJoinController.attemptAutoJoin()) {
                            startScan(ENABLE_WIFI, 0, null, null);
                        }

                        // Loose last selection choice since user toggled WiFi
                        mWifiConfigStore.
                                setLastSelectedConfiguration(WifiConfiguration.INVALID_NETWORK_ID);

                        mOperationalMode = CONNECT_MODE;
                        transitionTo(mDisconnectedState);
                    } else {
                        // Nothing to do
                        return HANDLED;
                    }
                    break;
                // Handle scan. All the connection related commands are
                // handled only in ConnectModeState
                case CMD_START_SCAN:
                    handleScanRequest(WifiNative.SCAN_WITHOUT_CONNECTION_SETUP, message);
                    break;
                default:
                    return NOT_HANDLED;
            }
            return HANDLED;
        }
    }


    String smToString(Message message) {
        return smToString(message.what);
    }

    String smToString(int what) {
        String s = "unknown";
        switch (what) {
            case WifiMonitor.DRIVER_HUNG_EVENT:
                s = "DRIVER_HUNG_EVENT";
                break;
            case AsyncChannel.CMD_CHANNEL_HALF_CONNECTED:
                s = "AsyncChannel.CMD_CHANNEL_HALF_CONNECTED";
                break;
            case AsyncChannel.CMD_CHANNEL_DISCONNECTED:
                s = "AsyncChannel.CMD_CHANNEL_DISCONNECTED";
                break;
            case CMD_SET_FREQUENCY_BAND:
                s = "CMD_SET_FREQUENCY_BAND";
                break;
            case CMD_DELAYED_NETWORK_DISCONNECT:
                s = "CMD_DELAYED_NETWORK_DISCONNECT";
                break;
            case CMD_TEST_NETWORK_DISCONNECT:
                s = "CMD_TEST_NETWORK_DISCONNECT";
                break;
            case CMD_OBTAINING_IP_ADDRESS_WATCHDOG_TIMER:
                s = "CMD_OBTAINING_IP_ADDRESS_WATCHDOG_TIMER";
                break;
            case CMD_DISABLE_EPHEMERAL_NETWORK:
                s = "CMD_DISABLE_EPHEMERAL_NETWORK";
                break;
            case CMD_START_DRIVER:
                s = "CMD_START_DRIVER";
                break;
            case CMD_STOP_DRIVER:
                s = "CMD_STOP_DRIVER";
                break;
            case CMD_STOP_SUPPLICANT:
                s = "CMD_STOP_SUPPLICANT";
                break;
            case CMD_STOP_SUPPLICANT_FAILED:
                s = "CMD_STOP_SUPPLICANT_FAILED";
                break;
            case CMD_START_SUPPLICANT:
                s = "CMD_START_SUPPLICANT";
                break;
            case CMD_REQUEST_AP_CONFIG:
                s = "CMD_REQUEST_AP_CONFIG";
                break;
            case CMD_RESPONSE_AP_CONFIG:
                s = "CMD_RESPONSE_AP_CONFIG";
                break;
            case CMD_TETHER_STATE_CHANGE:
                s = "CMD_TETHER_STATE_CHANGE";
                break;
            case CMD_TETHER_NOTIFICATION_TIMED_OUT:
                s = "CMD_TETHER_NOTIFICATION_TIMED_OUT";
                break;
            case CMD_BLUETOOTH_ADAPTER_STATE_CHANGE:
                s = "CMD_BLUETOOTH_ADAPTER_STATE_CHANGE";
                break;
            case CMD_ADD_OR_UPDATE_NETWORK:
                s = "CMD_ADD_OR_UPDATE_NETWORK";
                break;
            case CMD_REMOVE_NETWORK:
                s = "CMD_REMOVE_NETWORK";
                break;
            case CMD_ENABLE_NETWORK:
                s = "CMD_ENABLE_NETWORK";
                break;
            case CMD_ENABLE_ALL_NETWORKS:
                s = "CMD_ENABLE_ALL_NETWORKS";
                break;
            case CMD_AUTO_CONNECT:
                s = "CMD_AUTO_CONNECT";
                break;
            case CMD_AUTO_ROAM:
                s = "CMD_AUTO_ROAM";
                break;
            case CMD_AUTO_SAVE_NETWORK:
                s = "CMD_AUTO_SAVE_NETWORK";
                break;
            case CMD_BOOT_COMPLETED:
                s = "CMD_BOOT_COMPLETED";
                break;
            case DhcpStateMachine.CMD_START_DHCP:
                s = "CMD_START_DHCP";
                break;
            case DhcpStateMachine.CMD_STOP_DHCP:
                s = "CMD_STOP_DHCP";
                break;
            case DhcpStateMachine.CMD_RENEW_DHCP:
                s = "CMD_RENEW_DHCP";
                break;
            case DhcpStateMachine.CMD_PRE_DHCP_ACTION:
                s = "CMD_PRE_DHCP_ACTION";
                break;
            case DhcpStateMachine.CMD_POST_DHCP_ACTION:
                s = "CMD_POST_DHCP_ACTION";
                break;
            case DhcpStateMachine.CMD_PRE_DHCP_ACTION_COMPLETE:
                s = "CMD_PRE_DHCP_ACTION_COMPLETE";
                break;
            case DhcpStateMachine.CMD_ON_QUIT:
                s = "CMD_ON_QUIT";
                break;
            case WifiP2pServiceImpl.DISCONNECT_WIFI_REQUEST:
                s = "WifiP2pServiceImpl.DISCONNECT_WIFI_REQUEST";
                break;
            case WifiManager.DISABLE_NETWORK:
                s = "WifiManager.DISABLE_NETWORK";
                break;
            case CMD_BLACKLIST_NETWORK:
                s = "CMD_BLACKLIST_NETWORK";
                break;
            case CMD_CLEAR_BLACKLIST:
                s = "CMD_CLEAR_BLACKLIST";
                break;
            case CMD_SAVE_CONFIG:
                s = "CMD_SAVE_CONFIG";
                break;
            case CMD_GET_CONFIGURED_NETWORKS:
                s = "CMD_GET_CONFIGURED_NETWORKS";
                break;
            case CMD_GET_SUPPORTED_FEATURES:
                s = "CMD_GET_ADAPTORS";
                break;
            case CMD_UNWANTED_NETWORK:
                s = "CMD_UNWANTED_NETWORK";
                break;
            case CMD_NETWORK_STATUS:
                s = "CMD_NETWORK_STATUS";
                break;
            case CMD_GET_LINK_LAYER_STATS:
                s = "CMD_GET_LINK_LAYER_STATS";
                break;
            case CMD_GET_PRIVILEGED_CONFIGURED_NETWORKS:
                s = "CMD_GET_PRIVILEGED_CONFIGURED_NETWORKS";
                break;
            case CMD_DISCONNECT:
                s = "CMD_DISCONNECT";
                break;
            case CMD_RECONNECT:
                s = "CMD_RECONNECT";
                break;
            case CMD_REASSOCIATE:
                s = "CMD_REASSOCIATE";
                break;
            case CMD_GET_CONNECTION_STATISTICS:
                s = "CMD_GET_CONNECTION_STATISTICS";
                break;
            case CMD_SET_HIGH_PERF_MODE:
                s = "CMD_SET_HIGH_PERF_MODE";
                break;
            case CMD_SET_COUNTRY_CODE:
                s = "CMD_SET_COUNTRY_CODE";
                break;
            case CMD_ENABLE_RSSI_POLL:
                s = "CMD_ENABLE_RSSI_POLL";
                break;
            case CMD_RSSI_POLL:
                s = "CMD_RSSI_POLL";
                break;
            case CMD_START_PACKET_FILTERING:
                s = "CMD_START_PACKET_FILTERING";
                break;
            case CMD_STOP_PACKET_FILTERING:
                s = "CMD_STOP_PACKET_FILTERING";
                break;
            case CMD_SET_SUSPEND_OPT_ENABLED:
                s = "CMD_SET_SUSPEND_OPT_ENABLED";
                break;
            case CMD_NO_NETWORKS_PERIODIC_SCAN:
                s = "CMD_NO_NETWORKS_PERIODIC_SCAN";
                break;
            case CMD_SET_BATCHED_SCAN:
                s = "CMD_SET_BATCHED_SCAN";
                break;
            case CMD_START_NEXT_BATCHED_SCAN:
                s = "CMD_START_NEXT_BATCHED_SCAN";
                break;
            case CMD_POLL_BATCHED_SCAN:
                s = "CMD_POLL_BATCHED_SCAN";
                break;
            case CMD_UPDATE_LINKPROPERTIES:
                s = "CMD_UPDATE_LINKPROPERTIES";
                break;
            case CMD_RELOAD_TLS_AND_RECONNECT:
                s = "CMD_RELOAD_TLS_AND_RECONNECT";
                break;
            case WifiManager.CONNECT_NETWORK:
                s = "CONNECT_NETWORK";
                break;
            case WifiManager.SAVE_NETWORK:
                s = "SAVE_NETWORK";
                break;
            case WifiManager.FORGET_NETWORK:
                s = "FORGET_NETWORK";
                break;
            case WifiMonitor.SUP_CONNECTION_EVENT:
                s = "SUP_CONNECTION_EVENT";
                break;
            case WifiMonitor.SUP_DISCONNECTION_EVENT:
                s = "SUP_DISCONNECTION_EVENT";
                break;
            case WifiMonitor.SCAN_RESULTS_EVENT:
                s = "SCAN_RESULTS_EVENT";
                break;
            case WifiMonitor.SUPPLICANT_STATE_CHANGE_EVENT:
                s = "SUPPLICANT_STATE_CHANGE_EVENT";
                break;
            case WifiMonitor.AUTHENTICATION_FAILURE_EVENT:
                s = "AUTHENTICATION_FAILURE_EVENT";
                break;
            case WifiMonitor.SSID_TEMP_DISABLED:
                s = "SSID_TEMP_DISABLED";
                break;
            case WifiMonitor.SSID_REENABLED:
                s = "SSID_REENABLED";
                break;
            case WifiMonitor.WPS_SUCCESS_EVENT:
                s = "WPS_SUCCESS_EVENT";
                break;
            case WifiMonitor.WPS_FAIL_EVENT:
                s = "WPS_FAIL_EVENT";
                break;
            case WifiMonitor.SUP_REQUEST_IDENTITY:
                s = "SUP_REQUEST_IDENTITY";
                break;
            case WifiMonitor.NETWORK_CONNECTION_EVENT:
                s = "NETWORK_CONNECTION_EVENT";
                break;
            case WifiMonitor.NETWORK_DISCONNECTION_EVENT:
                s = "NETWORK_DISCONNECTION_EVENT";
                break;
            case WifiMonitor.ASSOCIATION_REJECTION_EVENT:
                s = "ASSOCIATION_REJECTION_EVENT";
                break;
            case CMD_SET_OPERATIONAL_MODE:
                s = "CMD_SET_OPERATIONAL_MODE";
                break;
            case CMD_START_SCAN:
                s = "CMD_START_SCAN";
                break;
            case CMD_DISABLE_P2P_RSP:
                s = "CMD_DISABLE_P2P_RSP";
                break;
            case CMD_DISABLE_P2P_REQ:
                s = "CMD_DISABLE_P2P_REQ";
                break;
            case WifiWatchdogStateMachine.GOOD_LINK_DETECTED:
                s = "GOOD_LINK_DETECTED";
                break;
            case WifiWatchdogStateMachine.POOR_LINK_DETECTED:
                s = "POOR_LINK_DETECTED";
                break;
            case WifiP2pServiceImpl.GROUP_CREATING_TIMED_OUT:
                s = "GROUP_CREATING_TIMED_OUT";
                break;
            case WifiP2pServiceImpl.P2P_CONNECTION_CHANGED:
                s = "P2P_CONNECTION_CHANGED";
                break;
            case WifiP2pServiceImpl.DISCONNECT_WIFI_RESPONSE:
                s = "P2P.DISCONNECT_WIFI_RESPONSE";
                break;
            case WifiP2pServiceImpl.SET_MIRACAST_MODE:
                s = "P2P.SET_MIRACAST_MODE";
                break;
            case WifiP2pServiceImpl.BLOCK_DISCOVERY:
                s = "P2P.BLOCK_DISCOVERY";
                break;
            case WifiP2pServiceImpl.SET_COUNTRY_CODE:
                s = "P2P.SET_COUNTRY_CODE";
                break;
            case WifiManager.CANCEL_WPS:
                s = "CANCEL_WPS";
                break;
            case WifiManager.CANCEL_WPS_FAILED:
                s = "CANCEL_WPS_FAILED";
                break;
            case WifiManager.CANCEL_WPS_SUCCEDED:
                s = "CANCEL_WPS_SUCCEDED";
                break;
            case WifiManager.START_WPS:
                s = "START_WPS";
                break;
            case WifiManager.START_WPS_SUCCEEDED:
                s = "START_WPS_SUCCEEDED";
                break;
            case WifiManager.WPS_FAILED:
                s = "WPS_FAILED";
                break;
            case WifiManager.WPS_COMPLETED:
                s = "WPS_COMPLETED";
                break;
            case WifiManager.RSSI_PKTCNT_FETCH:
                s = "RSSI_PKTCNT_FETCH";
                break;
            case CMD_IP_CONFIGURATION_LOST:
                s = "CMD_IP_CONFIGURATION_LOST";
                break;
            case CMD_IP_CONFIGURATION_SUCCESSFUL:
                s = "CMD_IP_CONFIGURATION_SUCCESSFUL";
                break;
            case CMD_STATIC_IP_SUCCESS:
                s = "CMD_STATIC_IP_SUCCESSFUL";
                break;
            case CMD_STATIC_IP_FAILURE:
                s = "CMD_STATIC_IP_FAILURE";
                break;
            case DhcpStateMachine.DHCP_SUCCESS:
                s = "DHCP_SUCCESS";
                break;
            case DhcpStateMachine.DHCP_FAILURE:
                s = "DHCP_FAILURE";
                break;
            case CMD_TARGET_BSSID:
                s = "CMD_TARGET_BSSID";
                break;
            case CMD_ASSOCIATED_BSSID:
                s = "CMD_ASSOCIATED_BSSID";
                break;
            case CMD_REMOVE_APP_CONFIGURATIONS:
                s = "CMD_REMOVE_APP_CONFIGURATIONS";
                break;
            case CMD_REMOVE_USER_CONFIGURATIONS:
                s = "CMD_REMOVE_USER_CONFIGURATIONS";
                break;
            case CMD_ROAM_WATCHDOG_TIMER:
                s = "CMD_ROAM_WATCHDOG_TIMER";
                break;
            case CMD_SCREEN_STATE_CHANGED:
                s = "CMD_SCREEN_STATE_CHANGED";
                break;
            case CMD_DISCONNECTING_WATCHDOG_TIMER:
                s = "CMD_DISCONNECTING_WATCHDOG_TIMER";
                break;
            default:
                s = "what:" + Integer.toString(what);
                break;
        }
        return s;
    }

    void registerConnected() {
       if (mLastNetworkId != WifiConfiguration.INVALID_NETWORK_ID) {
           long now_ms = System.currentTimeMillis();
           // We are switching away from this configuration,
           // hence record the time we were connected last
           WifiConfiguration config = mWifiConfigStore.getWifiConfiguration(mLastNetworkId);
           if (config != null) {
               config.lastConnected = System.currentTimeMillis();
               config.autoJoinBailedDueToLowRssi = false;
               config.setAutoJoinStatus(WifiConfiguration.AUTO_JOIN_ENABLED);
               config.numConnectionFailures = 0;
               config.numIpConfigFailures = 0;
               config.numAuthFailures = 0;
               config.numAssociation++;
           }
           mBadLinkspeedcount = 0;
       }
    }

    void registerDisconnected() {
        if (mLastNetworkId != WifiConfiguration.INVALID_NETWORK_ID) {
            long now_ms = System.currentTimeMillis();
            // We are switching away from this configuration,
            // hence record the time we were connected last
            WifiConfiguration config = mWifiConfigStore.getWifiConfiguration(mLastNetworkId);
            if (config != null) {
                config.lastDisconnected = System.currentTimeMillis();
                if (config.ephemeral) {
                    // Remove ephemeral WifiConfigurations from file
                    mWifiConfigStore.forgetNetwork(mLastNetworkId);
                }
            }
        }
    }

    void noteWifiDisabledWhileAssociated() {
        // We got disabled by user while we were associated, make note of it
        int rssi = mWifiInfo.getRssi();
        WifiConfiguration config = getCurrentWifiConfiguration();
        if (getCurrentState() == mConnectedState
                && rssi != WifiInfo.INVALID_RSSI
                && config != null) {
            boolean is24GHz = mWifiInfo.is24GHz();
            boolean isBadRSSI = (is24GHz && rssi < mWifiConfigStore.thresholdBadRssi24.get())
                    || (!is24GHz && rssi < mWifiConfigStore.thresholdBadRssi5.get());
            boolean isLowRSSI = (is24GHz && rssi < mWifiConfigStore.thresholdLowRssi24.get())
                    || (!is24GHz && mWifiInfo.getRssi() < mWifiConfigStore.thresholdLowRssi5.get());
            boolean isHighRSSI = (is24GHz && rssi >= mWifiConfigStore.thresholdGoodRssi24.get())
                    || (!is24GHz && mWifiInfo.getRssi() >= mWifiConfigStore.thresholdGoodRssi5.get());
            if (isBadRSSI) {
                // Take note that we got disabled while RSSI was Bad
                config.numUserTriggeredWifiDisableLowRSSI++;
            } else if (isLowRSSI) {
                // Take note that we got disabled while RSSI was Low
                config.numUserTriggeredWifiDisableBadRSSI++;
            } else if (!isHighRSSI) {
                // Take note that we got disabled while RSSI was Not high
                config.numUserTriggeredWifiDisableNotHighRSSI++;
            }
        }
    }

    WifiConfiguration getCurrentWifiConfiguration() {
        if (mLastNetworkId == WifiConfiguration.INVALID_NETWORK_ID) {
            return null;
        }
        return mWifiConfigStore.getWifiConfiguration(mLastNetworkId);
    }

    ScanResult getCurrentScanResult() {
        WifiConfiguration config = getCurrentWifiConfiguration();
        if (config == null) {
            return null;
        }
        String BSSID = mWifiInfo.getBSSID();
        if (BSSID == null) {
            BSSID = mTargetRoamBSSID;
        }
        if (config.scanResultCache == null) {
            return null;
        }
        return config.scanResultCache.get(BSSID);
    }

    String getCurrentBSSID() {
        if (linkDebouncing) {
            return null;
        }
        return mLastBssid;
    }

    class ConnectModeState extends State {
        @Override
        public boolean processMessage(Message message) {
            WifiConfiguration config;
            int netId;
            boolean ok;
            boolean didDisconnect;
            String bssid;
            String ssid;
            NetworkUpdateResult result;
            logStateAndMessage(message, getClass().getSimpleName());

            switch (message.what) {
                case WifiMonitor.ASSOCIATION_REJECTION_EVENT:
                    didBlackListBSSID = false;
                    bssid = (String) message.obj;
                    if (bssid == null || TextUtils.isEmpty(bssid)) {
                        // If BSSID is null, use the target roam BSSID
                        bssid = mTargetRoamBSSID;
                    }
                    if (bssid != null) {
                        // If we have a BSSID, tell configStore to black list it
                        synchronized(mScanResultCache) {
                            didBlackListBSSID = mWifiConfigStore.handleBSSIDBlackList
                                    (mLastNetworkId, bssid, false);
                        }
                    }
                    mSupplicantStateTracker.sendMessage(WifiMonitor.ASSOCIATION_REJECTION_EVENT);
                    break;
                case WifiMonitor.AUTHENTICATION_FAILURE_EVENT:
                    mSupplicantStateTracker.sendMessage(WifiMonitor.AUTHENTICATION_FAILURE_EVENT);
                    break;
                case WifiMonitor.SSID_TEMP_DISABLED:
                case WifiMonitor.SSID_REENABLED:
                    String substr = (String) message.obj;
                    String en = message.what == WifiMonitor.SSID_TEMP_DISABLED ?
                            "temp-disabled" : "re-enabled";
                    loge("ConnectModeState SSID state=" + en + " nid="
                            + Integer.toString(message.arg1) + " [" + substr + "]");
                    synchronized(mScanResultCache) {
                        mWifiConfigStore.handleSSIDStateChange(message.arg1, message.what ==
                                WifiMonitor.SSID_REENABLED, substr, mWifiInfo.getBSSID());
                    }
                    break;
                case WifiMonitor.SUPPLICANT_STATE_CHANGE_EVENT:
                    SupplicantState state = handleSupplicantStateChange(message);
                    // A driver/firmware hang can now put the interface in a down state.
                    // We detect the interface going down and recover from it
                    if (!SupplicantState.isDriverActive(state)) {
                        if (mNetworkInfo.getState() != NetworkInfo.State.DISCONNECTED) {
                            handleNetworkDisconnect();
                        }
                        log("Detected an interface down, restart driver");
                        transitionTo(mDriverStoppedState);
                        sendMessage(CMD_START_DRIVER);
                        break;
                    }

                    // Supplicant can fail to report a NETWORK_DISCONNECTION_EVENT
                    // when authentication times out after a successful connection,
                    // we can figure this from the supplicant state. If supplicant
                    // state is DISCONNECTED, but the mNetworkInfo says we are not
                    // disconnected, we need to handle a disconnection
                    if (!linkDebouncing && state == SupplicantState.DISCONNECTED &&
                            mNetworkInfo.getState() != NetworkInfo.State.DISCONNECTED) {
                        if (DBG) log("Missed CTRL-EVENT-DISCONNECTED, disconnect");
                        handleNetworkDisconnect();
                        transitionTo(mDisconnectedState);
                    }
                    break;
                case WifiP2pServiceImpl.DISCONNECT_WIFI_REQUEST:
                    if (message.arg1 == 1) {
                        mWifiNative.disconnect();
                        mTemporarilyDisconnectWifi = true;
                    } else {
                        mWifiNative.reconnect();
                        mTemporarilyDisconnectWifi = false;
                    }
                    break;
                case CMD_ADD_OR_UPDATE_NETWORK:
                    config = (WifiConfiguration) message.obj;

                    if (!recordUidIfAuthorized(config, message.sendingUid)) {
                        loge("Not authorized to update network "
                             + " config=" + config.SSID
                             + " cnid=" + config.networkId
                             + " uid=" + message.sendingUid);
                        replyToMessage(message, message.what, FAILURE);
                        break;
                    }

                    int res = mWifiConfigStore.addOrUpdateNetwork(config, message.sendingUid);
                    if (res < 0) {
                        messageHandlingStatus = MESSAGE_HANDLING_STATUS_FAIL;
                    } else {
                        WifiConfiguration curConfig = getCurrentWifiConfiguration();
                        if (curConfig != null && config != null) {
                            if (curConfig.priority < config.priority
                                    && config.status == WifiConfiguration.Status.ENABLED) {
                                // Interpret this as a connect attempt
                                // Set the last selected configuration so as to allow the system to
                                // stick the last user choice without persisting the choice
                                mWifiConfigStore.setLastSelectedConfiguration(res);

                                // Remember time of last connection attempt
                                lastConnectAttempt = System.currentTimeMillis();

                                mWifiConnectionStatistics.numWifiManagerJoinAttempt++;

                                // As a courtesy to the caller, trigger a scan now
                                startScan(ADD_OR_UPDATE_SOURCE, 0, null, null);
                            }
                        }
                    }
                    replyToMessage(message, CMD_ADD_OR_UPDATE_NETWORK, res);
                    break;
                case CMD_REMOVE_NETWORK:
                    netId = message.arg1;
                    if (!mWifiConfigStore.canModifyNetwork(message.sendingUid, netId)) {
                        loge("Not authorized to remove network "
                             + " cnid=" + netId
                             + " uid=" + message.sendingUid);
                        replyToMessage(message, message.what, FAILURE);
                        break;
                    }

                    ok = mWifiConfigStore.removeNetwork(message.arg1);
                    if (!ok) {
                        messageHandlingStatus = MESSAGE_HANDLING_STATUS_FAIL;
                    }
                    replyToMessage(message, message.what, ok ? SUCCESS : FAILURE);
                    break;
                case CMD_ENABLE_NETWORK:
                    boolean others = message.arg2 == 1;
                    // Tell autojoin the user did try to select to that network
                    // However, do NOT persist the choice by bumping the priority of the network
                    if (others) {
                        mWifiAutoJoinController.
                                updateConfigurationHistory(message.arg1, true, false);
                        // Set the last selected configuration so as to allow the system to
                        // stick the last user choice without persisting the choice
                        mWifiConfigStore.setLastSelectedConfiguration(message.arg1);

                        // Remember time of last connection attempt
                        lastConnectAttempt = System.currentTimeMillis();

                        mWifiConnectionStatistics.numWifiManagerJoinAttempt++;
                    }
                    // Cancel auto roam requests
                    autoRoamSetBSSID(message.arg1, "any");

                    ok = mWifiConfigStore.enableNetwork(message.arg1, message.arg2 == 1);
                    if (!ok) {
                        messageHandlingStatus = MESSAGE_HANDLING_STATUS_FAIL;
                    }
                    replyToMessage(message, message.what, ok ? SUCCESS : FAILURE);
                    break;
                case CMD_ENABLE_ALL_NETWORKS:
                    long time = android.os.SystemClock.elapsedRealtime();
                    if (time - mLastEnableAllNetworksTime > MIN_INTERVAL_ENABLE_ALL_NETWORKS_MS) {
                        mWifiConfigStore.enableAllNetworks();
                        mLastEnableAllNetworksTime = time;
                    }
                    break;
                case WifiManager.DISABLE_NETWORK:
                    if (mWifiConfigStore.disableNetwork(message.arg1,
                            WifiConfiguration.DISABLED_BY_WIFI_MANAGER) == true) {
                        replyToMessage(message, WifiManager.DISABLE_NETWORK_SUCCEEDED);
                    } else {
                        messageHandlingStatus = MESSAGE_HANDLING_STATUS_FAIL;
                        replyToMessage(message, WifiManager.DISABLE_NETWORK_FAILED,
                                WifiManager.ERROR);
                    }
                    break;
                case CMD_DISABLE_EPHEMERAL_NETWORK:
                    config = mWifiConfigStore.disableEphemeralNetwork((String)message.obj);
                    if (config != null) {
                        if (config.networkId == mLastNetworkId) {
                            // Disconnect and let autojoin reselect a new network
                            sendMessage(CMD_DISCONNECT);
                        }
                    }
                    break;
                case CMD_BLACKLIST_NETWORK:
                    mWifiNative.addToBlacklist((String) message.obj);
                    break;
                case CMD_CLEAR_BLACKLIST:
                    mWifiNative.clearBlacklist();
                    break;
                case CMD_SAVE_CONFIG:
                    ok = mWifiConfigStore.saveConfig();

                    if (DBG) loge("wifistatemachine did save config " + ok);
                    replyToMessage(message, CMD_SAVE_CONFIG, ok ? SUCCESS : FAILURE);

                    // Inform the backup manager about a data change
                    IBackupManager ibm = IBackupManager.Stub.asInterface(
                            ServiceManager.getService(Context.BACKUP_SERVICE));
                    if (ibm != null) {
                        try {
                            ibm.dataChanged("com.android.providers.settings");
                        } catch (Exception e) {
                            // Try again later
                        }
                    }
                    break;
                case CMD_GET_CONFIGURED_NETWORKS:
                    replyToMessage(message, message.what,
                            mWifiConfigStore.getConfiguredNetworks());
                    break;
                case WifiMonitor.SUP_REQUEST_IDENTITY:
                    int networkId = message.arg2;
                    boolean identitySent = false;
                    int eapMethod = WifiEnterpriseConfig.Eap.NONE;

                    if (targetWificonfiguration != null
                            && targetWificonfiguration.enterpriseConfig != null) {
                        eapMethod = targetWificonfiguration.enterpriseConfig.getEapMethod();
                    }

                    // For SIM & AKA EAP method Only, get identity from ICC
                    if (targetWificonfiguration != null
                            && targetWificonfiguration.networkId == networkId
                            && targetWificonfiguration.allowedKeyManagement
                                    .get(WifiConfiguration.KeyMgmt.IEEE8021X)
                            &&  (eapMethod == WifiEnterpriseConfig.Eap.SIM
                            || eapMethod == WifiEnterpriseConfig.Eap.AKA)) {
                        TelephonyManager tm = (TelephonyManager)
                                mContext.getSystemService(Context.TELEPHONY_SERVICE);
                        if (tm != null) {
                            String imsi = tm.getSubscriberId();
                            String mccMnc = "";

                            if (tm.getSimState() == TelephonyManager.SIM_STATE_READY)
                                 mccMnc = tm.getSimOperator();

                            String identity = buildIdentity(eapMethod, imsi, mccMnc);

                            if (!identity.isEmpty()) {
                                mWifiNative.simIdentityResponse(networkId, identity);
                                identitySent = true;
                            }
                        }
                    }
                    if (!identitySent) {
                        // Supplicant lacks credentials to connect to that network, hence black list
                        ssid = (String) message.obj;
                        if (targetWificonfiguration != null && ssid != null
                                && targetWificonfiguration.SSID != null
                                && targetWificonfiguration.SSID.equals("\"" + ssid + "\"")) {
                            mWifiConfigStore.handleSSIDStateChange(
                                    targetWificonfiguration.networkId, false,
                                    "AUTH_FAILED no identity", null);
                        }
                        // Disconnect now, as we don't have any way to fullfill
                        // the  supplicant request.
                        mWifiConfigStore.setLastSelectedConfiguration(
                                WifiConfiguration.INVALID_NETWORK_ID);
                        mWifiNative.disconnect();
                    }
                    break;
                case WifiMonitor.SUP_REQUEST_SIM_AUTH:
                    logd("Received SUP_REQUEST_SIM_AUTH");
                    SimAuthRequestData requestData = (SimAuthRequestData) message.obj;
                    if (requestData != null) {
                        if (requestData.protocol == WifiEnterpriseConfig.Eap.SIM) {
                            handleGsmAuthRequest(requestData);
                        } else if (requestData.protocol == WifiEnterpriseConfig.Eap.AKA) {
                            handle3GAuthRequest(requestData);
                        }
                    } else {
                        loge("Invalid sim auth request");
                    }
                    break;
                case CMD_GET_PRIVILEGED_CONFIGURED_NETWORKS:
                    replyToMessage(message, message.what,
                            mWifiConfigStore.getPrivilegedConfiguredNetworks());
                    break;
                    /* Do a redundant disconnect without transition */
                case CMD_DISCONNECT:
                    mWifiConfigStore.setLastSelectedConfiguration
                            (WifiConfiguration.INVALID_NETWORK_ID);
                    mWifiNative.disconnect();
                    break;
                case CMD_RECONNECT:
                    mWifiAutoJoinController.attemptAutoJoin();
                    break;
                case CMD_REASSOCIATE:
                    lastConnectAttempt = System.currentTimeMillis();
                    mWifiNative.reassociate();
                    break;
                case CMD_RELOAD_TLS_AND_RECONNECT:
                    if (mWifiConfigStore.needsUnlockedKeyStore()) {
                        logd("Reconnecting to give a chance to un-connected TLS networks");
                        mWifiNative.disconnect();
                        lastConnectAttempt = System.currentTimeMillis();
                        mWifiNative.reconnect();
                    }
                    break;
                case CMD_AUTO_ROAM:
                    messageHandlingStatus = MESSAGE_HANDLING_STATUS_DISCARD;
                    return HANDLED;
                case CMD_AUTO_CONNECT:
                    /* Work Around: wpa_supplicant can get in a bad state where it returns a non
                     * associated status to the STATUS command but somehow-someplace still thinks
                     * it is associated and thus will ignore select/reconnect command with
                     * following message:
                     * "Already associated with the selected network - do nothing"
                     *
                     * Hence, sends a disconnect to supplicant first.
                     */
                    didDisconnect = false;
                    if (getCurrentState() != mDisconnectedState) {
                        /** Supplicant will ignore the reconnect if we are currently associated,
                         * hence trigger a disconnect
                         */
                        didDisconnect = true;
                        mWifiNative.disconnect();
                    }

                    /* connect command coming from auto-join */
                    config = (WifiConfiguration) message.obj;
                    netId = message.arg1;
                    int roam = message.arg2;
                    loge("CMD_AUTO_CONNECT sup state "
                            + mSupplicantStateTracker.getSupplicantStateName()
                            + " my state " + getCurrentState().getName()
                            + " nid=" + Integer.toString(netId)
                            + " roam=" + Integer.toString(roam));
                    if (config == null) {
                        loge("AUTO_CONNECT and no config, bail out...");
                        break;
                    }

                    /* Make sure we cancel any previous roam request */
                    autoRoamSetBSSID(netId, config.BSSID);

                    /* Save the network config */
                    loge("CMD_AUTO_CONNECT will save config -> " + config.SSID
                            + " nid=" + Integer.toString(netId));
                    result = mWifiConfigStore.saveNetwork(config, -1);
                    netId = result.getNetworkId();
                    loge("CMD_AUTO_CONNECT did save config -> "
                            + " nid=" + Integer.toString(netId));

                    if (deferForUserInput(message, netId, false)) {
                        break;
                    } else if (mWifiConfigStore.getWifiConfiguration(netId).userApproved ==
                                                                   WifiConfiguration.USER_BANNED) {
                        replyToMessage(message, WifiManager.CONNECT_NETWORK_FAILED,
                                WifiManager.NOT_AUTHORIZED);
                        break;
                    }

                    // Make sure the network is enabled, since supplicant will not reenable it
                    mWifiConfigStore.enableNetworkWithoutBroadcast(netId, false);

                    if (mWifiConfigStore.selectNetwork(netId) &&
                            mWifiNative.reconnect()) {
                        lastConnectAttempt = System.currentTimeMillis();
                        targetWificonfiguration = mWifiConfigStore.getWifiConfiguration(netId);
                        config = mWifiConfigStore.getWifiConfiguration(netId);
                        if (config != null
                                && !mWifiConfigStore.isLastSelectedConfiguration(config)) {
                            // If we autojoined a different config than the user selected one,
                            // it means we could not see the last user selection,
                            // or that the last user selection was faulty and ended up blacklisted
                            // for some reason (in which case the user is notified with an error
                            // message in the Wifi picker), and thus we managed to auto-join away
                            // from the selected  config. -> in that case we need to forget
                            // the selection because we don't want to abruptly switch back to it.
                            //
                            // Note that the user selection is also forgotten after a period of time
                            // during which the device has been disconnected.
                            // The default value is 30 minutes : see the code path at bottom of
                            // setScanResults() function.
                            mWifiConfigStore.
                                 setLastSelectedConfiguration(WifiConfiguration.INVALID_NETWORK_ID);
                        }
                        mAutoRoaming = roam;
                        if (isRoaming() || linkDebouncing) {
                            transitionTo(mRoamingState);
                        } else if (didDisconnect) {
                            transitionTo(mDisconnectingState);
                        } else {
                            /* Already in disconnected state, nothing to change */
                        }
                    } else {
                        loge("Failed to connect config: " + config + " netId: " + netId);
                        replyToMessage(message, WifiManager.CONNECT_NETWORK_FAILED,
                                WifiManager.ERROR);
                        break;
                    }
                    break;
                case CMD_REMOVE_APP_CONFIGURATIONS:
                    mWifiConfigStore.removeNetworksForApp((ApplicationInfo) message.obj);
                    break;
                case CMD_REMOVE_USER_CONFIGURATIONS:
                    mWifiConfigStore.removeNetworksForUser(message.arg1);
                    break;
                case WifiManager.CONNECT_NETWORK:
                    /**
                     *  The connect message can contain a network id passed as arg1 on message or
                     * or a config passed as obj on message.
                     * For a new network, a config is passed to create and connect.
                     * For an existing network, a network id is passed
                     */
                    netId = message.arg1;
                    config = (WifiConfiguration) message.obj;
                    mWifiConnectionStatistics.numWifiManagerJoinAttempt++;
                    boolean updatedExisting = false;

                    /* Save the network config */
                    if (config != null) {
                        if (!recordUidIfAuthorized(config, message.sendingUid)) {
                            loge("Not authorized to update network "
                                 + " config=" + config.SSID
                                 + " cnid=" + config.networkId
                                 + " uid=" + message.sendingUid);
                            replyToMessage(message, WifiManager.CONNECT_NETWORK_FAILED,
                                           WifiManager.NOT_AUTHORIZED);
                            break;
                        }

                        String configKey = config.configKey(true /* allowCached */);
                        WifiConfiguration savedConfig =
                                mWifiConfigStore.getWifiConfiguration(configKey);
                        if (savedConfig != null) {
                            // There is an existing config with this netId, but it wasn't exposed
                            // (either AUTO_JOIN_DELETED or ephemeral; see WifiConfigStore#
                            // getConfiguredNetworks). Remove those bits and update the config.
                            config = savedConfig;
                            loge("CONNECT_NETWORK updating existing config with id=" +
                                    config.networkId + " configKey=" + configKey);
                            config.ephemeral = false;
                            config.autoJoinStatus = WifiConfiguration.AUTO_JOIN_ENABLED;
                            updatedExisting = true;
                        }

                        result = mWifiConfigStore.saveNetwork(config, message.sendingUid);
                        netId = result.getNetworkId();
                    }
                    config = mWifiConfigStore.getWifiConfiguration(netId);

                    if (config == null) {
                        loge("CONNECT_NETWORK id=" + Integer.toString(netId) + " "
                                + mSupplicantStateTracker.getSupplicantStateName() + " my state "
                                + getCurrentState().getName());
                    } else {
                        String wasSkipped = config.autoJoinBailedDueToLowRssi ? " skipped" : "";
                        loge("CONNECT_NETWORK id=" + Integer.toString(netId)
                                + " config=" + config.SSID
                                + " cnid=" + config.networkId
                                + " supstate=" + mSupplicantStateTracker.getSupplicantStateName()
                                + " my state " + getCurrentState().getName()
                                + " uid = " + message.sendingUid
                                + wasSkipped);
                    }

                    autoRoamSetBSSID(netId, "any");

                    if (message.sendingUid == Process.WIFI_UID
                        || message.sendingUid == Process.SYSTEM_UID) {
                        // As a sanity measure, clear the BSSID in the supplicant network block.
                        // If system or Wifi Settings want to connect, they will not
                        // specify the BSSID.
                        // If an app however had added a BSSID to this configuration, and the BSSID
                        // was wrong, Then we would forever fail to connect until that BSSID
                        // is cleaned up.
                        clearConfigBSSID(config, "CONNECT_NETWORK");
                    }

                    if (deferForUserInput(message, netId, true)) {
                        break;
                    } else if (mWifiConfigStore.getWifiConfiguration(netId).userApproved ==
                                                                    WifiConfiguration.USER_BANNED) {
                        replyToMessage(message, WifiManager.CONNECT_NETWORK_FAILED,
                                WifiManager.NOT_AUTHORIZED);
                        break;
                    }

                    mAutoRoaming = WifiAutoJoinController.AUTO_JOIN_IDLE;

                    /* Tell autojoin the user did try to connect to that network if from settings */
                    boolean persist =
                        mWifiConfigStore.checkConfigOverridePermission(message.sendingUid);
                    mWifiAutoJoinController.updateConfigurationHistory(netId, true, persist);

                    mWifiConfigStore.setLastSelectedConfiguration(netId);

                    didDisconnect = false;
                    if (mLastNetworkId != WifiConfiguration.INVALID_NETWORK_ID
                            && mLastNetworkId != netId) {
                        /** Supplicant will ignore the reconnect if we are currently associated,
                         * hence trigger a disconnect
                         */
                        didDisconnect = true;
                        mWifiNative.disconnect();
                    }

                    // Make sure the network is enabled, since supplicant will not reenable it
                    mWifiConfigStore.enableNetworkWithoutBroadcast(netId, false);

                    if (mWifiConfigStore.selectNetwork(netId) &&
                            mWifiNative.reconnect()) {
                        lastConnectAttempt = System.currentTimeMillis();
                        targetWificonfiguration = mWifiConfigStore.getWifiConfiguration(netId);

                        /* The state tracker handles enabling networks upon completion/failure */
                        mSupplicantStateTracker.sendMessage(WifiManager.CONNECT_NETWORK);
                        replyToMessage(message, WifiManager.CONNECT_NETWORK_SUCCEEDED);
                        if (didDisconnect) {
                            /* Expect a disconnection from the old connection */
                            transitionTo(mDisconnectingState);
                        } else if (updatedExisting && getCurrentState() == mConnectedState &&
                                getCurrentWifiConfiguration().networkId == netId) {
                            // Update the current set of network capabilities, but stay in the
                            // current state.
                            updateCapabilities(config);
                        } else {
                            /**
                             *  Directly go to disconnected state where we
                             * process the connection events from supplicant
                             **/
                            transitionTo(mDisconnectedState);
                        }
                    } else {
                        loge("Failed to connect config: " + config + " netId: " + netId);
                        replyToMessage(message, WifiManager.CONNECT_NETWORK_FAILED,
                                WifiManager.ERROR);
                        break;
                    }
                    break;
                case WifiManager.SAVE_NETWORK:
                    mWifiConnectionStatistics.numWifiManagerJoinAttempt++;
                    // Fall thru
                case WifiStateMachine.CMD_AUTO_SAVE_NETWORK:
                    lastSavedConfigurationAttempt = null; // Used for debug
                    config = (WifiConfiguration) message.obj;
                    if (config == null) {
                        loge("ERROR: SAVE_NETWORK with null configuration"
                                + mSupplicantStateTracker.getSupplicantStateName()
                                + " my state " + getCurrentState().getName());
                        messageHandlingStatus = MESSAGE_HANDLING_STATUS_FAIL;
                        replyToMessage(message, WifiManager.SAVE_NETWORK_FAILED,
                                WifiManager.ERROR);
                        break;
                    }
                    lastSavedConfigurationAttempt = new WifiConfiguration(config);
                    int nid = config.networkId;
                    loge("SAVE_NETWORK id=" + Integer.toString(nid)
                                + " config=" + config.SSID
                                + " nid=" + config.networkId
                                + " supstate=" + mSupplicantStateTracker.getSupplicantStateName()
                                + " my state " + getCurrentState().getName());

                    // Only record the uid if this is user initiated
                    boolean checkUid = (message.what == WifiManager.SAVE_NETWORK);
                    if (checkUid && !recordUidIfAuthorized(config, message.sendingUid)) {
                        loge("Not authorized to update network "
                             + " config=" + config.SSID
                             + " cnid=" + config.networkId
                             + " uid=" + message.sendingUid);
                        replyToMessage(message, WifiManager.SAVE_NETWORK_FAILED,
                                       WifiManager.NOT_AUTHORIZED);
                        break;
                    }

                    result = mWifiConfigStore.saveNetwork(config, -1);
                    if (result.getNetworkId() != WifiConfiguration.INVALID_NETWORK_ID) {
                        if (mWifiInfo.getNetworkId() == result.getNetworkId()) {
                            if (result.hasIpChanged()) {
                                // The currently connection configuration was changed
                                // We switched from DHCP to static or from static to DHCP, or the
                                // static IP address has changed.
                                log("Reconfiguring IP on connection");
                                // TODO: clear addresses and disable IPv6
                                // to simplify obtainingIpState.
                                transitionTo(mObtainingIpState);
                            }
                            if (result.hasProxyChanged()) {
                                log("Reconfiguring proxy on connection");
                                updateLinkProperties(CMD_UPDATE_LINKPROPERTIES);
                            }
                        }
                        replyToMessage(message, WifiManager.SAVE_NETWORK_SUCCEEDED);
                        broadcastWifiCredentialChanged(WifiManager.WIFI_CREDENTIAL_SAVED, config);

                        if (VDBG) {
                           loge("Success save network nid="
                                    + Integer.toString(result.getNetworkId()));
                        }

                        synchronized(mScanResultCache) {
                            /**
                             * If the command comes from WifiManager, then
                             * tell autojoin the user did try to modify and save that network,
                             * and interpret the SAVE_NETWORK as a request to connect
                             */
                            boolean user = message.what == WifiManager.SAVE_NETWORK;

                            // Did this connect come from settings
                            boolean persistConnect =
                                mWifiConfigStore.checkConfigOverridePermission(message.sendingUid);

                            mWifiAutoJoinController.updateConfigurationHistory(result.getNetworkId()
                                    , user, persistConnect);
                            mWifiAutoJoinController.attemptAutoJoin();
                        }
                    } else {
                        loge("Failed to save network");
                        messageHandlingStatus = MESSAGE_HANDLING_STATUS_FAIL;
                        replyToMessage(message, WifiManager.SAVE_NETWORK_FAILED,
                                WifiManager.ERROR);
                    }
                    break;
                case WifiManager.FORGET_NETWORK:
                    // Debug only, remember last configuration that was forgotten
                    WifiConfiguration toRemove
                            = mWifiConfigStore.getWifiConfiguration(message.arg1);
                    if (toRemove == null) {
                        lastForgetConfigurationAttempt = null;
                    } else {
                        lastForgetConfigurationAttempt = new WifiConfiguration(toRemove);
                    }
                    // check that the caller owns this network
                    netId = message.arg1;

                    if (!mWifiConfigStore.canModifyNetwork(message.sendingUid, netId)) {
                        loge("Not authorized to forget network "
                             + " cnid=" + netId
                             + " uid=" + message.sendingUid);
                        replyToMessage(message, WifiManager.FORGET_NETWORK_FAILED,
                                WifiManager.NOT_AUTHORIZED);
                        break;
                    }

                    if (mWifiConfigStore.forgetNetwork(message.arg1)) {
                        replyToMessage(message, WifiManager.FORGET_NETWORK_SUCCEEDED);
                        broadcastWifiCredentialChanged(WifiManager.WIFI_CREDENTIAL_FORGOT,
                                (WifiConfiguration) message.obj);
                    } else {
                        loge("Failed to forget network");
                        replyToMessage(message, WifiManager.FORGET_NETWORK_FAILED,
                                WifiManager.ERROR);
                    }
                    break;
                case WifiManager.START_WPS:
                    WpsInfo wpsInfo = (WpsInfo) message.obj;
                    WpsResult wpsResult;
                    switch (wpsInfo.setup) {
                        case WpsInfo.PBC:
                            wpsResult = mWifiConfigStore.startWpsPbc(wpsInfo);
                            break;
                        case WpsInfo.KEYPAD:
                            wpsResult = mWifiConfigStore.startWpsWithPinFromAccessPoint(wpsInfo);
                            break;
                        case WpsInfo.DISPLAY:
                            wpsResult = mWifiConfigStore.startWpsWithPinFromDevice(wpsInfo);
                            break;
                        default:
                            wpsResult = new WpsResult(Status.FAILURE);
                            loge("Invalid setup for WPS");
                            break;
                    }
                    mWifiConfigStore.setLastSelectedConfiguration
                            (WifiConfiguration.INVALID_NETWORK_ID);
                    if (wpsResult.status == Status.SUCCESS) {
                        replyToMessage(message, WifiManager.START_WPS_SUCCEEDED, wpsResult);
                        transitionTo(mWpsRunningState);
                    } else {
                        loge("Failed to start WPS with config " + wpsInfo.toString());
                        replyToMessage(message, WifiManager.WPS_FAILED, WifiManager.ERROR);
                    }
                    break;
                case WifiMonitor.NETWORK_CONNECTION_EVENT:
                    if (DBG) log("Network connection established");
                    mLastNetworkId = message.arg1;
                    mLastBssid = (String) message.obj;

                    mWifiInfo.setBSSID(mLastBssid);
                    mWifiInfo.setNetworkId(mLastNetworkId);

                    sendNetworkStateChangeBroadcast(mLastBssid);
                    transitionTo(mObtainingIpState);
                    break;
                case WifiMonitor.NETWORK_DISCONNECTION_EVENT:
                    // Calling handleNetworkDisconnect here is redundant because we might already
                    // have called it when leaving L2ConnectedState to go to disconnecting state
                    // or thru other path
                    // We should normally check the mWifiInfo or mLastNetworkId so as to check
                    // if they are valid, and only in this case call handleNEtworkDisconnect,
                    // TODO: this should be fixed for a L MR release
                    // The side effect of calling handleNetworkDisconnect twice is that a bunch of
                    // idempotent commands are executed twice (stopping Dhcp, enabling the SPS mode
                    // at the chip etc...
                    if (DBG) log("ConnectModeState: Network connection lost ");
                    handleNetworkDisconnect();
                    transitionTo(mDisconnectedState);
                    break;
                default:
                    return NOT_HANDLED;
            }
            return HANDLED;
        }
    }

    private void updateCapabilities(WifiConfiguration config) {
        if (config.ephemeral) {
            mNetworkCapabilities.removeCapability(
                    NetworkCapabilities.NET_CAPABILITY_TRUSTED);
        } else {
            mNetworkCapabilities.addCapability(
                    NetworkCapabilities.NET_CAPABILITY_TRUSTED);
        }
        mNetworkAgent.sendNetworkCapabilities(mNetworkCapabilities);
    }

    private class WifiNetworkAgent extends NetworkAgent {
        public WifiNetworkAgent(Looper l, Context c, String TAG, NetworkInfo ni,
                NetworkCapabilities nc, LinkProperties lp, int score) {
            super(l, c, TAG, ni, nc, lp, score);
        }
        protected void unwanted() {
            // Ignore if we're not the current networkAgent.
            if (this != mNetworkAgent) return;
            if (DBG) log("WifiNetworkAgent -> Wifi unwanted score "
                    + Integer.toString(mWifiInfo.score));
            unwantedNetwork(network_status_unwanted_disconnect);
        }

        protected void networkStatus(int status) {
            if (status == NetworkAgent.INVALID_NETWORK) {
                if (DBG) log("WifiNetworkAgent -> Wifi networkStatus invalid, score="
                        + Integer.toString(mWifiInfo.score));
                unwantedNetwork(network_status_unwanted_disable_autojoin);
            } else if (status == NetworkAgent.VALID_NETWORK) {
                if (DBG && mWifiInfo != null) log("WifiNetworkAgent -> Wifi networkStatus valid, score= "
                        + Integer.toString(mWifiInfo.score));
                doNetworkStatus(status);
            }
        }
    }

    void unwantedNetwork(int reason) {
        sendMessage(CMD_UNWANTED_NETWORK, reason);
    }

    void doNetworkStatus(int status) {
        sendMessage(CMD_NETWORK_STATUS, status);
    }

    // rfc4186 & rfc4187:
    // create Permanent Identity base on IMSI,
    // identity = usernam@realm
    // with username = prefix | IMSI
    // and realm is derived MMC/MNC tuple according 3GGP spec(TS23.003)
    private String buildIdentity(int eapMethod, String imsi, String mccMnc) {
        String mcc;
        String mnc;
        String prefix;

        if (imsi == null || imsi.isEmpty())
            return "";

        if (eapMethod == WifiEnterpriseConfig.Eap.SIM)
            prefix = "1";
        else if (eapMethod == WifiEnterpriseConfig.Eap.AKA)
            prefix = "0";
        else  // not a valide EapMethod
            return "";

        /* extract mcc & mnc from mccMnc */
        if (mccMnc != null && !mccMnc.isEmpty()) {
            mcc = mccMnc.substring(0, 3);
            mnc = mccMnc.substring(3);
            if (mnc.length() == 2)
                mnc = "0" + mnc;
        } else {
            // extract mcc & mnc from IMSI, assume mnc size is 3
            mcc = imsi.substring(0, 3);
            mnc = imsi.substring(3, 6);
        }

        return prefix + imsi + "@wlan.mnc" + mnc + ".mcc" + mcc + ".3gppnetwork.org";
    }

    boolean startScanForConfiguration(WifiConfiguration config, boolean restrictChannelList) {
        if (config == null)
            return false;

        // We are still seeing a fairly high power consumption triggered by autojoin scans
        // Hence do partial scans only for PSK configuration that are roamable since the
        // primary purpose of the partial scans is roaming.
        // Full badn scans with exponential backoff for the purpose or extended roaming and
        // network switching are performed unconditionally.
        if (config.scanResultCache == null
                || !config.allowedKeyManagement.get(WifiConfiguration.KeyMgmt.WPA_PSK)
                || config.scanResultCache.size() > 6) {
            //return true but to not trigger the scan
            return true;
        }
        HashSet<Integer> channels
                = mWifiConfigStore.makeChannelList(config,
                ONE_HOUR_MILLI, restrictChannelList);
        if (channels != null && channels.size() != 0) {
            StringBuilder freqs = new StringBuilder();
            boolean first = true;
            for (Integer channel : channels) {
                if (!first)
                    freqs.append(",");
                freqs.append(channel.toString());
                first = false;
            }
            //if (DBG) {
            loge("WifiStateMachine starting scan for " + config.configKey() + " with " + freqs);
            //}
            // Call wifi native to start the scan
            if (startScanNative(
                    WifiNative.SCAN_WITHOUT_CONNECTION_SETUP,
                    freqs.toString())) {
                // Only count battery consumption if scan request is accepted
                noteScanStart(SCAN_ALARM_SOURCE, null);
                messageHandlingStatus = MESSAGE_HANDLING_STATUS_OK;
            } else {
                // used for debug only, mark scan as failed
                messageHandlingStatus = MESSAGE_HANDLING_STATUS_HANDLING_ERROR;
            }
            return true;
        } else {
            if (DBG) loge("WifiStateMachine no channels for " + config.configKey());
            return false;
        }
    }

    void clearCurrentConfigBSSID(String dbg) {
        // Clear the bssid in the current config's network block
        WifiConfiguration config = getCurrentWifiConfiguration();
        if (config == null)
            return;
        clearConfigBSSID(config, dbg);
    }
    void clearConfigBSSID(WifiConfiguration config, String dbg) {
        if (config == null)
            return;
        if (DBG) {
            loge(dbg + " " + mTargetRoamBSSID + " config " + config.configKey()
                    + " config.bssid " + config.BSSID);
        }
        config.autoJoinBSSID = "any";
        config.BSSID = "any";
        if (DBG) {
           loge(dbg + " " + config.SSID
                    + " nid=" + Integer.toString(config.networkId));
        }
        mWifiConfigStore.saveWifiConfigBSSID(config);
    }

    class L2ConnectedState extends State {
        @Override
        public void enter() {
            mRssiPollToken++;
            if (mEnableRssiPolling) {
                sendMessage(CMD_RSSI_POLL, mRssiPollToken, 0);
            }
            if (mNetworkAgent != null) {
                loge("Have NetworkAgent when entering L2Connected");
                setNetworkDetailedState(DetailedState.DISCONNECTED);
            }
            setNetworkDetailedState(DetailedState.CONNECTING);

            if (TextUtils.isEmpty(mTcpBufferSizes) == false) {
                mLinkProperties.setTcpBufferSizes(mTcpBufferSizes);
            }
            mNetworkAgent = new WifiNetworkAgent(getHandler().getLooper(), mContext,
                    "WifiNetworkAgent", mNetworkInfo, mNetworkCapabilitiesFilter,
                    mLinkProperties, 60);

            // We must clear the config BSSID, as the wifi chipset may decide to roam
            // from this point on and having the BSSID specified in the network block would
            // cause the roam to faile and the device to disconnect
            clearCurrentConfigBSSID("L2ConnectedState");
        }

        @Override
        public void exit() {
            // This is handled by receiving a NETWORK_DISCONNECTION_EVENT in ConnectModeState
            // Bug: 15347363
            // For paranoia's sake, call handleNetworkDisconnect
            // only if BSSID is null or last networkId
            // is not invalid.
            if (DBG) {
                StringBuilder sb = new StringBuilder();
                sb.append("leaving L2ConnectedState state nid=" + Integer.toString(mLastNetworkId));
                if (mLastBssid !=null) {
                    sb.append(" ").append(mLastBssid);
                }
            }
            if (mLastBssid != null || mLastNetworkId != WifiConfiguration.INVALID_NETWORK_ID) {
                handleNetworkDisconnect();
            }
        }

        @Override
        public boolean processMessage(Message message) {
            logStateAndMessage(message, getClass().getSimpleName());

            switch (message.what) {
              case DhcpStateMachine.CMD_PRE_DHCP_ACTION:
                  handlePreDhcpSetup();
                  break;
              case DhcpStateMachine.CMD_POST_DHCP_ACTION:
                  handlePostDhcpSetup();
                  if (message.arg1 == DhcpStateMachine.DHCP_SUCCESS) {
                      if (DBG) log("WifiStateMachine DHCP successful");
                      handleIPv4Success((DhcpResults) message.obj, DhcpStateMachine.DHCP_SUCCESS);
                      // We advance to mVerifyingLinkState because handleIPv4Success will call
                      // updateLinkProperties, which then sends CMD_IP_CONFIGURATION_SUCCESSFUL.
                  } else if (message.arg1 == DhcpStateMachine.DHCP_FAILURE) {
                      if (DBG) {
                          int count = -1;
                          WifiConfiguration config = getCurrentWifiConfiguration();
                          if (config != null) {
                              count = config.numConnectionFailures;
                          }
                          log("WifiStateMachine DHCP failure count=" + count);
                      }
                      handleIPv4Failure(DhcpStateMachine.DHCP_FAILURE);
                      // As above, we transition to mDisconnectingState via updateLinkProperties.
                  }
                  break;
                case CMD_IP_CONFIGURATION_SUCCESSFUL:
                    handleSuccessfulIpConfiguration();
                    sendConnectedState();
                    transitionTo(mConnectedState);
                    break;
                case CMD_IP_CONFIGURATION_LOST:
                    // Get Link layer stats so as we get fresh tx packet counters
                    getWifiLinkLayerStats(true);
                    handleIpConfigurationLost();
                    transitionTo(mDisconnectingState);
                    break;
                case CMD_DISCONNECT:
                    mWifiNative.disconnect();
                    transitionTo(mDisconnectingState);
                    break;
                case WifiP2pServiceImpl.DISCONNECT_WIFI_REQUEST:
                    if (message.arg1 == 1) {
                        mWifiNative.disconnect();
                        mTemporarilyDisconnectWifi = true;
                        transitionTo(mDisconnectingState);
                    }
                    break;
                case CMD_SET_OPERATIONAL_MODE:
                    if (message.arg1 != CONNECT_MODE) {
                        sendMessage(CMD_DISCONNECT);
                        deferMessage(message);
                        if (message.arg1 == SCAN_ONLY_WITH_WIFI_OFF_MODE) {
                            noteWifiDisabledWhileAssociated();
                        }
                    }
                    mWifiConfigStore.
                                setLastSelectedConfiguration(WifiConfiguration.INVALID_NETWORK_ID);
                    break;
                case CMD_SET_COUNTRY_CODE:
                    messageHandlingStatus = MESSAGE_HANDLING_STATUS_DEFERRED;
                    deferMessage(message);
                    break;
                case CMD_START_SCAN:
                    //if (DBG) {
                        loge("WifiStateMachine CMD_START_SCAN source " + message.arg1
                              + " txSuccessRate="+String.format( "%.2f", mWifiInfo.txSuccessRate)
                              + " rxSuccessRate="+String.format( "%.2f", mWifiInfo.rxSuccessRate)
                              + " targetRoamBSSID=" + mTargetRoamBSSID
                              + " RSSI=" + mWifiInfo.getRssi());
                    //}
                    if (message.arg1 == SCAN_ALARM_SOURCE) {
                        // Check if the CMD_START_SCAN message is obsolete (and thus if it should
                        // not be processed) and restart the scan if needed
                        boolean shouldScan =
                                mScreenOn && mWifiConfigStore.enableAutoJoinScanWhenAssociated.get();
                        if (!checkAndRestartDelayedScan(message.arg2,
                                shouldScan,
                                mWifiConfigStore.associatedPartialScanPeriodMilli.get(), null, null)) {
                            messageHandlingStatus = MESSAGE_HANDLING_STATUS_OBSOLETE;
                            loge("WifiStateMachine L2Connected CMD_START_SCAN source "
                                    + message.arg1
                                    + " " + message.arg2 + ", " + mDelayedScanCounter
                                    + " -> obsolete");
                            return HANDLED;
                        }
                        if (mP2pConnected.get()) {
                            loge("WifiStateMachine L2Connected CMD_START_SCAN source "
                                    + message.arg1
                                    + " " + message.arg2 + ", " + mDelayedScanCounter
                                    + " ignore because P2P is connected");
                            messageHandlingStatus = MESSAGE_HANDLING_STATUS_DISCARD;
                            return HANDLED;
                        }
                        boolean tryFullBandScan = false;
                        boolean restrictChannelList = false;
                        long now_ms = System.currentTimeMillis();
                        if (DBG) {
                            loge("WifiStateMachine CMD_START_SCAN with age="
                                    + Long.toString(now_ms - lastFullBandConnectedTimeMilli)
                                    + " interval=" + fullBandConnectedTimeIntervalMilli
                                    + " maxinterval=" + maxFullBandConnectedTimeIntervalMilli);
                        }
                        if (mWifiInfo != null) {
                            if (mWifiConfigStore.enableFullBandScanWhenAssociated.get() &&
                                    (now_ms - lastFullBandConnectedTimeMilli)
                                    > fullBandConnectedTimeIntervalMilli) {
                                if (DBG) {
                                    loge("WifiStateMachine CMD_START_SCAN try full band scan age="
                                         + Long.toString(now_ms - lastFullBandConnectedTimeMilli)
                                         + " interval=" + fullBandConnectedTimeIntervalMilli
                                         + " maxinterval=" + maxFullBandConnectedTimeIntervalMilli);
                                }
                                tryFullBandScan = true;
                            }

                            if (mWifiInfo.txSuccessRate >
                                    mWifiConfigStore.maxTxPacketForFullScans
                                    || mWifiInfo.rxSuccessRate >
                                    mWifiConfigStore.maxRxPacketForFullScans) {
                                // Too much traffic at the interface, hence no full band scan
                                if (DBG) {
                                    loge("WifiStateMachine CMD_START_SCAN " +
                                            "prevent full band scan due to pkt rate");
                                }
                                tryFullBandScan = false;
                            }

                            if (mWifiInfo.txSuccessRate >
                                    mWifiConfigStore.maxTxPacketForPartialScans
                                    || mWifiInfo.rxSuccessRate >
                                    mWifiConfigStore.maxRxPacketForPartialScans) {
                                // Don't scan if lots of packets are being sent
                                restrictChannelList = true;
                                if (mWifiConfigStore.alwaysEnableScansWhileAssociated.get() == 0) {
                                    if (DBG) {
                                     loge("WifiStateMachine CMD_START_SCAN source " + message.arg1
                                        + " ...and ignore scans"
                                        + " tx=" + String.format("%.2f", mWifiInfo.txSuccessRate)
                                        + " rx=" + String.format("%.2f", mWifiInfo.rxSuccessRate));
                                    }
                                    messageHandlingStatus = MESSAGE_HANDLING_STATUS_REFUSED;
                                    return HANDLED;
                                }
                            }
                        }

                        WifiConfiguration currentConfiguration = getCurrentWifiConfiguration();
                        if (DBG) {
                            loge("WifiStateMachine CMD_START_SCAN full=" +
                                    tryFullBandScan);
                        }
                        if (currentConfiguration != null) {
                            if (fullBandConnectedTimeIntervalMilli
                                    < mWifiConfigStore.associatedPartialScanPeriodMilli.get()) {
                                // Sanity
                                fullBandConnectedTimeIntervalMilli
                                        = mWifiConfigStore.associatedPartialScanPeriodMilli.get();
                            }
                            if (tryFullBandScan) {
                                lastFullBandConnectedTimeMilli = now_ms;
                                if (fullBandConnectedTimeIntervalMilli
                                        < mWifiConfigStore.associatedFullScanMaxIntervalMilli) {
                                    // Increase the interval
                                    fullBandConnectedTimeIntervalMilli
                                            = fullBandConnectedTimeIntervalMilli
                                            * mWifiConfigStore.associatedFullScanBackoff.get() / 8;

                                    if (DBG) {
                                        loge("WifiStateMachine CMD_START_SCAN bump interval ="
                                        + fullBandConnectedTimeIntervalMilli);
                                    }
                                }
                                handleScanRequest(
                                        WifiNative.SCAN_WITHOUT_CONNECTION_SETUP, message);
                            } else {
                                if (!startScanForConfiguration(
                                        currentConfiguration, restrictChannelList)) {
                                    if (DBG) {
                                        loge("WifiStateMachine starting scan, " +
                                                " did not find channels -> full");
                                    }
                                    lastFullBandConnectedTimeMilli = now_ms;
                                    if (fullBandConnectedTimeIntervalMilli
                                            < mWifiConfigStore.associatedFullScanMaxIntervalMilli) {
                                        // Increase the interval
                                        fullBandConnectedTimeIntervalMilli
                                                = fullBandConnectedTimeIntervalMilli
                                                * mWifiConfigStore.associatedFullScanBackoff.get() / 8;

                                        if (DBG) {
                                            loge("WifiStateMachine CMD_START_SCAN bump interval ="
                                                    + fullBandConnectedTimeIntervalMilli);
                                        }
                                    }
                                    handleScanRequest(
                                                WifiNative.SCAN_WITHOUT_CONNECTION_SETUP, message);
                                }
                            }

                        } else {
                            loge("CMD_START_SCAN : connected mode and no configuration");
                            messageHandlingStatus = MESSAGE_HANDLING_STATUS_HANDLING_ERROR;
                        }
                    } else {
                        // Not scan alarm source
                        return NOT_HANDLED;
                    }
                    break;
                    /* Ignore connection to same network */
                case WifiManager.CONNECT_NETWORK:
                    int netId = message.arg1;
                    if (mWifiInfo.getNetworkId() == netId) {
                        break;
                    }
                    return NOT_HANDLED;
                    /* Ignore */
                case WifiMonitor.NETWORK_CONNECTION_EVENT:
                    break;
                case CMD_RSSI_POLL:
                    if (message.arg1 == mRssiPollToken) {
                        if (mWifiConfigStore.enableChipWakeUpWhenAssociated.get()) {
                            if (VVDBG) log(" get link layer stats " + mWifiLinkLayerStatsSupported);
                            WifiLinkLayerStats stats = getWifiLinkLayerStats(VDBG);
                            if (stats != null) {
                                // Sanity check the results provided by driver
                                if (mWifiInfo.getRssi() != WifiInfo.INVALID_RSSI
                                        && (stats.rssi_mgmt == 0
                                        || stats.beacon_rx == 0)) {
                                    stats = null;
                                }
                            }
                            // Get Info and continue polling
                            fetchRssiLinkSpeedAndFrequencyNative();
                            calculateWifiScore(stats);
                        }
                        sendMessageDelayed(obtainMessage(CMD_RSSI_POLL,
                                mRssiPollToken, 0), POLL_RSSI_INTERVAL_MSECS);

                        if (DBG) sendRssiChangeBroadcast(mWifiInfo.getRssi());
                    } else {
                        // Polling has completed
                    }
                    break;
                case CMD_ENABLE_RSSI_POLL:
                    if (mWifiConfigStore.enableRssiPollWhenAssociated.get()) {
                        mEnableRssiPolling = (message.arg1 == 1);
                    } else {
                        mEnableRssiPolling = false;
                    }
                    mRssiPollToken++;
                    if (mEnableRssiPolling) {
                        // First poll
                        fetchRssiLinkSpeedAndFrequencyNative();
                        sendMessageDelayed(obtainMessage(CMD_RSSI_POLL,
                                mRssiPollToken, 0), POLL_RSSI_INTERVAL_MSECS);
                    } else {
                        cleanWifiScore();
                    }
                    break;
                case WifiManager.RSSI_PKTCNT_FETCH:
                    RssiPacketCountInfo info = new RssiPacketCountInfo();
                    fetchRssiLinkSpeedAndFrequencyNative();
                    info.rssi = mWifiInfo.getRssi();
                    fetchPktcntNative(info);
                    replyToMessage(message, WifiManager.RSSI_PKTCNT_FETCH_SUCCEEDED, info);
                    break;
                case CMD_DELAYED_NETWORK_DISCONNECT:
                    if (!linkDebouncing && mWifiConfigStore.enableLinkDebouncing) {

                        // Ignore if we are not debouncing
                        loge("CMD_DELAYED_NETWORK_DISCONNECT and not debouncing - ignore "
                                + message.arg1);
                        return HANDLED;
                    } else {
                        loge("CMD_DELAYED_NETWORK_DISCONNECT and debouncing - disconnect "
                                + message.arg1);

                        linkDebouncing = false;
                        // If we are still debouncing while this message comes,
                        // it means we were not able to reconnect within the alloted time
                        // = LINK_FLAPPING_DEBOUNCE_MSEC
                        // and thus, trigger a real disconnect
                        handleNetworkDisconnect();
                        transitionTo(mDisconnectedState);
                    }
                    break;
                case CMD_ASSOCIATED_BSSID:
                    if ((String) message.obj == null) {
                        loge("Associated command w/o BSSID");
                        break;
                    }
                    mLastBssid = (String) message.obj;
                    if (mLastBssid != null
                            && (mWifiInfo.getBSSID() == null
                            || !mLastBssid.equals(mWifiInfo.getBSSID()))) {
                        mWifiInfo.setBSSID((String) message.obj);
                        sendNetworkStateChangeBroadcast(mLastBssid);
                    }
                    break;
                default:
                    return NOT_HANDLED;
            }

            return HANDLED;
        }
    }

    class ObtainingIpState extends State {
        @Override
        public void enter() {
            if (DBG) {
                String key = "";
                if (getCurrentWifiConfiguration() != null) {
                    key = getCurrentWifiConfiguration().configKey();
                }
                log("enter ObtainingIpState netId=" + Integer.toString(mLastNetworkId)
                        + " " + key + " "
                        + " roam=" + mAutoRoaming
                        + " static=" + mWifiConfigStore.isUsingStaticIp(mLastNetworkId)
                        + " watchdog= " + obtainingIpWatchdogCount);
            }

            // Reset link Debouncing, indicating we have successfully re-connected to the AP
            // We might still be roaming
            linkDebouncing = false;

            // Send event to CM & network change broadcast
            setNetworkDetailedState(DetailedState.OBTAINING_IPADDR);

            // We must clear the config BSSID, as the wifi chipset may decide to roam
            // from this point on and having the BSSID specified in the network block would
            // cause the roam to faile and the device to disconnect
            clearCurrentConfigBSSID("ObtainingIpAddress");

            try {
                mNwService.enableIpv6(mInterfaceName);
            } catch (RemoteException re) {
                loge("Failed to enable IPv6: " + re);
            } catch (IllegalStateException e) {
                loge("Failed to enable IPv6: " + e);
            }

            if (!mWifiConfigStore.isUsingStaticIp(mLastNetworkId)) {
                if (isRoaming()) {
                    renewDhcp();
                } else {
                    // Remove any IP address on the interface in case we're switching from static
                    // IP configuration to DHCP. This is safe because if we get here when not
                    // roaming, we don't have a usable address.
                    clearIPv4Address(mInterfaceName);
                    startDhcp();
                }
                obtainingIpWatchdogCount++;
                loge("Start Dhcp Watchdog " + obtainingIpWatchdogCount);
                // Get Link layer stats so as we get fresh tx packet counters
                getWifiLinkLayerStats(true);
                sendMessageDelayed(obtainMessage(CMD_OBTAINING_IP_ADDRESS_WATCHDOG_TIMER,
                        obtainingIpWatchdogCount, 0), OBTAINING_IP_ADDRESS_GUARD_TIMER_MSEC);
            } else {
                // stop any running dhcp before assigning static IP
                stopDhcp();
                StaticIpConfiguration config = mWifiConfigStore.getStaticIpConfiguration(
                        mLastNetworkId);
                if (config.ipAddress == null) {
                    loge("Static IP lacks address");
                    sendMessage(CMD_STATIC_IP_FAILURE);
                } else {
                    InterfaceConfiguration ifcg = new InterfaceConfiguration();
                    ifcg.setLinkAddress(config.ipAddress);
                    ifcg.setInterfaceUp();
                    try {
                        mNwService.setInterfaceConfig(mInterfaceName, ifcg);
                        if (DBG) log("Static IP configuration succeeded");
                        DhcpResults dhcpResults = new DhcpResults(config);
                        sendMessage(CMD_STATIC_IP_SUCCESS, dhcpResults);
                    } catch (RemoteException re) {
                        loge("Static IP configuration failed: " + re);
                        sendMessage(CMD_STATIC_IP_FAILURE);
                    } catch (IllegalStateException e) {
                        loge("Static IP configuration failed: " + e);
                        sendMessage(CMD_STATIC_IP_FAILURE);
                    }
                }
            }
        }
      @Override
      public boolean processMessage(Message message) {
          logStateAndMessage(message, getClass().getSimpleName());

          switch(message.what) {
              case CMD_STATIC_IP_SUCCESS:
                  handleIPv4Success((DhcpResults) message.obj, CMD_STATIC_IP_SUCCESS);
                  break;
              case CMD_STATIC_IP_FAILURE:
                  handleIPv4Failure(CMD_STATIC_IP_FAILURE);
                  break;
              case CMD_AUTO_CONNECT:
              case CMD_AUTO_ROAM:
                  messageHandlingStatus = MESSAGE_HANDLING_STATUS_DISCARD;
                  break;
              case WifiManager.SAVE_NETWORK:
              case WifiStateMachine.CMD_AUTO_SAVE_NETWORK:
                  messageHandlingStatus = MESSAGE_HANDLING_STATUS_DEFERRED;
                  deferMessage(message);
                  break;
                  /* Defer any power mode changes since we must keep active power mode at DHCP */
              case CMD_SET_HIGH_PERF_MODE:
                  messageHandlingStatus = MESSAGE_HANDLING_STATUS_DEFERRED;
                  deferMessage(message);
                  break;
                  /* Defer scan request since we should not switch to other channels at DHCP */
              case CMD_START_SCAN:
                  messageHandlingStatus = MESSAGE_HANDLING_STATUS_DEFERRED;
                  deferMessage(message);
                  break;
              case CMD_OBTAINING_IP_ADDRESS_WATCHDOG_TIMER:
                  if (message.arg1 == obtainingIpWatchdogCount) {
                      loge("ObtainingIpAddress: Watchdog Triggered, count="
                              + obtainingIpWatchdogCount);
                      handleIpConfigurationLost();
                      transitionTo(mDisconnectingState);
                      break;
                  }
                  messageHandlingStatus = MESSAGE_HANDLING_STATUS_DISCARD;
                  break;
              default:
                  return NOT_HANDLED;
          }
          return HANDLED;
      }
    }

    class VerifyingLinkState extends State {
        @Override
        public void enter() {
            log(getName() + " enter");
            setNetworkDetailedState(DetailedState.VERIFYING_POOR_LINK);
            mWifiConfigStore.updateStatus(mLastNetworkId, DetailedState.VERIFYING_POOR_LINK);
            sendNetworkStateChangeBroadcast(mLastBssid);
            // End roaming
            mAutoRoaming = WifiAutoJoinController.AUTO_JOIN_IDLE;
        }
        @Override
        public boolean processMessage(Message message) {
            logStateAndMessage(message, getClass().getSimpleName());

            switch (message.what) {
                case WifiWatchdogStateMachine.POOR_LINK_DETECTED:
                    // Stay here
                    log(getName() + " POOR_LINK_DETECTED: no transition");
                    break;
                case WifiWatchdogStateMachine.GOOD_LINK_DETECTED:
                    log(getName() + " GOOD_LINK_DETECTED: transition to captive portal check");

                    log(getName() + " GOOD_LINK_DETECTED: transition to CONNECTED");
                    sendConnectedState();
                    transitionTo(mConnectedState);
                    break;
                default:
                    if (DBG) log(getName() + " what=" + message.what + " NOT_HANDLED");
                    return NOT_HANDLED;
            }
            return HANDLED;
        }
    }

    private void sendConnectedState() {
        // Send out a broadcast with the CAPTIVE_PORTAL_CHECK to preserve
        // existing behaviour. The captive portal check really happens after we
        // transition into DetailedState.CONNECTED.
        setNetworkDetailedState(DetailedState.CAPTIVE_PORTAL_CHECK);
        mWifiConfigStore.updateStatus(mLastNetworkId,
        DetailedState.CAPTIVE_PORTAL_CHECK);
        sendNetworkStateChangeBroadcast(mLastBssid);

        if (mWifiConfigStore.getLastSelectedConfiguration() != null) {
            if (mNetworkAgent != null) mNetworkAgent.explicitlySelected();
        }

        setNetworkDetailedState(DetailedState.CONNECTED);
        mWifiConfigStore.updateStatus(mLastNetworkId, DetailedState.CONNECTED);
        sendNetworkStateChangeBroadcast(mLastBssid);
    }

    class RoamingState extends State {
        boolean mAssociated;
        @Override
        public void enter() {
            if (DBG) {
                log("RoamingState Enter"
                        + " mScreenOn=" + mScreenOn );
            }
            setScanAlarm(false);

            // Make sure we disconnect if roaming fails
            roamWatchdogCount++;
            loge("Start Roam Watchdog " + roamWatchdogCount);
            sendMessageDelayed(obtainMessage(CMD_ROAM_WATCHDOG_TIMER,
                    roamWatchdogCount, 0), ROAM_GUARD_TIMER_MSEC);
            mAssociated = false;
        }
        @Override
        public boolean processMessage(Message message) {
            logStateAndMessage(message, getClass().getSimpleName());
            WifiConfiguration config;
            switch (message.what) {
                case CMD_IP_CONFIGURATION_LOST:
                    config = getCurrentWifiConfiguration();
                    if (config != null) {
                        mWifiConfigStore.noteRoamingFailure(config,
                                WifiConfiguration.ROAMING_FAILURE_IP_CONFIG);
                    }
                    return NOT_HANDLED;
               case WifiWatchdogStateMachine.POOR_LINK_DETECTED:
                    if (DBG) log("Roaming and Watchdog reports poor link -> ignore");
                    return HANDLED;
               case CMD_UNWANTED_NETWORK:
                    if (DBG) log("Roaming and CS doesnt want the network -> ignore");
                    return HANDLED;
               case CMD_SET_OPERATIONAL_MODE:
                    if (message.arg1 != CONNECT_MODE) {
                        deferMessage(message);
                    }
                    break;
               case WifiMonitor.SUPPLICANT_STATE_CHANGE_EVENT:
                    /**
                     * If we get a SUPPLICANT_STATE_CHANGE_EVENT indicating a DISCONNECT
                     * before NETWORK_DISCONNECTION_EVENT
                     * And there is an associated BSSID corresponding to our target BSSID, then
                     * we have missed the network disconnection, transition to mDisconnectedState
                     * and handle the rest of the events there.
                     */
                    StateChangeResult stateChangeResult = (StateChangeResult) message.obj;
                    if (stateChangeResult.state == SupplicantState.DISCONNECTED
                            || stateChangeResult.state == SupplicantState.INACTIVE
                            || stateChangeResult.state == SupplicantState.INTERFACE_DISABLED) {
                        if (DBG) {
                            log("STATE_CHANGE_EVENT in roaming state "
                                    + stateChangeResult.toString() );
                        }
                        if (stateChangeResult.BSSID != null
                                && stateChangeResult.BSSID.equals(mTargetRoamBSSID)) {
                            handleNetworkDisconnect();
                            transitionTo(mDisconnectedState);
                        }
                    }
                    if (stateChangeResult.state == SupplicantState.ASSOCIATED) {
                        // We completed the layer2 roaming part
                        mAssociated = true;
                        if (stateChangeResult.BSSID != null) {
                            mTargetRoamBSSID = (String) stateChangeResult.BSSID;
                        }
                    }
                    break;
                case CMD_ROAM_WATCHDOG_TIMER:
                    if (roamWatchdogCount == message.arg1) {
                        if (DBG) log("roaming watchdog! -> disconnect");
                        mRoamFailCount++;
                        handleNetworkDisconnect();
                        mWifiNative.disconnect();
                        transitionTo(mDisconnectedState);
                    }
                    break;
               case WifiMonitor.NETWORK_CONNECTION_EVENT:
                   if (mAssociated) {
                       if (DBG) log("roaming and Network connection established");
                       mLastNetworkId = message.arg1;
                       mLastBssid = (String) message.obj;
                       mWifiInfo.setBSSID(mLastBssid);
                       mWifiInfo.setNetworkId(mLastNetworkId);
                       mWifiConfigStore.handleBSSIDBlackList(mLastNetworkId, mLastBssid, true);
                       sendNetworkStateChangeBroadcast(mLastBssid);
                       transitionTo(mObtainingIpState);
                   } else {
                       messageHandlingStatus = MESSAGE_HANDLING_STATUS_DISCARD;
                   }
                   break;
               case WifiMonitor.NETWORK_DISCONNECTION_EVENT:
                   // Throw away but only if it corresponds to the network we're roaming to
                   String bssid = (String)message.obj;
                   if (true) {
                       String target = "";
                       if (mTargetRoamBSSID != null) target = mTargetRoamBSSID;
                       log("NETWORK_DISCONNECTION_EVENT in roaming state"
                               + " BSSID=" + bssid
                               + " target=" + target);
                   }
                   if (bssid != null && bssid.equals(mTargetRoamBSSID)) {
                       handleNetworkDisconnect();
                       transitionTo(mDisconnectedState);
                   }
                   break;
                case WifiMonitor.SSID_TEMP_DISABLED:
                    // Auth error while roaming
                    loge("SSID_TEMP_DISABLED nid=" + Integer.toString(mLastNetworkId)
                            + " id=" + Integer.toString(message.arg1)
                            + " isRoaming=" + isRoaming()
                            + " roam=" + Integer.toString(mAutoRoaming));
                    if (message.arg1 == mLastNetworkId) {
                        config = getCurrentWifiConfiguration();
                        if (config != null) {
                            mWifiConfigStore.noteRoamingFailure(config,
                                    WifiConfiguration.ROAMING_FAILURE_AUTH_FAILURE);
                        }
                        handleNetworkDisconnect();
                        transitionTo(mDisconnectingState);
                    }
                    return NOT_HANDLED;
                case CMD_START_SCAN:
                    deferMessage(message);
                    break;
                default:
                    return NOT_HANDLED;
            }
            return HANDLED;
        }

        @Override
        public void exit() {
            loge("WifiStateMachine: Leaving Roaming state");
        }
    }

    class ConnectedState extends State {
        @Override
        public void enter() {
            String address;
            updateDefaultRouteMacAddress(1000);
            if (DBG) {
                log("ConnectedState Enter "
                        + " mScreenOn=" + mScreenOn
                        + " scanperiod="
                        + Integer.toString(mWifiConfigStore.associatedPartialScanPeriodMilli.get()) );
            }
            if (mScreenOn
                    && mWifiConfigStore.enableAutoJoinScanWhenAssociated.get()) {
                // restart scan alarm
                startDelayedScan(mWifiConfigStore.associatedPartialScanPeriodMilli.get(), null, null);
            }
            registerConnected();
            lastConnectAttempt = 0;
            targetWificonfiguration = null;
            // Paranoia
            linkDebouncing = false;

            // Not roaming anymore
            mAutoRoaming = WifiAutoJoinController.AUTO_JOIN_IDLE;

            if (testNetworkDisconnect) {
                testNetworkDisconnectCounter++;
                loge("ConnectedState Enter start disconnect test " +
                        testNetworkDisconnectCounter);
                sendMessageDelayed(obtainMessage(CMD_TEST_NETWORK_DISCONNECT,
                        testNetworkDisconnectCounter, 0), 15000);
            }

            // Reenable all networks, allow for hidden networks to be scanned
            mWifiConfigStore.enableAllNetworks();

            mLastDriverRoamAttempt = 0;
        }
        @Override
        public boolean processMessage(Message message) {
            WifiConfiguration config = null;
            logStateAndMessage(message, getClass().getSimpleName());

            switch (message.what) {
                case WifiWatchdogStateMachine.POOR_LINK_DETECTED:
                    if (DBG) log("Watchdog reports poor link");
                    transitionTo(mVerifyingLinkState);
                    break;
                case CMD_UNWANTED_NETWORK:
                    if (message.arg1 == network_status_unwanted_disconnect) {
                        mWifiConfigStore.handleBadNetworkDisconnectReport(mLastNetworkId, mWifiInfo);
                        mWifiNative.disconnect();
                        transitionTo(mDisconnectingState);
                    } else if (message.arg1 == network_status_unwanted_disable_autojoin) {
                        config = getCurrentWifiConfiguration();
                        if (config != null) {
                            // Disable autojoin
                            config.numNoInternetAccessReports += 1;
                        }
                    }
                    return HANDLED;
                case CMD_NETWORK_STATUS:
                    if (message.arg1 == NetworkAgent.VALID_NETWORK) {
                        config = getCurrentWifiConfiguration();
                        if (config != null) {
                            // re-enable autojoin
                            config.numNoInternetAccessReports = 0;
                            config.validatedInternetAccess = true;
                        }
                    }
                    return HANDLED;
                case CMD_TEST_NETWORK_DISCONNECT:
                    // Force a disconnect
                    if (message.arg1 == testNetworkDisconnectCounter) {
                        mWifiNative.disconnect();
                    }
                    break;
                case CMD_ASSOCIATED_BSSID:
                    // ASSOCIATING to a new BSSID while already connected, indicates
                    // that driver is roaming
                    mLastDriverRoamAttempt = System.currentTimeMillis();
                    String toBSSID = (String)message.obj;
                    if (toBSSID != null && !toBSSID.equals(mWifiInfo.getBSSID())) {
                        mWifiConfigStore.driverRoamedFrom(mWifiInfo);
                    }
                    return NOT_HANDLED;
                case WifiMonitor.NETWORK_DISCONNECTION_EVENT:
                    long lastRoam = 0;
                    if (mLastDriverRoamAttempt != 0) {
                        // Calculate time since last driver roam attempt
                        lastRoam = System.currentTimeMillis() - mLastDriverRoamAttempt;
                        mLastDriverRoamAttempt = 0;
                    }
                    config = getCurrentWifiConfiguration();
                    if (mScreenOn
                            && !linkDebouncing
                            && config != null
                            && config.autoJoinStatus == WifiConfiguration.AUTO_JOIN_ENABLED
                            && !mWifiConfigStore.isLastSelectedConfiguration(config)
                            && (message.arg2 != 3 /* reason cannot be 3, i.e. locally generated */
                                || (lastRoam > 0 && lastRoam < 2000) /* unless driver is roaming */)
                            && ((ScanResult.is24GHz(mWifiInfo.getFrequency())
                                    && mWifiInfo.getRssi() >
                                    WifiConfiguration.BAD_RSSI_24)
                                    || (ScanResult.is5GHz(mWifiInfo.getFrequency())
                                    && mWifiInfo.getRssi() >
                                    WifiConfiguration.BAD_RSSI_5))) {
                        // Start de-bouncing the L2 disconnection:
                        // this L2 disconnection might be spurious.
                        // Hence we allow 7 seconds for the state machine to try
                        // to reconnect, go thru the
                        // roaming cycle and enter Obtaining IP address
                        // before signalling the disconnect to ConnectivityService and L3
                        startScanForConfiguration(getCurrentWifiConfiguration(), false);
                        linkDebouncing = true;

                        sendMessageDelayed(obtainMessage(CMD_DELAYED_NETWORK_DISCONNECT,
                                0, mLastNetworkId), LINK_FLAPPING_DEBOUNCE_MSEC);
                        if (DBG) {
                            log("NETWORK_DISCONNECTION_EVENT in connected state"
                                    + " BSSID=" + mWifiInfo.getBSSID()
                                    + " RSSI=" + mWifiInfo.getRssi()
                                    + " freq=" + mWifiInfo.getFrequency()
                                    + " reason=" + message.arg2
                                    + " -> debounce");
                        }
                        return HANDLED;
                    } else {
                        if (DBG) {
                            int ajst = -1;
                            if (config != null) ajst = config.autoJoinStatus;
                            log("NETWORK_DISCONNECTION_EVENT in connected state"
                                    + " BSSID=" + mWifiInfo.getBSSID()
                                    + " RSSI=" + mWifiInfo.getRssi()
                                    + " freq=" + mWifiInfo.getFrequency()
                                    + " was debouncing=" + linkDebouncing
                                    + " reason=" + message.arg2
                                    + " ajst=" + ajst);
                        }
                    }
                    break;
                case CMD_AUTO_ROAM:
                    // Clear the driver roam indication since we are attempting a framerwork roam
                    mLastDriverRoamAttempt = 0;

                    /* Connect command coming from auto-join */
                    ScanResult candidate = (ScanResult)message.obj;
                    String bssid = "any";
                    if (candidate != null && candidate.is5GHz()) {
                        // Only lock BSSID for 5GHz networks
                        bssid = candidate.BSSID;
                    }
                    int netId = mLastNetworkId;
                    config = getCurrentWifiConfiguration();


                    if (config == null) {
                        loge("AUTO_ROAM and no config, bail out...");
                        break;
                    }

                    loge("CMD_AUTO_ROAM sup state "
                            + mSupplicantStateTracker.getSupplicantStateName()
                            + " my state " + getCurrentState().getName()
                            + " nid=" + Integer.toString(netId)
                            + " config " + config.configKey()
                            + " roam=" + Integer.toString(message.arg2)
                            + " to " + bssid
                            + " targetRoamBSSID " + mTargetRoamBSSID);

                    /* Save the BSSID so as to lock it @ firmware */
                    if (!autoRoamSetBSSID(config, bssid) && !linkDebouncing) {
                        loge("AUTO_ROAM nothing to do");
                        // Same BSSID, nothing to do
                        messageHandlingStatus = MESSAGE_HANDLING_STATUS_DISCARD;
                        break;
                    };

                    // Make sure the network is enabled, since supplicant will not reenable it
                    mWifiConfigStore.enableNetworkWithoutBroadcast(netId, false);

                    if (deferForUserInput(message, netId, false)) {
                        break;
                    } else if (mWifiConfigStore.getWifiConfiguration(netId).userApproved ==
                            WifiConfiguration.USER_BANNED) {
                        replyToMessage(message, WifiManager.CONNECT_NETWORK_FAILED,
                                WifiManager.NOT_AUTHORIZED);
                        break;
                    }

                    boolean ret = false;
                    if (mLastNetworkId != netId) {
                       if (mWifiConfigStore.selectNetwork(netId) &&
                           mWifiNative.reconnect()) {
                           ret = true;
                       }
                    } else {
                         ret = mWifiNative.reassociate();
                    }
                    if (ret) {
                        lastConnectAttempt = System.currentTimeMillis();
                        targetWificonfiguration = mWifiConfigStore.getWifiConfiguration(netId);

                        // replyToMessage(message, WifiManager.CONNECT_NETWORK_SUCCEEDED);
                        mAutoRoaming = message.arg2;
                        transitionTo(mRoamingState);

                    } else {
                        loge("Failed to connect config: " + config + " netId: " + netId);
                        replyToMessage(message, WifiManager.CONNECT_NETWORK_FAILED,
                                WifiManager.ERROR);
                        messageHandlingStatus = MESSAGE_HANDLING_STATUS_FAIL;
                        break;
                    }
                    break;
                default:
                    return NOT_HANDLED;
            }
            return HANDLED;
        }

        @Override
        public void exit() {
            loge("WifiStateMachine: Leaving Connected state");
            setScanAlarm(false);
            mLastDriverRoamAttempt = 0;
        }
    }

    class DisconnectingState extends State {

        @Override
        public void enter() {

            if (PDBG) {
                loge(" Enter DisconnectingState State scan interval " + mFrameworkScanIntervalMs
                        + " mEnableBackgroundScan= " + mEnableBackgroundScan
                        + " screenOn=" + mScreenOn);
            }

            // Make sure we disconnect: we enter this state prior connecting to a new
            // network, waiting for either a DISCONECT event or a SUPPLICANT_STATE_CHANGE
            // event which in this case will be indicating that supplicant started to associate.
            // In some cases supplicant doesn't ignore the connect requests (it might not
            // find the target SSID in its cache),
            // Therefore we end up stuck that state, hence the need for the watchdog.
            disconnectingWatchdogCount++;
            loge("Start Disconnecting Watchdog " + disconnectingWatchdogCount);
            sendMessageDelayed(obtainMessage(CMD_DISCONNECTING_WATCHDOG_TIMER,
                    disconnectingWatchdogCount, 0), DISCONNECTING_GUARD_TIMER_MSEC);
        }

        @Override
        public boolean processMessage(Message message) {
            logStateAndMessage(message, getClass().getSimpleName());
            switch (message.what) {
                case CMD_SET_OPERATIONAL_MODE:
                    if (message.arg1 != CONNECT_MODE) {
                        deferMessage(message);
                    }
                    break;
                case CMD_START_SCAN:
                    deferMessage(message);
                    return HANDLED;
                case CMD_DISCONNECTING_WATCHDOG_TIMER:
                    if (disconnectingWatchdogCount == message.arg1) {
                        if (DBG) log("disconnecting watchdog! -> disconnect");
                        handleNetworkDisconnect();
                        transitionTo(mDisconnectedState);
                    }
                    break;
                case WifiMonitor.SUPPLICANT_STATE_CHANGE_EVENT:
                    /**
                     * If we get a SUPPLICANT_STATE_CHANGE_EVENT before NETWORK_DISCONNECTION_EVENT
                     * we have missed the network disconnection, transition to mDisconnectedState
                     * and handle the rest of the events there
                     */
                    deferMessage(message);
                    handleNetworkDisconnect();
                    transitionTo(mDisconnectedState);
                    break;
                default:
                    return NOT_HANDLED;
            }
            return HANDLED;
        }
    }

    class DisconnectedState extends State {
        @Override
        public void enter() {
            // We dont scan frequently if this is a temporary disconnect
            // due to p2p
            if (mTemporarilyDisconnectWifi) {
                mWifiP2pChannel.sendMessage(WifiP2pServiceImpl.DISCONNECT_WIFI_RESPONSE);
                return;
            }

            mFrameworkScanIntervalMs = Settings.Global.getLong(mContext.getContentResolver(),
                    Settings.Global.WIFI_FRAMEWORK_SCAN_INTERVAL_MS,
                    mDefaultFrameworkScanIntervalMs);

            if (PDBG) {
                loge(" Enter disconnected State scan interval " + mFrameworkScanIntervalMs
                        + " mEnableBackgroundScan= " + mEnableBackgroundScan
                        + " screenOn=" + mScreenOn
                        + " mFrameworkScanIntervalMs=" + mFrameworkScanIntervalMs);
            }

            /** clear the roaming state, if we were roaming, we failed */
            mAutoRoaming = WifiAutoJoinController.AUTO_JOIN_IDLE;

            if (mScreenOn) {
                /**
                 * screen lit and => delayed timer
                 */
                startDelayedScan(mDisconnectedScanPeriodMs, null, null);
            } else {
                /**
                 * screen dark and PNO supported => scan alarm disabled
                 */
                if (mEnableBackgroundScan) {
                    /* If a regular scan result is pending, do not initiate background
                     * scan until the scan results are returned. This is needed because
                     * initiating a background scan will cancel the regular scan and
                     * scan results will not be returned until background scanning is
                     * cleared
                     */
                    if (!mIsScanOngoing) {
                        enableBackgroundScan(true);
                    }
                } else {
                    setScanAlarm(true);
                }
            }

            /**
             * If we have no networks saved, the supplicant stops doing the periodic scan.
             * The scans are useful to notify the user of the presence of an open network.
             * Note that these are not wake up scans.
             */
            if (!mP2pConnected.get() && mWifiConfigStore.getConfiguredNetworks().size() == 0) {
                sendMessageDelayed(obtainMessage(CMD_NO_NETWORKS_PERIODIC_SCAN,
                        ++mPeriodicScanToken, 0), mSupplicantScanIntervalMs);
            }

            mDisconnectedTimeStamp = System.currentTimeMillis();

        }
        @Override
        public boolean processMessage(Message message) {
            boolean ret = HANDLED;

            logStateAndMessage(message, getClass().getSimpleName());

            switch (message.what) {
                case CMD_NO_NETWORKS_PERIODIC_SCAN:
                    if (mP2pConnected.get()) break;
                    if (message.arg1 == mPeriodicScanToken &&
                            mWifiConfigStore.getConfiguredNetworks().size() == 0) {
                        startScan(UNKNOWN_SCAN_SOURCE, -1, null, null);
                        sendMessageDelayed(obtainMessage(CMD_NO_NETWORKS_PERIODIC_SCAN,
                                    ++mPeriodicScanToken, 0), mSupplicantScanIntervalMs);
                    }
                    break;
                case WifiManager.FORGET_NETWORK:
                case CMD_REMOVE_NETWORK:
                case CMD_REMOVE_APP_CONFIGURATIONS:
                case CMD_REMOVE_USER_CONFIGURATIONS:
                    // Set up a delayed message here. After the forget/remove is handled
                    // the handled delayed message will determine if there is a need to
                    // scan and continue
                    sendMessageDelayed(obtainMessage(CMD_NO_NETWORKS_PERIODIC_SCAN,
                                ++mPeriodicScanToken, 0), mSupplicantScanIntervalMs);
                    ret = NOT_HANDLED;
                    break;
                case CMD_SET_OPERATIONAL_MODE:
                    if (message.arg1 != CONNECT_MODE) {
                        mOperationalMode = message.arg1;

                        mWifiConfigStore.disableAllNetworks();
                        if (mOperationalMode == SCAN_ONLY_WITH_WIFI_OFF_MODE) {
                            mWifiP2pChannel.sendMessage(CMD_DISABLE_P2P_REQ);
                            setWifiState(WIFI_STATE_DISABLED);
                        }
                        transitionTo(mScanModeState);
                    }
                    mWifiConfigStore.
                            setLastSelectedConfiguration(WifiConfiguration.INVALID_NETWORK_ID);
                    break;
                    /* Ignore network disconnect */
                case WifiMonitor.NETWORK_DISCONNECTION_EVENT:
                    break;
                case WifiMonitor.SUPPLICANT_STATE_CHANGE_EVENT:
                    StateChangeResult stateChangeResult = (StateChangeResult) message.obj;
                    if (DBG) {
                        loge("SUPPLICANT_STATE_CHANGE_EVENT state=" + stateChangeResult.state +
                                " -> state= " + WifiInfo.getDetailedStateOf(stateChangeResult.state)
                                + " debouncing=" + linkDebouncing);
                    }
                    setNetworkDetailedState(WifiInfo.getDetailedStateOf(stateChangeResult.state));
                    /* ConnectModeState does the rest of the handling */
                    ret = NOT_HANDLED;
                    break;
                case CMD_START_SCAN:
                    if (!checkOrDeferScanAllowed(message)) {
                        // The scan request was rescheduled
                        messageHandlingStatus = MESSAGE_HANDLING_STATUS_REFUSED;
                        return HANDLED;
                    }
                    /* Disable background scan temporarily during a regular scan */
                    if (mEnableBackgroundScan) {
                        enableBackgroundScan(false);
                    }
                    if (message.arg1 == SCAN_ALARM_SOURCE) {
                        // Check if the CMD_START_SCAN message is obsolete (and thus if it should
                        // not be processed) and restart the scan
                        int period =  mDisconnectedScanPeriodMs;
                        if (mP2pConnected.get()) {
                           period = (int)Settings.Global.getLong(mContext.getContentResolver(),
                                    Settings.Global.WIFI_SCAN_INTERVAL_WHEN_P2P_CONNECTED_MS,
                                    mDisconnectedScanPeriodMs);
                        }
                        if (!checkAndRestartDelayedScan(message.arg2,
                                true, period, null, null)) {
                            messageHandlingStatus = MESSAGE_HANDLING_STATUS_OBSOLETE;
                            loge("WifiStateMachine Disconnected CMD_START_SCAN source "
                                    + message.arg1
                                    + " " + message.arg2 + ", " + mDelayedScanCounter
                                    + " -> obsolete");
                            return HANDLED;
                        }
                        handleScanRequest(WifiNative.SCAN_WITHOUT_CONNECTION_SETUP, message);
                        ret = HANDLED;
                    } else {
                        ret = NOT_HANDLED;
                    }
                    break;
                case WifiMonitor.SCAN_RESULTS_EVENT:
                    /* Re-enable background scan when a pending scan result is received */
                    if (mEnableBackgroundScan && mIsScanOngoing) {
                        enableBackgroundScan(true);
                    }
                    /* Handled in parent state */
                    ret = NOT_HANDLED;
                    break;
                case WifiP2pServiceImpl.P2P_CONNECTION_CHANGED:
                    NetworkInfo info = (NetworkInfo) message.obj;
                    mP2pConnected.set(info.isConnected());
                    if (mP2pConnected.get()) {
                        int defaultInterval = mContext.getResources().getInteger(
                                R.integer.config_wifi_scan_interval_p2p_connected);
                        long scanIntervalMs = Settings.Global.getLong(mContext.getContentResolver(),
                                Settings.Global.WIFI_SCAN_INTERVAL_WHEN_P2P_CONNECTED_MS,
                                defaultInterval);
                        mWifiNative.setScanInterval((int) scanIntervalMs/1000);
                    } else if (mWifiConfigStore.getConfiguredNetworks().size() == 0) {
                        if (DBG) log("Turn on scanning after p2p disconnected");
                        sendMessageDelayed(obtainMessage(CMD_NO_NETWORKS_PERIODIC_SCAN,
                                    ++mPeriodicScanToken, 0), mSupplicantScanIntervalMs);
                    } else {
                        // If P2P is not connected and there are saved networks, then restart
                        // scanning at the normal period. This is necessary because scanning might
                        // have been disabled altogether if WIFI_SCAN_INTERVAL_WHEN_P2P_CONNECTED_MS
                        // was set to zero.
                        startDelayedScan(mDisconnectedScanPeriodMs, null, null);
                    }
                case CMD_RECONNECT:
                case CMD_REASSOCIATE:
                    if (mTemporarilyDisconnectWifi) {
                        // Drop a third party reconnect/reassociate if STA is
                        // temporarily disconnected for p2p
                        break;
                    } else {
                        // ConnectModeState handles it
                        ret = NOT_HANDLED;
                    }
                    break;
                case CMD_SCREEN_STATE_CHANGED:
                    handleScreenStateChanged(message.arg1 != 0,
                            /* startBackgroundScanIfNeeded = */ true);
                    break;
                default:
                    ret = NOT_HANDLED;
            }
            return ret;
        }

        @Override
        public void exit() {
            /* No need for a background scan upon exit from a disconnected state */
            if (mEnableBackgroundScan) {
                enableBackgroundScan(false);
            }
            setScanAlarm(false);
        }
    }

    class WpsRunningState extends State {
        // Tracks the source to provide a reply
        private Message mSourceMessage;
        @Override
        public void enter() {
            mSourceMessage = Message.obtain(getCurrentMessage());
        }
        @Override
        public boolean processMessage(Message message) {
            logStateAndMessage(message, getClass().getSimpleName());

            switch (message.what) {
                case WifiMonitor.WPS_SUCCESS_EVENT:
                    // Ignore intermediate success, wait for full connection
                    break;
                case WifiMonitor.NETWORK_CONNECTION_EVENT:
                    replyToMessage(mSourceMessage, WifiManager.WPS_COMPLETED);
                    mSourceMessage.recycle();
                    mSourceMessage = null;
                    deferMessage(message);
                    transitionTo(mDisconnectedState);
                    break;
                case WifiMonitor.WPS_OVERLAP_EVENT:
                    replyToMessage(mSourceMessage, WifiManager.WPS_FAILED,
                            WifiManager.WPS_OVERLAP_ERROR);
                    mSourceMessage.recycle();
                    mSourceMessage = null;
                    transitionTo(mDisconnectedState);
                    break;
                case WifiMonitor.WPS_FAIL_EVENT:
                    // Arg1 has the reason for the failure
                    if ((message.arg1 != WifiManager.ERROR) || (message.arg2 != 0)) {
                        replyToMessage(mSourceMessage, WifiManager.WPS_FAILED, message.arg1);
                        mSourceMessage.recycle();
                        mSourceMessage = null;
                        transitionTo(mDisconnectedState);
                    } else {
                        if (DBG) log("Ignore unspecified fail event during WPS connection");
                    }
                    break;
                case WifiMonitor.WPS_TIMEOUT_EVENT:
                    replyToMessage(mSourceMessage, WifiManager.WPS_FAILED,
                            WifiManager.WPS_TIMED_OUT);
                    mSourceMessage.recycle();
                    mSourceMessage = null;
                    transitionTo(mDisconnectedState);
                    break;
                case WifiManager.START_WPS:
                    replyToMessage(message, WifiManager.WPS_FAILED, WifiManager.IN_PROGRESS);
                    break;
                case WifiManager.CANCEL_WPS:
                    if (mWifiNative.cancelWps()) {
                        replyToMessage(message, WifiManager.CANCEL_WPS_SUCCEDED);
                    } else {
                        replyToMessage(message, WifiManager.CANCEL_WPS_FAILED, WifiManager.ERROR);
                    }
                    transitionTo(mDisconnectedState);
                    break;
                /**
                 * Defer all commands that can cause connections to a different network
                 * or put the state machine out of connect mode
                 */
                case CMD_STOP_DRIVER:
                case CMD_SET_OPERATIONAL_MODE:
                case WifiManager.CONNECT_NETWORK:
                case CMD_ENABLE_NETWORK:
                case CMD_RECONNECT:
                case CMD_REASSOCIATE:
                case CMD_ENABLE_ALL_NETWORKS:
                    deferMessage(message);
                    break;
                case CMD_AUTO_CONNECT:
                case CMD_AUTO_ROAM:
                    messageHandlingStatus = MESSAGE_HANDLING_STATUS_DISCARD;
                    return HANDLED;
                case CMD_START_SCAN:
                    messageHandlingStatus = MESSAGE_HANDLING_STATUS_DISCARD;
                    return HANDLED;
                case WifiMonitor.NETWORK_DISCONNECTION_EVENT:
                    if (DBG) log("Network connection lost");
                    handleNetworkDisconnect();
                    break;
                case WifiMonitor.ASSOCIATION_REJECTION_EVENT:
                    if (DBG) log("Ignore Assoc reject event during WPS Connection");
                    break;
                case WifiMonitor.AUTHENTICATION_FAILURE_EVENT:
                    // Disregard auth failure events during WPS connection. The
                    // EAP sequence is retried several times, and there might be
                    // failures (especially for wps pin). We will get a WPS_XXX
                    // event at the end of the sequence anyway.
                    if (DBG) log("Ignore auth failure during WPS connection");
                    break;
                case WifiMonitor.SUPPLICANT_STATE_CHANGE_EVENT:
                    // Throw away supplicant state changes when WPS is running.
                    // We will start getting supplicant state changes once we get
                    // a WPS success or failure
                    break;
                default:
                    return NOT_HANDLED;
            }
            return HANDLED;
        }

        @Override
        public void exit() {
            mWifiConfigStore.enableAllNetworks();
            mWifiConfigStore.loadConfiguredNetworks();
        }
    }

    class SoftApStartingState extends State {
        @Override
        public void enter() {
            final Message message = getCurrentMessage();
            if (message.what == CMD_START_AP) {
                final WifiConfiguration config = (WifiConfiguration) message.obj;

                if (config == null) {
                    mWifiApConfigChannel.sendMessage(CMD_REQUEST_AP_CONFIG);
                } else {
                    mWifiApConfigChannel.sendMessage(CMD_SET_AP_CONFIG, config);
                    startSoftApWithConfig(config);
                }
            } else {
                throw new RuntimeException("Illegal transition to SoftApStartingState: " + message);
            }
        }
        @Override
        public boolean processMessage(Message message) {
            logStateAndMessage(message, getClass().getSimpleName());

            switch(message.what) {
                case CMD_START_SUPPLICANT:
                case CMD_STOP_SUPPLICANT:
                case CMD_START_AP:
                case CMD_STOP_AP:
                case CMD_START_DRIVER:
                case CMD_STOP_DRIVER:
                case CMD_SET_OPERATIONAL_MODE:
                case CMD_SET_COUNTRY_CODE:
                case CMD_SET_FREQUENCY_BAND:
                case CMD_START_PACKET_FILTERING:
                case CMD_STOP_PACKET_FILTERING:
                case CMD_TETHER_STATE_CHANGE:
                    deferMessage(message);
                    break;
                case WifiStateMachine.CMD_RESPONSE_AP_CONFIG:
                    WifiConfiguration config = (WifiConfiguration) message.obj;
                    if (config != null) {
                        startSoftApWithConfig(config);
                    } else {
                        loge("Softap config is null!");
                        sendMessage(CMD_START_AP_FAILURE);
                    }
                    break;
                case CMD_START_AP_SUCCESS:
                    setWifiApState(WIFI_AP_STATE_ENABLED);
                    transitionTo(mSoftApStartedState);
                    break;
                case CMD_START_AP_FAILURE:
                    setWifiApState(WIFI_AP_STATE_FAILED);
                    transitionTo(mInitialState);
                    break;
                default:
                    return NOT_HANDLED;
            }
            return HANDLED;
        }
    }

    class SoftApStartedState extends State {
        @Override
        public boolean processMessage(Message message) {
            logStateAndMessage(message, getClass().getSimpleName());

            switch(message.what) {
                case CMD_STOP_AP:
                    if (DBG) log("Stopping Soft AP");
                    /* We have not tethered at this point, so we just shutdown soft Ap */
                    try {
                        mNwService.stopAccessPoint(mInterfaceName);
                    } catch(Exception e) {
                        loge("Exception in stopAccessPoint()");
                    }
                    setWifiApState(WIFI_AP_STATE_DISABLED);
                    transitionTo(mInitialState);
                    break;
                case CMD_START_AP:
                    // Ignore a start on a running access point
                    break;
                    // Fail client mode operation when soft AP is enabled
                case CMD_START_SUPPLICANT:
                    loge("Cannot start supplicant with a running soft AP");
                    setWifiState(WIFI_STATE_UNKNOWN);
                    break;
                case CMD_TETHER_STATE_CHANGE:
                    TetherStateChange stateChange = (TetherStateChange) message.obj;
                    if (startTethering(stateChange.available)) {
                        transitionTo(mTetheringState);
                    }
                    break;
                default:
                    return NOT_HANDLED;
            }
            return HANDLED;
        }
    }

    class TetheringState extends State {
        @Override
        public void enter() {
            /* Send ourselves a delayed message to shut down if tethering fails to notify */
            sendMessageDelayed(obtainMessage(CMD_TETHER_NOTIFICATION_TIMED_OUT,
                    ++mTetherToken, 0), TETHER_NOTIFICATION_TIME_OUT_MSECS);
        }
        @Override
        public boolean processMessage(Message message) {
            logStateAndMessage(message, getClass().getSimpleName());

            switch(message.what) {
                case CMD_TETHER_STATE_CHANGE:
                    TetherStateChange stateChange = (TetherStateChange) message.obj;
                    if (isWifiTethered(stateChange.active)) {
                        transitionTo(mTetheredState);
                    }
                    return HANDLED;
                case CMD_TETHER_NOTIFICATION_TIMED_OUT:
                    if (message.arg1 == mTetherToken) {
                        loge("Failed to get tether update, shutdown soft access point");
                        transitionTo(mSoftApStartedState);
                        // Needs to be first thing handled
                        sendMessageAtFrontOfQueue(CMD_STOP_AP);
                    }
                    break;
                case CMD_START_SUPPLICANT:
                case CMD_STOP_SUPPLICANT:
                case CMD_START_AP:
                case CMD_STOP_AP:
                case CMD_START_DRIVER:
                case CMD_STOP_DRIVER:
                case CMD_SET_OPERATIONAL_MODE:
                case CMD_SET_COUNTRY_CODE:
                case CMD_SET_FREQUENCY_BAND:
                case CMD_START_PACKET_FILTERING:
                case CMD_STOP_PACKET_FILTERING:
                    deferMessage(message);
                    break;
                default:
                    return NOT_HANDLED;
            }
            return HANDLED;
        }
    }

    class TetheredState extends State {
        @Override
        public boolean processMessage(Message message) {
            logStateAndMessage(message, getClass().getSimpleName());

            switch(message.what) {
                case CMD_TETHER_STATE_CHANGE:
                    TetherStateChange stateChange = (TetherStateChange) message.obj;
                    if (!isWifiTethered(stateChange.active)) {
                        loge("Tethering reports wifi as untethered!, shut down soft Ap");
                        setHostApRunning(null, false);
                        setHostApRunning(null, true);
                    }
                    return HANDLED;
                case CMD_STOP_AP:
                    if (DBG) log("Untethering before stopping AP");
                    setWifiApState(WIFI_AP_STATE_DISABLING);
                    stopTethering();
                    transitionTo(mUntetheringState);
                    // More work to do after untethering
                    deferMessage(message);
                    break;
                default:
                    return NOT_HANDLED;
            }
            return HANDLED;
        }
    }

    class UntetheringState extends State {
        @Override
        public void enter() {
            /* Send ourselves a delayed message to shut down if tethering fails to notify */
            sendMessageDelayed(obtainMessage(CMD_TETHER_NOTIFICATION_TIMED_OUT,
                    ++mTetherToken, 0), TETHER_NOTIFICATION_TIME_OUT_MSECS);

        }
        @Override
        public boolean processMessage(Message message) {
            logStateAndMessage(message, getClass().getSimpleName());

            switch(message.what) {
                case CMD_TETHER_STATE_CHANGE:
                    TetherStateChange stateChange = (TetherStateChange) message.obj;

                    /* Wait till wifi is untethered */
                    if (isWifiTethered(stateChange.active)) break;

                    transitionTo(mSoftApStartedState);
                    break;
                case CMD_TETHER_NOTIFICATION_TIMED_OUT:
                    if (message.arg1 == mTetherToken) {
                        loge("Failed to get tether update, force stop access point");
                        transitionTo(mSoftApStartedState);
                    }
                    break;
                case CMD_START_SUPPLICANT:
                case CMD_STOP_SUPPLICANT:
                case CMD_START_AP:
                case CMD_STOP_AP:
                case CMD_START_DRIVER:
                case CMD_STOP_DRIVER:
                case CMD_SET_OPERATIONAL_MODE:
                case CMD_SET_COUNTRY_CODE:
                case CMD_SET_FREQUENCY_BAND:
                case CMD_START_PACKET_FILTERING:
                case CMD_STOP_PACKET_FILTERING:
                    deferMessage(message);
                    break;
                default:
                    return NOT_HANDLED;
            }
            return HANDLED;
        }
    }

    /**
     * State machine initiated requests can have replyTo set to null indicating
     * there are no recepients, we ignore those reply actions.
     */
    private void replyToMessage(Message msg, int what) {
        if (msg.replyTo == null) return;
        Message dstMsg = obtainMessageWithWhatAndArg2(msg, what);
        mReplyChannel.replyToMessage(msg, dstMsg);
    }

    private void replyToMessage(Message msg, int what, int arg1) {
        if (msg.replyTo == null) return;
        Message dstMsg = obtainMessageWithWhatAndArg2(msg, what);
        dstMsg.arg1 = arg1;
        mReplyChannel.replyToMessage(msg, dstMsg);
    }

    private void replyToMessage(Message msg, int what, Object obj) {
        if (msg.replyTo == null) return;
        Message dstMsg = obtainMessageWithWhatAndArg2(msg, what);
        dstMsg.obj = obj;
        mReplyChannel.replyToMessage(msg, dstMsg);
    }

    /**
     * arg2 on the source message has a unique id that needs to be retained in replies
     * to match the request
     * <p>see WifiManager for details
     */
    private Message obtainMessageWithWhatAndArg2(Message srcMsg, int what) {
        Message msg = Message.obtain();
        msg.what = what;
        msg.arg2 = srcMsg.arg2;
        return msg;
    }

    /**
     * @param wifiCredentialEventType WIFI_CREDENTIAL_SAVED or WIFI_CREDENTIAL_FORGOT
     * @param msg Must have a WifiConfiguration obj to succeed
     */
    private void broadcastWifiCredentialChanged(int wifiCredentialEventType,
            WifiConfiguration config) {
        if (config != null && config.preSharedKey != null) {
            Intent intent = new Intent(WifiManager.WIFI_CREDENTIAL_CHANGED_ACTION);
            intent.putExtra(WifiManager.EXTRA_WIFI_CREDENTIAL_SSID, config.SSID);
            intent.putExtra(WifiManager.EXTRA_WIFI_CREDENTIAL_EVENT_TYPE,
                    wifiCredentialEventType);
            mContext.sendBroadcastAsUser(intent, UserHandle.CURRENT,
                    android.Manifest.permission.RECEIVE_WIFI_CREDENTIAL_CHANGE);
        }
    }

    private static int parseHex(char ch) {
        if ('0' <= ch && ch <= '9') {
            return ch - '0';
        } else if ('a' <= ch && ch <= 'f') {
            return ch - 'a' + 10;
        } else if ('A' <= ch && ch <= 'F') {
            return ch - 'A' + 10;
        } else {
            throw new NumberFormatException("" + ch + " is not a valid hex digit");
        }
    }

    private byte[] parseHex(String hex) {
        /* This only works for good input; don't throw bad data at it */
        if (hex == null) {
            return new byte[0];
        }

        if (hex.length() % 2 != 0) {
            throw new NumberFormatException(hex + " is not a valid hex string");
        }

        byte[] result = new byte[(hex.length())/2 + 1];
        result[0] = (byte) ((hex.length())/2);
        for (int i = 0, j = 1; i < hex.length(); i += 2, j++) {
            int val = parseHex(hex.charAt(i)) * 16 + parseHex(hex.charAt(i+1));
            byte b = (byte) (val & 0xFF);
            result[j] = b;
        }

        return result;
    }

    private static String makeHex(byte[] bytes) {
        StringBuilder sb = new StringBuilder();
        for (byte b : bytes) {
            sb.append(String.format("%02x", b));
        }
        return sb.toString();
    }

    private static String makeHex(byte[] bytes, int from, int len) {
        StringBuilder sb = new StringBuilder();
        for (int i = 0; i < len; i++) {
            sb.append(String.format("%02x", bytes[from+i]));
        }
        return sb.toString();
    }


    private static byte[] concat(byte[] array1, byte[] array2, byte[] array3) {

        int len = array1.length + array2.length + array3.length;

        if (array1.length != 0) {
            len++;                      /* add another byte for size */
        }

        if (array2.length != 0) {
            len++;                      /* add another byte for size */
        }

        if (array3.length != 0) {
            len++;                      /* add another byte for size */
        }

        byte[] result = new byte[len];

        int index = 0;
        if (array1.length != 0) {
            result[index] = (byte) (array1.length & 0xFF);
            index++;
            for (byte b : array1) {
                result[index] = b;
                index++;
            }
        }

        if (array2.length != 0) {
            result[index] = (byte) (array2.length & 0xFF);
            index++;
            for (byte b : array2) {
                result[index] = b;
                index++;
            }
        }

        if (array3.length != 0) {
            result[index] = (byte) (array3.length & 0xFF);
            index++;
            for (byte b : array3) {
                result[index] = b;
                index++;
            }
        }
        return result;
    }

    void handleGsmAuthRequest(SimAuthRequestData requestData) {
        if (targetWificonfiguration == null
                || targetWificonfiguration.networkId == requestData.networkId) {
            logd("id matches targetWifiConfiguration");
        } else {
            logd("id does not match targetWifiConfiguration");
            return;
        }

        TelephonyManager tm = (TelephonyManager)
                mContext.getSystemService(Context.TELEPHONY_SERVICE);

        if (tm != null) {
            StringBuilder sb = new StringBuilder();
            for (String challenge : requestData.challenges) {

                logd("RAND = " + challenge);

                byte[] rand = null;
                try {
                    rand = parseHex(challenge);
                } catch (NumberFormatException e) {
                    loge("malformed challenge");
                    continue;
                }

                String base64Challenge = android.util.Base64.encodeToString(
                        rand, android.util.Base64.NO_WRAP);
                /*
                 * appType = 1 => SIM, 2 => USIM according to
                 * com.android.internal.telephony.PhoneConstants#APPTYPE_xxx
                 */
                int appType = 2;
                String tmResponse = tm.getIccSimChallengeResponse(appType, base64Challenge);
                logv("Raw Response - " + tmResponse);

                if (tmResponse != null && tmResponse.length() > 4) {
                    byte[] result = android.util.Base64.decode(tmResponse,
                            android.util.Base64.DEFAULT);
                    logv("Hex Response -" + makeHex(result));
                    int sres_len = result[0];
                    String sres = makeHex(result, 1, sres_len);
                    int kc_offset = 1+sres_len;
                    int kc_len = result[kc_offset];
                    String kc = makeHex(result, 1+kc_offset, kc_len);
                    sb.append(":" + kc + ":" + sres);
                    logv("kc:" + kc + " sres:" + sres);
                } else {
                    loge("bad response - " + tmResponse);
                }
            }

            String response = sb.toString();
            logv("Supplicant Response -" + response);
            mWifiNative.simAuthResponse(requestData.networkId, response);
        } else {
            loge("could not get telephony manager");
        }
    }

    void handle3GAuthRequest(SimAuthRequestData requestData) {

    }
}<|MERGE_RESOLUTION|>--- conflicted
+++ resolved
@@ -3628,33 +3628,6 @@
                     }
                     anqpLines.add(line);
                 } else if (line.startsWith(DELIMITER_STR) || line.startsWith(END_STR)) {
-<<<<<<< HEAD
-                    Matcher match = null;
-                    if (bssid!= null) {
-                        match = mNotZero.matcher(bssid);
-                    }
-                    if (match != null && !bssid.isEmpty() && match.find()) {
-                        String ssid = (wifiSsid != null) ? wifiSsid.toString() : WifiSsid.NONE;
-                        String key = bssid + ssid;
-                        ScanResult scanResult = mScanResultCache.get(key);
-                        if (scanResult != null) {
-                            // TODO: average the RSSI, instead of overwriting it
-                            scanResult.level = level;
-                            scanResult.wifiSsid = wifiSsid;
-                            // Keep existing API
-                            scanResult.SSID = (wifiSsid != null) ? wifiSsid.toString() :
-                                    WifiSsid.NONE;
-                            scanResult.capabilities = flags;
-                            scanResult.frequency = freq;
-                            scanResult.timestamp = tsf;
-                            scanResult.seen = System.currentTimeMillis();
-                        } else {
-                            scanResult =
-                                new ScanResult(
-                                        wifiSsid, bssid, flags, level, freq, tsf);
-                            scanResult.seen = System.currentTimeMillis();
-                            mScanResultCache.put(key, scanResult);
-=======
                     if (bssid != null) {
                         NetworkDetail networkDetail =
                                 new NetworkDetail(bssid, infoElements, anqpLines);
@@ -3663,7 +3636,6 @@
                         if (!xssid.equals(networkDetail.getSSID())) {
                             Log.d("HS2J", "Inconsistency: SSID: '" + xssid +
                                     "' vs '" + networkDetail.getSSID() + "'");
->>>>>>> 77f2b82a
                         }
 
                         ScanDetail scanDetail = mScanResultCache.get(networkDetail);
@@ -3688,17 +3660,8 @@
 
                         mNumScanResultsReturned ++; // Keep track of how many scan results we got
                                                     // as part of this scan's processing
-<<<<<<< HEAD
-                        mScanResults.add(scanResult);
-                    } else {
-                        if (bssid != null)  {
-                            loge("setScanResults obtaining null BSSID results <"
-                                + bssid + ">, discard it");
-                        }
-=======
 
                         mScanResults.add(scanDetail);
->>>>>>> 77f2b82a
                     }
                     bssid = null;
                     level = 0;
