/*
 * Copyright (C) 2016 The Android Open Source Project
 *
 * Licensed under the Apache License, Version 2.0 (the "License");
 * you may not use this file except in compliance with the License.
 * You may obtain a copy of the License at
 *
 *      http://www.apache.org/licenses/LICENSE-2.0
 *
 * Unless required by applicable law or agreed to in writing, software
 * distributed under the License is distributed on an "AS IS" BASIS,
 * WITHOUT WARRANTIES OR CONDITIONS OF ANY KIND, either express or implied.
 * See the License for the specific language governing permissions and
 * limitations under the License.
 */

package com.android.server.wifi;

import static org.junit.Assert.*;
import static org.mockito.Mockito.*;

import android.annotation.Nullable;
import android.app.admin.DeviceAdminInfo;
import android.app.admin.DevicePolicyManagerInternal;
import android.app.test.MockAnswerUtil.AnswerWithArguments;
import android.content.Context;
import android.content.Intent;
import android.content.pm.ApplicationInfo;
import android.content.pm.PackageManager;
import android.content.pm.UserInfo;
import android.database.ContentObserver;
import android.net.IpConfiguration;
import android.net.MacAddress;
import android.net.wifi.ScanResult;
import android.net.wifi.WifiConfiguration;
import android.net.wifi.WifiConfiguration.NetworkSelectionStatus;
import android.net.wifi.WifiEnterpriseConfig;
import android.net.wifi.WifiInfo;
import android.net.wifi.WifiManager;
import android.net.wifi.WifiScanner;
import android.os.Process;
import android.os.UserHandle;
import android.os.UserManager;
import android.os.test.TestLooper;
import android.provider.DeviceConfig.OnPropertiesChangedListener;
import android.provider.Settings;
import android.telephony.TelephonyManager;
import android.text.TextUtils;
import android.util.Pair;

import androidx.test.filters.SmallTest;

import com.android.dx.mockito.inline.extended.ExtendedMockito;
import com.android.internal.R;
import com.android.server.wifi.util.TelephonyUtil;
import com.android.server.wifi.util.WifiPermissionsUtil;
import com.android.server.wifi.util.WifiPermissionsWrapper;

import org.junit.After;
import org.junit.Before;
import org.junit.Test;
import org.mockito.ArgumentCaptor;
import org.mockito.InOrder;
import org.mockito.Mock;
import org.mockito.MockitoAnnotations;
import org.mockito.MockitoSession;
import org.mockito.quality.Strictness;

import java.io.FileDescriptor;
import java.io.PrintWriter;
import java.io.StringWriter;
import java.util.ArrayList;
import java.util.Arrays;
import java.util.Collections;
import java.util.HashMap;
import java.util.HashSet;
import java.util.List;
import java.util.Map;
import java.util.Random;
import java.util.Set;

/**
 * Unit tests for {@link com.android.server.wifi.WifiConfigManager}.
 */
@SmallTest
public class WifiConfigManagerTest {

    private static final String TEST_SSID = "\"test_ssid\"";
    private static final String TEST_BSSID = "0a:08:5c:67:89:00";
    private static final long TEST_WALLCLOCK_CREATION_TIME_MILLIS = 9845637;
    private static final long TEST_WALLCLOCK_UPDATE_TIME_MILLIS = 75455637;
    private static final long TEST_ELAPSED_UPDATE_NETWORK_SELECTION_TIME_MILLIS = 29457631;
    private static final int TEST_CREATOR_UID = WifiConfigurationTestUtil.TEST_UID;
    private static final int TEST_NO_PERM_UID = 7;
    private static final int TEST_UPDATE_UID = 4;
    private static final int TEST_SYSUI_UID = 56;
    private static final int TEST_DEFAULT_USER = UserHandle.USER_SYSTEM;
    private static final int TEST_MAX_NUM_ACTIVE_CHANNELS_FOR_PARTIAL_SCAN = 5;
    private static final Integer[] TEST_FREQ_LIST = {2400, 2450, 5150, 5175, 5650};
    private static final String TEST_CREATOR_NAME = "com.wificonfigmanager.creator";
    private static final String TEST_UPDATE_NAME = "com.wificonfigmanager.update";
    private static final String TEST_NO_PERM_NAME = "com.wificonfigmanager.noperm";
    private static final String TEST_WIFI_NAME = "android.uid.system";
    private static final String TEST_DEFAULT_GW_MAC_ADDRESS = "0f:67:ad:ef:09:34";
    private static final String TEST_STATIC_PROXY_HOST_1 = "192.168.48.1";
    private static final int    TEST_STATIC_PROXY_PORT_1 = 8000;
    private static final String TEST_STATIC_PROXY_EXCLUSION_LIST_1 = "";
    private static final String TEST_PAC_PROXY_LOCATION_1 = "http://bleh";
    private static final String TEST_STATIC_PROXY_HOST_2 = "192.168.1.1";
    private static final int    TEST_STATIC_PROXY_PORT_2 = 3000;
    private static final String TEST_STATIC_PROXY_EXCLUSION_LIST_2 = "";
    private static final String TEST_PAC_PROXY_LOCATION_2 = "http://blah";
    private static final int TEST_RSSI = -50;
    private static final int TEST_FREQUENCY_1 = 2412;
    private static final int TEST_FREQUENCY_2 = 5180;
    private static final int TEST_FREQUENCY_3 = 5240;
    private static final MacAddress TEST_RANDOMIZED_MAC =
            MacAddress.fromString("d2:11:19:34:a5:20");

    @Mock private Context mContext;
    @Mock private Clock mClock;
    @Mock private UserManager mUserManager;
    @Mock private TelephonyManager mTelephonyManager;
    @Mock private TelephonyManager mDataTelephonyManager;
    @Mock private WifiKeyStore mWifiKeyStore;
    @Mock private WifiConfigStore mWifiConfigStore;
    @Mock private PackageManager mPackageManager;
    @Mock private DevicePolicyManagerInternal mDevicePolicyManagerInternal;
    @Mock private WifiPermissionsUtil mWifiPermissionsUtil;
    @Mock private WifiPermissionsWrapper mWifiPermissionsWrapper;
    @Mock private WifiInjector mWifiInjector;
    @Mock private WifiLastResortWatchdog mWifiLastResortWatchdog;
    @Mock private NetworkListSharedStoreData mNetworkListSharedStoreData;
    @Mock private NetworkListUserStoreData mNetworkListUserStoreData;
    @Mock private DeletedEphemeralSsidsStoreData mDeletedEphemeralSsidsStoreData;
    @Mock private RandomizedMacStoreData mRandomizedMacStoreData;
    @Mock private WifiConfigManager.OnSavedNetworkUpdateListener mWcmListener;
    @Mock private FrameworkFacade mFrameworkFacade;
    @Mock private CarrierNetworkConfig mCarrierNetworkConfig;
    @Mock private MacAddressUtil mMacAddressUtil;
    @Mock DeviceConfigFacade mDeviceConfigFacade;

    final ArgumentCaptor<OnPropertiesChangedListener> mOnPropertiesChangedListenerCaptor =
            ArgumentCaptor.forClass(OnPropertiesChangedListener.class);
    private MockResources mResources;
    private InOrder mContextConfigStoreMockOrder;
    private InOrder mNetworkListStoreDataMockOrder;
    private WifiConfigManager mWifiConfigManager;
    private boolean mStoreReadTriggered = false;
    private TestLooper mLooper = new TestLooper();
    private ContentObserver mContentObserverPnoChannelCulling;
    private ContentObserver mContentObserverPnoRecencySorting;
    private MockitoSession mSession;

    /**
     * Setup the mocks and an instance of WifiConfigManager before each test.
     */
    @Before
    public void setUp() throws Exception {
        MockitoAnnotations.initMocks(this);

        // Set up the inorder for verifications. This is needed to verify that the broadcasts,
        // store writes for network updates followed by network additions are in the expected order.
        mContextConfigStoreMockOrder = inOrder(mContext, mWifiConfigStore);
        mNetworkListStoreDataMockOrder =
                inOrder(mNetworkListSharedStoreData, mNetworkListUserStoreData);

        // Set up the package name stuff & permission override.
        when(mContext.getPackageManager()).thenReturn(mPackageManager);
        mResources = new MockResources();
        mResources.setBoolean(
                R.bool.config_wifi_only_link_same_credential_configurations, true);
        mResources.setInteger(
                R.integer.config_wifi_framework_associated_partial_scan_max_num_active_channels,
                TEST_MAX_NUM_ACTIVE_CHANNELS_FOR_PARTIAL_SCAN);
        mResources.setBoolean(R.bool.config_wifi_connected_mac_randomization_supported, true);
        when(mContext.getResources()).thenReturn(mResources);
        when(mDeviceConfigFacade.getRandomizationFlakySsidHotlist()).thenReturn(
                Collections.emptySet());

        // Setup UserManager profiles for the default user.
        setupUserProfiles(TEST_DEFAULT_USER);

        doAnswer(new AnswerWithArguments() {
            public String answer(int uid) throws Exception {
                if (uid == TEST_CREATOR_UID) {
                    return TEST_CREATOR_NAME;
                } else if (uid == TEST_UPDATE_UID) {
                    return TEST_UPDATE_NAME;
                } else if (uid == TEST_SYSUI_UID) {
                    return WifiConfigManager.SYSUI_PACKAGE_NAME;
                } else if (uid == TEST_NO_PERM_UID) {
                    return TEST_NO_PERM_NAME;
                } else if (uid == Process.WIFI_UID) {
                    return TEST_WIFI_NAME;
                }
                fail("Unexpected UID: " + uid);
                return "";
            }
        }).when(mPackageManager).getNameForUid(anyInt());
        doAnswer(new AnswerWithArguments() {
            public int answer(String packageName, int flags, int userId) throws Exception {
                if (packageName.equals(WifiConfigManager.SYSUI_PACKAGE_NAME)) {
                    return TEST_SYSUI_UID;
                } else {
                    return 0;
                }
            }
        }).when(mPackageManager).getPackageUidAsUser(anyString(), anyInt(), anyInt());

        when(mWifiKeyStore
                .updateNetworkKeys(any(WifiConfiguration.class), any()))
                .thenReturn(true);

        when(mWifiConfigStore.areStoresPresent()).thenReturn(true);
        setupStoreDataForRead(new ArrayList<>(), new ArrayList<>(), new HashMap<>());

        when(mDevicePolicyManagerInternal.isActiveAdminWithPolicy(anyInt(), anyInt()))
                .thenReturn(false);
        when(mWifiPermissionsUtil.checkNetworkSettingsPermission(anyInt())).thenReturn(true);
        when(mWifiPermissionsWrapper.getDevicePolicyManagerInternal())
                .thenReturn(mDevicePolicyManagerInternal);
        when(mWifiInjector.getWifiLastResortWatchdog()).thenReturn(mWifiLastResortWatchdog);
        when(mWifiInjector.getWifiLastResortWatchdog().shouldIgnoreSsidUpdate())
                .thenReturn(false);
        when(mWifiInjector.getCarrierNetworkConfig()).thenReturn(mCarrierNetworkConfig);
        when(mWifiInjector.getMacAddressUtil()).thenReturn(mMacAddressUtil);
        when(mMacAddressUtil.calculatePersistentMacForConfiguration(any(), any()))
                .thenReturn(TEST_RANDOMIZED_MAC);

        createWifiConfigManager();
        mWifiConfigManager.setOnSavedNetworkUpdateListener(mWcmListener);
        ArgumentCaptor<ContentObserver> observerCaptor =
                ArgumentCaptor.forClass(ContentObserver.class);
        verify(mFrameworkFacade).registerContentObserver(eq(mContext), eq(Settings.Global.getUriFor(
                Settings.Global.WIFI_PNO_FREQUENCY_CULLING_ENABLED)), eq(false),
                observerCaptor.capture());
        mContentObserverPnoChannelCulling = observerCaptor.getValue();
        verify(mFrameworkFacade).registerContentObserver(eq(mContext), eq(Settings.Global.getUriFor(
                Settings.Global.WIFI_PNO_RECENCY_SORTING_ENABLED)), eq(false),
                observerCaptor.capture());
        mContentObserverPnoRecencySorting = observerCaptor.getValue();
        // static mocking
        mSession = ExtendedMockito.mockitoSession()
                .mockStatic(WifiConfigStore.class, withSettings().lenient())
<<<<<<< HEAD
                .spyStatic(WifiConfigurationUtil.class)
                .strictness(Strictness.LENIENT)
                .startMocking();
        when(WifiConfigStore.createUserFiles(anyInt(), any(UserManager.class)))
                .thenReturn(mock(List.class));
        when(mTelephonyManager.createForSubscriptionId(anyInt())).thenReturn(mDataTelephonyManager);
        when(WifiConfigurationUtil.calculatePersistentMacForConfiguration(any(), any()))
                .thenReturn(TEST_RANDOMIZED_MAC);
=======
                .strictness(Strictness.LENIENT)
                .startMocking();
        when(WifiConfigStore.createUserFiles(anyInt(), anyBoolean())).thenReturn(mock(List.class));
        when(mTelephonyManager.createForSubscriptionId(anyInt())).thenReturn(mDataTelephonyManager);
        verify(mDeviceConfigFacade).addOnPropertiesChangedListener(any(),
                mOnPropertiesChangedListenerCaptor.capture());
>>>>>>> aa0a79a0
    }

    /**
     * Called after each test
     */
    @After
    public void cleanup() {
        validateMockitoUsage();
        if (mSession != null) {
            mSession.finishMocking();
        }
    }

    /**
     * Verifies that network retrieval via
     * {@link WifiConfigManager#getConfiguredNetworks()} and
     * {@link WifiConfigManager#getConfiguredNetworksWithPasswords()} works even if we have not
     * yet loaded data from store.
     */
    @Test
    public void testGetConfiguredNetworksBeforeLoadFromStore() {
        assertTrue(mWifiConfigManager.getConfiguredNetworks().isEmpty());
        assertTrue(mWifiConfigManager.getConfiguredNetworksWithPasswords().isEmpty());
    }

    /**
     * Verifies that network addition via
     * {@link WifiConfigManager#addOrUpdateNetwork(WifiConfiguration, int)} fails if we have not
     * yet loaded data from store.
     */
    @Test
    public void testAddNetworkIsRejectedBeforeLoadFromStore() {
        WifiConfiguration openNetwork = WifiConfigurationTestUtil.createOpenNetwork();
        assertFalse(
                mWifiConfigManager.addOrUpdateNetwork(openNetwork, TEST_CREATOR_UID).isSuccess());
    }

    /**
     * Verifies the {@link WifiConfigManager#saveToStore(boolean)} is rejected until the store has
     * been read first using {@link WifiConfigManager#loadFromStore()}.
     */
    @Test
    public void testSaveToStoreIsRejectedBeforeLoadFromStore() throws Exception {
        assertFalse(mWifiConfigManager.saveToStore(true));
        mContextConfigStoreMockOrder.verify(mWifiConfigStore, never()).write(anyBoolean());

        assertTrue(mWifiConfigManager.loadFromStore());
        mContextConfigStoreMockOrder.verify(mWifiConfigStore).read();

        assertTrue(mWifiConfigManager.saveToStore(true));
        mContextConfigStoreMockOrder.verify(mWifiConfigStore).write(anyBoolean());
    }

    /**
     * Verify that a randomized MAC address is generated even if the KeyStore operation fails.
     */
    @Test
    public void testRandomizedMacIsGeneratedEvenIfKeyStoreFails() {
        when(mMacAddressUtil.calculatePersistentMacForConfiguration(any(), any())).thenReturn(null);

        // Try adding a network.
        WifiConfiguration openNetwork = WifiConfigurationTestUtil.createOpenNetwork();
        List<WifiConfiguration> networks = new ArrayList<>();
        networks.add(openNetwork);
        verifyAddNetworkToWifiConfigManager(openNetwork);
        List<WifiConfiguration> retrievedNetworks =
                mWifiConfigManager.getConfiguredNetworksWithPasswords();

        // Verify that we have attempted to generate the MAC address twice (1 retry)
        verify(mMacAddressUtil, times(2)).calculatePersistentMacForConfiguration(any(), any());
        assertEquals(1, retrievedNetworks.size());

        // Verify that despite KeyStore returning null, we are still getting a valid MAC address.
        assertNotEquals(WifiInfo.DEFAULT_MAC_ADDRESS,
                retrievedNetworks.get(0).getRandomizedMacAddress().toString());
    }

    /**
     * Verifies the addition of a single network using
     * {@link WifiConfigManager#addOrUpdateNetwork(WifiConfiguration, int)}
     */
    @Test
    public void testAddSingleOpenNetwork() {
        WifiConfiguration openNetwork = WifiConfigurationTestUtil.createOpenNetwork();
        List<WifiConfiguration> networks = new ArrayList<>();
        networks.add(openNetwork);

        verifyAddNetworkToWifiConfigManager(openNetwork);

        List<WifiConfiguration> retrievedNetworks =
                mWifiConfigManager.getConfiguredNetworksWithPasswords();
        WifiConfigurationTestUtil.assertConfigurationsEqualForConfigManagerAddOrUpdate(
                networks, retrievedNetworks);
        // Ensure that the newly added network is disabled.
        assertEquals(WifiConfiguration.Status.DISABLED, retrievedNetworks.get(0).status);
    }

    /**
     * Verifies the addition of a single network when the corresponding ephemeral network exists.
     */
    @Test
    public void testAddSingleOpenNetworkWhenCorrespondingEphemeralNetworkExists() throws Exception {
        WifiConfiguration openNetwork = WifiConfigurationTestUtil.createOpenNetwork();
        List<WifiConfiguration> networks = new ArrayList<>();
        networks.add(openNetwork);
        WifiConfiguration ephemeralNetwork = new WifiConfiguration(openNetwork);
        ephemeralNetwork.ephemeral = true;

        verifyAddEphemeralNetworkToWifiConfigManager(ephemeralNetwork);

        NetworkUpdateResult result = addNetworkToWifiConfigManager(openNetwork);
        assertTrue(result.getNetworkId() != WifiConfiguration.INVALID_NETWORK_ID);
        assertTrue(result.isNewNetwork());

        verifyNetworkRemoveBroadcast(ephemeralNetwork);
        verifyNetworkAddBroadcast(openNetwork);

        // Verify that the config store write was triggered with this new configuration.
        verifyNetworkInConfigStoreData(openNetwork);

        List<WifiConfiguration> retrievedNetworks =
                mWifiConfigManager.getConfiguredNetworksWithPasswords();
        WifiConfigurationTestUtil.assertConfigurationsEqualForConfigManagerAddOrUpdate(
                networks, retrievedNetworks);

        // Ensure that the newly added network is disabled.
        assertEquals(WifiConfiguration.Status.DISABLED, retrievedNetworks.get(0).status);
    }

    /**
     * Verifies the addition of an ephemeral network when the corresponding ephemeral network
     * exists.
     */
    @Test
    public void testAddEphemeralNetworkWhenCorrespondingEphemeralNetworkExists() throws Exception {
        WifiConfiguration ephemeralNetwork = WifiConfigurationTestUtil.createOpenNetwork();
        ephemeralNetwork.ephemeral = true;
        List<WifiConfiguration> networks = new ArrayList<>();
        networks.add(ephemeralNetwork);

        WifiConfiguration ephemeralNetwork2 = new WifiConfiguration(ephemeralNetwork);
        verifyAddEphemeralNetworkToWifiConfigManager(ephemeralNetwork);

        NetworkUpdateResult result = addNetworkToWifiConfigManager(ephemeralNetwork2);
        assertTrue(result.getNetworkId() != WifiConfiguration.INVALID_NETWORK_ID);
        verifyNetworkUpdateBroadcast(ephemeralNetwork);

        // Ensure that the write was not invoked for ephemeral network addition.
        mContextConfigStoreMockOrder.verify(mWifiConfigStore, never()).write(anyBoolean());

        List<WifiConfiguration> retrievedNetworks =
                mWifiConfigManager.getConfiguredNetworksWithPasswords();
        WifiConfigurationTestUtil.assertConfigurationsEqualForConfigManagerAddOrUpdate(
                networks, retrievedNetworks);
    }

    /**
     * Verifies when adding a new network with already saved MAC, the saved MAC gets set to the
     * internal WifiConfiguration.
     * {@link WifiConfigManager#addOrUpdateNetwork(WifiConfiguration, int)}
     */
    @Test
    public void testAddingNetworkWithMatchingMacAddressOverridesField() {
        int prevMappingSize = mWifiConfigManager.getRandomizedMacAddressMappingSize();
        WifiConfiguration openNetwork = WifiConfigurationTestUtil.createOpenNetwork();
        Map<String, String> randomizedMacAddressMapping = new HashMap<>();
        final String randMac = "12:23:34:45:56:67";
        randomizedMacAddressMapping.put(openNetwork.getSsidAndSecurityTypeString(), randMac);
        assertNotEquals(randMac, openNetwork.getRandomizedMacAddress());
        when(mRandomizedMacStoreData.getMacMapping()).thenReturn(randomizedMacAddressMapping);

        // reads XML data storage
        //mWifiConfigManager.loadFromStore();
        verifyAddNetworkToWifiConfigManager(openNetwork);

        List<WifiConfiguration> retrievedNetworks =
                mWifiConfigManager.getConfiguredNetworksWithPasswords();
        assertEquals(randMac, retrievedNetworks.get(0).getRandomizedMacAddress().toString());
        // Verify that for networks that we already have randomizedMacAddressMapping saved
        // we are still correctly writing into the WifiConfigStore.
        assertEquals(prevMappingSize + 1, mWifiConfigManager.getRandomizedMacAddressMappingSize());
    }

    /**
     * Verifies that when a network is added, removed, and then added back again, its randomized
     * MAC address doesn't change.
     * {@link WifiConfigManager#addOrUpdateNetwork(WifiConfiguration, int)}
     */
    @Test
    public void testRandomizedMacAddressIsPersistedOverForgetNetwork() {
        int prevMappingSize = mWifiConfigManager.getRandomizedMacAddressMappingSize();
        // Create and add an open network
        WifiConfiguration openNetwork = WifiConfigurationTestUtil.createOpenNetwork();
        verifyAddNetworkToWifiConfigManager(openNetwork);
        List<WifiConfiguration> retrievedNetworks =
                mWifiConfigManager.getConfiguredNetworksWithPasswords();

        // Gets the randomized MAC address of the network added.
        final String randMac = retrievedNetworks.get(0).getRandomizedMacAddress().toString();
        // This MAC should be different from the default, uninitialized randomized MAC.
        assertNotEquals(openNetwork.getRandomizedMacAddress().toString(), randMac);

        // Remove the added network
        verifyRemoveNetworkFromWifiConfigManager(openNetwork);
        assertTrue(mWifiConfigManager.getConfiguredNetworks().isEmpty());

        // Adds the network back again and verify randomized MAC address stays the same.
        verifyAddNetworkToWifiConfigManager(openNetwork);
        retrievedNetworks = mWifiConfigManager.getConfiguredNetworksWithPasswords();
        assertEquals(randMac, retrievedNetworks.get(0).getRandomizedMacAddress().toString());
        // Verify that we are no longer persisting the randomized MAC address with WifiConfigStore.
        assertEquals(prevMappingSize, mWifiConfigManager.getRandomizedMacAddressMappingSize());
    }

    /**
     * Verifies that when a network is read from xml storage, it is assigned a randomized MAC
     * address if it doesn't have one yet. Then try removing the network and then add it back
     * again and verify the randomized MAC didn't change.
     */
    @Test
    public void testRandomizedMacAddressIsGeneratedForConfigurationReadFromStore()
            throws Exception {
        // Create and add an open network
        WifiConfiguration openNetwork = WifiConfigurationTestUtil.createOpenNetwork();
        final String defaultMac = openNetwork.getRandomizedMacAddress().toString();
        List<WifiConfiguration> sharedConfigList = new ArrayList<>();
        sharedConfigList.add(openNetwork);

        // Setup xml storage
        setupStoreDataForRead(sharedConfigList, new ArrayList<>(), new HashMap<>());
        assertTrue(mWifiConfigManager.loadFromStore());
        verify(mWifiConfigStore).read();

        List<WifiConfiguration> retrievedNetworks =
                mWifiConfigManager.getConfiguredNetworksWithPasswords();
        // Gets the randomized MAC address of the network added.
        final String randMac = retrievedNetworks.get(0).getRandomizedMacAddress().toString();
        // This MAC should be different from the default, uninitialized randomized MAC.
        assertNotEquals(defaultMac, randMac);

        assertTrue(mWifiConfigManager.removeNetwork(openNetwork.networkId, TEST_CREATOR_UID));
        assertTrue(mWifiConfigManager.getConfiguredNetworks().isEmpty());

        // Adds the network back again and verify randomized MAC address stays the same.
        mWifiConfigManager.addOrUpdateNetwork(openNetwork, TEST_CREATOR_UID);
        retrievedNetworks = mWifiConfigManager.getConfiguredNetworksWithPasswords();
        assertEquals(randMac, retrievedNetworks.get(0).getRandomizedMacAddress().toString());
    }

    /**
     * Verifies the modification of a single network using
     * {@link WifiConfigManager#addOrUpdateNetwork(WifiConfiguration, int)}
     */
    @Test
    public void testUpdateSingleOpenNetwork() {
        WifiConfiguration openNetwork = WifiConfigurationTestUtil.createOpenNetwork();
        List<WifiConfiguration> networks = new ArrayList<>();
        networks.add(openNetwork);

        verifyAddNetworkToWifiConfigManager(openNetwork);
        verify(mWcmListener).onSavedNetworkAdded(openNetwork.networkId);
        reset(mWcmListener);

        // Now change BSSID for the network.
        assertAndSetNetworkBSSID(openNetwork, TEST_BSSID);
        verifyUpdateNetworkToWifiConfigManagerWithoutIpChange(openNetwork);

        // Now verify that the modification has been effective.
        List<WifiConfiguration> retrievedNetworks =
                mWifiConfigManager.getConfiguredNetworksWithPasswords();
        WifiConfigurationTestUtil.assertConfigurationsEqualForConfigManagerAddOrUpdate(
                networks, retrievedNetworks);
        verify(mWcmListener).onSavedNetworkUpdated(openNetwork.networkId);
    }

    /**
     * Verifies that the device owner could modify other other fields in the Wificonfiguration
     * but not the macRandomizationSetting field.
     */
    @Test
    public void testCannotUpdateMacRandomizationSettingWithoutPermission() {
        when(mWifiPermissionsUtil.checkNetworkSettingsPermission(anyInt())).thenReturn(false);
        when(mWifiPermissionsUtil.checkNetworkSetupWizardPermission(anyInt())).thenReturn(false);
        when(mDevicePolicyManagerInternal.isActiveAdminWithPolicy(anyInt(), anyInt()))
                .thenReturn(true);
        WifiConfiguration openNetwork = WifiConfigurationTestUtil.createOpenNetwork();
        openNetwork.macRandomizationSetting = WifiConfiguration.RANDOMIZATION_PERSISTENT;

        verifyAddNetworkToWifiConfigManager(openNetwork);
        verify(mWcmListener).onSavedNetworkAdded(openNetwork.networkId);
        reset(mWcmListener);

        // Change BSSID for the network and verify success
        assertAndSetNetworkBSSID(openNetwork, TEST_BSSID);
        NetworkUpdateResult networkUpdateResult = updateNetworkToWifiConfigManager(openNetwork);
        assertNotEquals(WifiConfiguration.INVALID_NETWORK_ID, networkUpdateResult.getNetworkId());

        // Now change the macRandomizationSetting and verify failure
        openNetwork.macRandomizationSetting = WifiConfiguration.RANDOMIZATION_NONE;
        networkUpdateResult = updateNetworkToWifiConfigManager(openNetwork);
        assertEquals(WifiConfiguration.INVALID_NETWORK_ID, networkUpdateResult.getNetworkId());
    }

    /**
     * Verifies that mac randomization settings could be modified by a caller with NETWORK_SETTINGS
     * permission.
     */
    @Test
    public void testCanUpdateMacRandomizationSettingWithNetworkSettingPermission() {
        when(mWifiPermissionsUtil.checkNetworkSetupWizardPermission(anyInt())).thenReturn(false);
        WifiConfiguration openNetwork = WifiConfigurationTestUtil.createOpenNetwork();
        openNetwork.macRandomizationSetting = WifiConfiguration.RANDOMIZATION_PERSISTENT;
        List<WifiConfiguration> networks = new ArrayList<>();
        networks.add(openNetwork);

        verifyAddNetworkToWifiConfigManager(openNetwork);
        verify(mWcmListener).onSavedNetworkAdded(openNetwork.networkId);
        reset(mWcmListener);

        // Now change the macRandomizationSetting and verify success
        openNetwork.macRandomizationSetting = WifiConfiguration.RANDOMIZATION_NONE;
        NetworkUpdateResult networkUpdateResult = updateNetworkToWifiConfigManager(openNetwork);
        assertNotEquals(WifiConfiguration.INVALID_NETWORK_ID, networkUpdateResult.getNetworkId());

        List<WifiConfiguration> retrievedNetworks =
                mWifiConfigManager.getConfiguredNetworksWithPasswords();
        WifiConfigurationTestUtil.assertConfigurationsEqualForConfigManagerAddOrUpdate(
                networks, retrievedNetworks);
    }

    /**
     * Verifies that mac randomization settings could be modified by a caller with
     * NETWORK_SETUP_WIZARD permission.
     */
    @Test
    public void testCanUpdateMacRandomizationSettingWithSetupWizardPermission() {
        when(mWifiPermissionsUtil.checkNetworkSettingsPermission(anyInt())).thenReturn(false);
        when(mWifiPermissionsUtil.checkNetworkSetupWizardPermission(anyInt())).thenReturn(true);
        when(mDevicePolicyManagerInternal.isActiveAdminWithPolicy(anyInt(), anyInt()))
                .thenReturn(true);
        WifiConfiguration openNetwork = WifiConfigurationTestUtil.createOpenNetwork();
        openNetwork.macRandomizationSetting = WifiConfiguration.RANDOMIZATION_PERSISTENT;
        List<WifiConfiguration> networks = new ArrayList<>();
        networks.add(openNetwork);

        verifyAddNetworkToWifiConfigManager(openNetwork);
        verify(mWcmListener).onSavedNetworkAdded(openNetwork.networkId);
        reset(mWcmListener);

        // Now change the macRandomizationSetting and verify success
        openNetwork.macRandomizationSetting = WifiConfiguration.RANDOMIZATION_NONE;
        NetworkUpdateResult networkUpdateResult = updateNetworkToWifiConfigManager(openNetwork);
        assertNotEquals(WifiConfiguration.INVALID_NETWORK_ID, networkUpdateResult.getNetworkId());

        List<WifiConfiguration> retrievedNetworks =
                mWifiConfigManager.getConfiguredNetworksWithPasswords();
        WifiConfigurationTestUtil.assertConfigurationsEqualForConfigManagerAddOrUpdate(
                networks, retrievedNetworks);
    }


    /**
     * Verifies the addition of a single ephemeral network using
     * {@link WifiConfigManager#addOrUpdateNetwork(WifiConfiguration, int)} and verifies that
     * the {@link WifiConfigManager#getSavedNetworks(int)} does not return this network.
     */
    @Test
    public void testAddSingleEphemeralNetwork() throws Exception {
        WifiConfiguration ephemeralNetwork = WifiConfigurationTestUtil.createOpenNetwork();
        ephemeralNetwork.ephemeral = true;
        List<WifiConfiguration> networks = new ArrayList<>();
        networks.add(ephemeralNetwork);

        verifyAddEphemeralNetworkToWifiConfigManager(ephemeralNetwork);

        List<WifiConfiguration> retrievedNetworks =
                mWifiConfigManager.getConfiguredNetworksWithPasswords();
        WifiConfigurationTestUtil.assertConfigurationsEqualForConfigManagerAddOrUpdate(
                networks, retrievedNetworks);

        // Ensure that this is not returned in the saved network list.
        assertTrue(mWifiConfigManager.getSavedNetworks(Process.WIFI_UID).isEmpty());
        verify(mWcmListener, never()).onSavedNetworkAdded(ephemeralNetwork.networkId);
    }

    /**
     * Verifies the addition of a single passpoint network using
     * {@link WifiConfigManager#addOrUpdateNetwork(WifiConfiguration, int)} and verifies that
     * the {@link WifiConfigManager#getSavedNetworks(int)} ()} does not return this network.
     */
    @Test
    public void testAddSinglePasspointNetwork() throws Exception {
        WifiConfiguration passpointNetwork = WifiConfigurationTestUtil.createPasspointNetwork();

        verifyAddPasspointNetworkToWifiConfigManager(passpointNetwork);
        // Ensure that configured network list is not empty.
        assertFalse(mWifiConfigManager.getConfiguredNetworks().isEmpty());

        // Ensure that this is not returned in the saved network list.
        assertTrue(mWifiConfigManager.getSavedNetworks(Process.WIFI_UID).isEmpty());
        verify(mWcmListener, never()).onSavedNetworkAdded(passpointNetwork.networkId);
    }

    /**
     * Verifies the addition of 2 networks (1 normal and 1 ephemeral) using
     * {@link WifiConfigManager#addOrUpdateNetwork(WifiConfiguration, int)} and ensures that
     * the ephemeral network configuration is not persisted in config store.
     */
    @Test
    public void testAddMultipleNetworksAndEnsureEphemeralNetworkNotPersisted() {
        WifiConfiguration ephemeralNetwork = WifiConfigurationTestUtil.createOpenNetwork();
        ephemeralNetwork.ephemeral = true;
        WifiConfiguration openNetwork = WifiConfigurationTestUtil.createOpenNetwork();

        assertTrue(addNetworkToWifiConfigManager(ephemeralNetwork).isSuccess());
        assertTrue(addNetworkToWifiConfigManager(openNetwork).isSuccess());

        // The open network addition should trigger a store write.
        Pair<List<WifiConfiguration>, List<WifiConfiguration>> networkListStoreData =
                captureWriteNetworksListStoreData();
        List<WifiConfiguration> networkList = new ArrayList<>();
        networkList.addAll(networkListStoreData.first);
        networkList.addAll(networkListStoreData.second);
        assertFalse(isNetworkInConfigStoreData(ephemeralNetwork, networkList));
        assertTrue(isNetworkInConfigStoreData(openNetwork, networkList));
    }

    /**
     * Verifies the addition of a single suggestion network using
     * {@link WifiConfigManager#addOrUpdateNetwork(WifiConfiguration, int, String)} and verifies
     * that the {@link WifiConfigManager#getSavedNetworks()} does not return this network.
     */
    @Test
    public void testAddSingleSuggestionNetwork() throws Exception {
        WifiConfiguration suggestionNetwork = WifiConfigurationTestUtil.createOpenNetwork();
        suggestionNetwork.ephemeral = true;
        suggestionNetwork.fromWifiNetworkSuggestion = true;
        List<WifiConfiguration> networks = new ArrayList<>();
        networks.add(suggestionNetwork);

        verifyAddSuggestionOrRequestNetworkToWifiConfigManager(suggestionNetwork);

        List<WifiConfiguration> retrievedNetworks =
                mWifiConfigManager.getConfiguredNetworksWithPasswords();
        WifiConfigurationTestUtil.assertConfigurationsEqualForConfigManagerAddOrUpdate(
                networks, retrievedNetworks);

        // Ensure that this is not returned in the saved network list.
        assertTrue(mWifiConfigManager.getSavedNetworks(Process.WIFI_UID).isEmpty());
        verify(mWcmListener, never()).onSavedNetworkAdded(suggestionNetwork.networkId);
    }

    /**
     * Verifies the addition of a single specifier network using
     * {@link WifiConfigManager#addOrUpdateNetwork(WifiConfiguration, int, String)} and verifies
     * that the {@link WifiConfigManager#getSavedNetworks()} does not return this network.
     */
    @Test
    public void testAddSingleSpecifierNetwork() throws Exception {
        WifiConfiguration suggestionNetwork = WifiConfigurationTestUtil.createOpenNetwork();
        suggestionNetwork.ephemeral = true;
        suggestionNetwork.fromWifiNetworkSpecifier = true;
        List<WifiConfiguration> networks = new ArrayList<>();
        networks.add(suggestionNetwork);

        verifyAddSuggestionOrRequestNetworkToWifiConfigManager(suggestionNetwork);

        List<WifiConfiguration> retrievedNetworks =
                mWifiConfigManager.getConfiguredNetworksWithPasswords();
        WifiConfigurationTestUtil.assertConfigurationsEqualForConfigManagerAddOrUpdate(
                networks, retrievedNetworks);

        // Ensure that this is not returned in the saved network list.
        assertTrue(mWifiConfigManager.getSavedNetworks(Process.WIFI_UID).isEmpty());
        verify(mWcmListener, never()).onSavedNetworkAdded(suggestionNetwork.networkId);
    }

    /**
     * Verifies that the modification of a single open network using
     * {@link WifiConfigManager#addOrUpdateNetwork(WifiConfiguration, int)} with a UID which
     * has no permission to modify the network fails.
     */
    @Test
    public void testUpdateSingleOpenNetworkFailedDueToPermissionDenied() throws Exception {
        WifiConfiguration openNetwork = WifiConfigurationTestUtil.createOpenNetwork();
        List<WifiConfiguration> networks = new ArrayList<>();
        networks.add(openNetwork);

        verifyAddNetworkToWifiConfigManager(openNetwork);

        // Now change BSSID of the network.
        assertAndSetNetworkBSSID(openNetwork, TEST_BSSID);

        when(mWifiPermissionsUtil.checkNetworkSettingsPermission(anyInt())).thenReturn(false);

        // Update the same configuration and ensure that the operation failed.
        NetworkUpdateResult result = updateNetworkToWifiConfigManager(openNetwork);
        assertTrue(result.getNetworkId() == WifiConfiguration.INVALID_NETWORK_ID);
    }

    /**
     * Verifies that the modification of a single open network using
     * {@link WifiConfigManager#addOrUpdateNetwork(WifiConfiguration, int)} with the creator UID
     * should always succeed.
     */
    @Test
    public void testUpdateSingleOpenNetworkSuccessWithCreatorUID() throws Exception {
        WifiConfiguration openNetwork = WifiConfigurationTestUtil.createOpenNetwork();
        List<WifiConfiguration> networks = new ArrayList<>();
        networks.add(openNetwork);

        verifyAddNetworkToWifiConfigManager(openNetwork);

        // Now change BSSID of the network.
        assertAndSetNetworkBSSID(openNetwork, TEST_BSSID);

        // Update the same configuration using the creator UID.
        NetworkUpdateResult result =
                mWifiConfigManager.addOrUpdateNetwork(openNetwork, TEST_CREATOR_UID);
        assertTrue(result.getNetworkId() != WifiConfiguration.INVALID_NETWORK_ID);

        // Now verify that the modification has been effective.
        List<WifiConfiguration> retrievedNetworks =
                mWifiConfigManager.getConfiguredNetworksWithPasswords();
        WifiConfigurationTestUtil.assertConfigurationsEqualForConfigManagerAddOrUpdate(
                networks, retrievedNetworks);
    }

    /**
     * Verifies the addition of a single PSK network using
     * {@link WifiConfigManager#addOrUpdateNetwork(WifiConfiguration, int)} and verifies that
     * {@link WifiConfigManager#getSavedNetworks()} masks the password.
     */
    @Test
    public void testAddSinglePskNetwork() {
        WifiConfiguration pskNetwork = WifiConfigurationTestUtil.createPskNetwork();
        List<WifiConfiguration> networks = new ArrayList<>();
        networks.add(pskNetwork);

        verifyAddNetworkToWifiConfigManager(pskNetwork);

        List<WifiConfiguration> retrievedNetworks =
                mWifiConfigManager.getConfiguredNetworksWithPasswords();
        WifiConfigurationTestUtil.assertConfigurationsEqualForConfigManagerAddOrUpdate(
                networks, retrievedNetworks);

        List<WifiConfiguration> retrievedSavedNetworks = mWifiConfigManager.getSavedNetworks(
                Process.WIFI_UID);
        assertEquals(retrievedSavedNetworks.size(), 1);
        assertEquals(retrievedSavedNetworks.get(0).configKey(), pskNetwork.configKey());
        assertPasswordsMaskedInWifiConfiguration(retrievedSavedNetworks.get(0));
    }

    /**
     * Verifies the addition of a single WEP network using
     * {@link WifiConfigManager#addOrUpdateNetwork(WifiConfiguration, int)} and verifies that
     * {@link WifiConfigManager#getSavedNetworks()} masks the password.
     */
    @Test
    public void testAddSingleWepNetwork() {
        WifiConfiguration wepNetwork = WifiConfigurationTestUtil.createWepNetwork();
        List<WifiConfiguration> networks = new ArrayList<>();
        networks.add(wepNetwork);

        verifyAddNetworkToWifiConfigManager(wepNetwork);

        List<WifiConfiguration> retrievedNetworks =
                mWifiConfigManager.getConfiguredNetworksWithPasswords();
        WifiConfigurationTestUtil.assertConfigurationsEqualForConfigManagerAddOrUpdate(
                networks, retrievedNetworks);

        List<WifiConfiguration> retrievedSavedNetworks = mWifiConfigManager.getSavedNetworks(
                Process.WIFI_UID);
        assertEquals(retrievedSavedNetworks.size(), 1);
        assertEquals(retrievedSavedNetworks.get(0).configKey(), wepNetwork.configKey());
        assertPasswordsMaskedInWifiConfiguration(retrievedSavedNetworks.get(0));
    }

    /**
     * Verifies the modification of an IpConfiguration using
     * {@link WifiConfigManager#addOrUpdateNetwork(WifiConfiguration, int)}
     */
    @Test
    public void testUpdateIpConfiguration() {
        WifiConfiguration openNetwork = WifiConfigurationTestUtil.createOpenNetwork();
        List<WifiConfiguration> networks = new ArrayList<>();
        networks.add(openNetwork);

        verifyAddNetworkToWifiConfigManager(openNetwork);

        // Now change BSSID of the network.
        assertAndSetNetworkBSSID(openNetwork, TEST_BSSID);

        // Update the same configuration and ensure that the IP configuration change flags
        // are not set.
        verifyUpdateNetworkToWifiConfigManagerWithoutIpChange(openNetwork);

        // Configure mock DevicePolicyManager to give Profile Owner permission so that we can modify
        // proxy settings on a configuration
        when(mDevicePolicyManagerInternal.isActiveAdminWithPolicy(anyInt(),
                eq(DeviceAdminInfo.USES_POLICY_PROFILE_OWNER))).thenReturn(true);

        // Change the IpConfiguration now and ensure that the IP configuration flags are set now.
        assertAndSetNetworkIpConfiguration(
                openNetwork,
                WifiConfigurationTestUtil.createStaticIpConfigurationWithStaticProxy());
        verifyUpdateNetworkToWifiConfigManagerWithIpChange(openNetwork);

        // Now verify that all the modifications have been effective.
        List<WifiConfiguration> retrievedNetworks =
                mWifiConfigManager.getConfiguredNetworksWithPasswords();
        WifiConfigurationTestUtil.assertConfigurationsEqualForConfigManagerAddOrUpdate(
                networks, retrievedNetworks);
    }

    /**
     * Verifies the removal of a single network using
     * {@link WifiConfigManager#removeNetwork(int)}
     */
    @Test
    public void testRemoveSingleOpenNetwork() {
        WifiConfiguration openNetwork = WifiConfigurationTestUtil.createOpenNetwork();

        verifyAddNetworkToWifiConfigManager(openNetwork);
        verify(mWcmListener).onSavedNetworkAdded(openNetwork.networkId);
        reset(mWcmListener);

        // Ensure that configured network list is not empty.
        assertFalse(mWifiConfigManager.getConfiguredNetworks().isEmpty());

        verifyRemoveNetworkFromWifiConfigManager(openNetwork);
        // Ensure that configured network list is empty now.
        assertTrue(mWifiConfigManager.getConfiguredNetworks().isEmpty());
        verify(mWcmListener).onSavedNetworkRemoved(openNetwork.networkId);
    }

    /**
     * Verifies the removal of an ephemeral network using
     * {@link WifiConfigManager#removeNetwork(int)}
     */
    @Test
    public void testRemoveSingleEphemeralNetwork() throws Exception {
        WifiConfiguration ephemeralNetwork = WifiConfigurationTestUtil.createOpenNetwork();
        ephemeralNetwork.ephemeral = true;

        verifyAddEphemeralNetworkToWifiConfigManager(ephemeralNetwork);
        // Ensure that configured network list is not empty.
        assertFalse(mWifiConfigManager.getConfiguredNetworks().isEmpty());
        verify(mWcmListener, never()).onSavedNetworkAdded(ephemeralNetwork.networkId);

        verifyRemoveEphemeralNetworkFromWifiConfigManager(ephemeralNetwork);
        // Ensure that configured network list is empty now.
        assertTrue(mWifiConfigManager.getConfiguredNetworks().isEmpty());
        verify(mWcmListener, never()).onSavedNetworkRemoved(ephemeralNetwork.networkId);
    }

    /**
     * Verifies the removal of a Passpoint network using
     * {@link WifiConfigManager#removeNetwork(int)}
     */
    @Test
    public void testRemoveSinglePasspointNetwork() throws Exception {
        WifiConfiguration passpointNetwork = WifiConfigurationTestUtil.createPasspointNetwork();

        verifyAddPasspointNetworkToWifiConfigManager(passpointNetwork);
        // Ensure that configured network list is not empty.
        assertFalse(mWifiConfigManager.getConfiguredNetworks().isEmpty());
        verify(mWcmListener, never()).onSavedNetworkAdded(passpointNetwork.networkId);

        verifyRemovePasspointNetworkFromWifiConfigManager(passpointNetwork);
        // Ensure that configured network list is empty now.
        assertTrue(mWifiConfigManager.getConfiguredNetworks().isEmpty());
        verify(mWcmListener, never()).onSavedNetworkRemoved(passpointNetwork.networkId);
    }

    /**
     * Verify that a Passpoint network that's added by an app with {@link #TEST_CREATOR_UID} can
     * be removed by WiFi Service with {@link Process#WIFI_UID}.
     *
     * @throws Exception
     */
    @Test
    public void testRemovePasspointNetworkAddedByOther() throws Exception {
        WifiConfiguration passpointNetwork = WifiConfigurationTestUtil.createPasspointNetwork();

        // Passpoint network is added using TEST_CREATOR_UID.
        verifyAddPasspointNetworkToWifiConfigManager(passpointNetwork);
        // Ensure that configured network list is not empty.
        assertFalse(mWifiConfigManager.getConfiguredNetworks().isEmpty());

        assertTrue(mWifiConfigManager.removeNetwork(passpointNetwork.networkId, Process.WIFI_UID));

        // Verify keys are not being removed.
        verify(mWifiKeyStore, never()).removeKeys(any(WifiEnterpriseConfig.class));
        verifyNetworkRemoveBroadcast(passpointNetwork);
        // Ensure that the write was not invoked for Passpoint network remove.
        mContextConfigStoreMockOrder.verify(mWifiConfigStore, never()).write(anyBoolean());

    }
    /**
     * Verifies the addition & update of multiple networks using
     * {@link WifiConfigManager#addOrUpdateNetwork(WifiConfiguration, int)} and the
     * removal of networks using
     * {@link WifiConfigManager#removeNetwork(int)}
     */
    @Test
    public void testAddUpdateRemoveMultipleNetworks() {
        List<WifiConfiguration> networks = new ArrayList<>();
        WifiConfiguration openNetwork = WifiConfigurationTestUtil.createOpenNetwork();
        WifiConfiguration pskNetwork = WifiConfigurationTestUtil.createPskNetwork();
        WifiConfiguration wepNetwork = WifiConfigurationTestUtil.createWepNetwork();
        networks.add(openNetwork);
        networks.add(pskNetwork);
        networks.add(wepNetwork);

        verifyAddNetworkToWifiConfigManager(openNetwork);
        verifyAddNetworkToWifiConfigManager(pskNetwork);
        verifyAddNetworkToWifiConfigManager(wepNetwork);

        // Now verify that all the additions has been effective.
        List<WifiConfiguration> retrievedNetworks =
                mWifiConfigManager.getConfiguredNetworksWithPasswords();
        WifiConfigurationTestUtil.assertConfigurationsEqualForConfigManagerAddOrUpdate(
                networks, retrievedNetworks);

        // Modify all the 3 configurations and update it to WifiConfigManager.
        assertAndSetNetworkBSSID(openNetwork, TEST_BSSID);
        assertAndSetNetworkBSSID(pskNetwork, TEST_BSSID);
        assertAndSetNetworkIpConfiguration(
                wepNetwork,
                WifiConfigurationTestUtil.createStaticIpConfigurationWithPacProxy());

        // Configure mock DevicePolicyManager to give Profile Owner permission so that we can modify
        // proxy settings on a configuration
        when(mDevicePolicyManagerInternal.isActiveAdminWithPolicy(anyInt(),
                eq(DeviceAdminInfo.USES_POLICY_PROFILE_OWNER))).thenReturn(true);

        verifyUpdateNetworkToWifiConfigManagerWithoutIpChange(openNetwork);
        verifyUpdateNetworkToWifiConfigManagerWithoutIpChange(pskNetwork);
        verifyUpdateNetworkToWifiConfigManagerWithIpChange(wepNetwork);
        // Now verify that all the modifications has been effective.
        retrievedNetworks = mWifiConfigManager.getConfiguredNetworksWithPasswords();
        WifiConfigurationTestUtil.assertConfigurationsEqualForConfigManagerAddOrUpdate(
                networks, retrievedNetworks);

        // Now remove all 3 networks.
        verifyRemoveNetworkFromWifiConfigManager(openNetwork);
        verifyRemoveNetworkFromWifiConfigManager(pskNetwork);
        verifyRemoveNetworkFromWifiConfigManager(wepNetwork);

        // Ensure that configured network list is empty now.
        assertTrue(mWifiConfigManager.getConfiguredNetworks().isEmpty());
    }

    /**
     * Verifies the update of network status using
     * {@link WifiConfigManager#updateNetworkSelectionStatus(int, int)}.
     */
    @Test
    public void testNetworkSelectionStatus() {
        WifiConfiguration openNetwork = WifiConfigurationTestUtil.createOpenNetwork();

        NetworkUpdateResult result = verifyAddNetworkToWifiConfigManager(openNetwork);

        int networkId = result.getNetworkId();
        // First set it to enabled.
        verifyUpdateNetworkSelectionStatus(
                networkId, NetworkSelectionStatus.NETWORK_SELECTION_ENABLE, 0);

        // Now set it to temporarily disabled. The threshold for association rejection is 5, so
        // disable it 5 times to actually mark it temporarily disabled.
        int assocRejectReason = NetworkSelectionStatus.DISABLED_ASSOCIATION_REJECTION;
        int assocRejectThreshold =
                WifiConfigManager.NETWORK_SELECTION_DISABLE_THRESHOLD[assocRejectReason];
        for (int i = 1; i <= assocRejectThreshold; i++) {
            verifyUpdateNetworkSelectionStatus(result.getNetworkId(), assocRejectReason, i);
        }
        verify(mWcmListener).onSavedNetworkTemporarilyDisabled(
                networkId, NetworkSelectionStatus.DISABLED_ASSOCIATION_REJECTION);

        // Now set it to permanently disabled.
        verifyUpdateNetworkSelectionStatus(
                result.getNetworkId(), NetworkSelectionStatus.DISABLED_BY_WIFI_MANAGER, 0);
        verify(mWcmListener).onSavedNetworkPermanentlyDisabled(
                networkId, NetworkSelectionStatus.DISABLED_BY_WIFI_MANAGER);

        // Now set it back to enabled.
        verifyUpdateNetworkSelectionStatus(
                result.getNetworkId(), NetworkSelectionStatus.NETWORK_SELECTION_ENABLE, 0);
        verify(mWcmListener, times(2)).onSavedNetworkEnabled(networkId);
    }

    /**
     * Verifies the update of network status using
     * {@link WifiConfigManager#updateNetworkSelectionStatus(int, int)}.
     */
    @Test
    public void testNetworkSelectionStatusTemporarilyDisabledDueToNoInternet() {
        WifiConfiguration openNetwork = WifiConfigurationTestUtil.createOpenNetwork();

        NetworkUpdateResult result = verifyAddNetworkToWifiConfigManager(openNetwork);

        int networkId = result.getNetworkId();
        // First set it to enabled.
        verifyUpdateNetworkSelectionStatus(
                networkId, NetworkSelectionStatus.NETWORK_SELECTION_ENABLE, 0);

        // Now set it to temporarily disabled. The threshold for no internet is 1, so
        // disable it once to actually mark it temporarily disabled.
        verifyUpdateNetworkSelectionStatus(
                result.getNetworkId(), NetworkSelectionStatus.DISABLED_NO_INTERNET_TEMPORARY, 1);
        verify(mWcmListener).onSavedNetworkTemporarilyDisabled(
                networkId, NetworkSelectionStatus.DISABLED_NO_INTERNET_TEMPORARY);

        // Now set it back to enabled.
        verifyUpdateNetworkSelectionStatus(
                result.getNetworkId(), NetworkSelectionStatus.NETWORK_SELECTION_ENABLE, 0);
        verify(mWcmListener, times(2)).onSavedNetworkEnabled(networkId);
    }

    /**
     * Verifies the update of network status using
     * {@link WifiConfigManager#updateNetworkSelectionStatus(int, int)} and ensures that
     * enabling a network clears out all the temporary disable counters.
     */
    @Test
    public void testNetworkSelectionStatusEnableClearsDisableCounters() {
        WifiConfiguration openNetwork = WifiConfigurationTestUtil.createOpenNetwork();

        NetworkUpdateResult result = verifyAddNetworkToWifiConfigManager(openNetwork);

        // First set it to enabled.
        verifyUpdateNetworkSelectionStatus(
                result.getNetworkId(), NetworkSelectionStatus.NETWORK_SELECTION_ENABLE, 0);

        // Now set it to temporarily disabled 2 times for 2 different reasons.
        verifyUpdateNetworkSelectionStatus(
                result.getNetworkId(), NetworkSelectionStatus.DISABLED_ASSOCIATION_REJECTION, 1);
        verifyUpdateNetworkSelectionStatus(
                result.getNetworkId(), NetworkSelectionStatus.DISABLED_ASSOCIATION_REJECTION, 2);
        verifyUpdateNetworkSelectionStatus(
                result.getNetworkId(), NetworkSelectionStatus.DISABLED_AUTHENTICATION_FAILURE, 1);
        verifyUpdateNetworkSelectionStatus(
                result.getNetworkId(), NetworkSelectionStatus.DISABLED_AUTHENTICATION_FAILURE, 2);

        // Now set it back to enabled.
        verifyUpdateNetworkSelectionStatus(
                result.getNetworkId(), NetworkSelectionStatus.NETWORK_SELECTION_ENABLE, 0);

        // Ensure that the counters have all been reset now.
        verifyUpdateNetworkSelectionStatus(
                result.getNetworkId(), NetworkSelectionStatus.DISABLED_ASSOCIATION_REJECTION, 1);
        verifyUpdateNetworkSelectionStatus(
                result.getNetworkId(), NetworkSelectionStatus.DISABLED_AUTHENTICATION_FAILURE, 1);
    }

    /**
     * Verifies that {@link WifiConfigManager#updateNetworkNotRecommended(int, boolean)} correctly
     * updates the {@link NetworkSelectionStatus#mNotRecommended} bit.
     */
    @Test
    public void testUpdateNetworkNotRecommended() {
        WifiConfiguration openNetwork = WifiConfigurationTestUtil.createOpenNetwork();

        NetworkUpdateResult result = verifyAddNetworkToWifiConfigManager(openNetwork);

        // First retrieve the configuration and check this it does not have this bit set
        WifiConfiguration retrievedNetwork = mWifiConfigManager.getConfiguredNetwork(result.netId);

        assertFalse(retrievedNetwork.getNetworkSelectionStatus().isNotRecommended());

        // Update the network to be not recommended;
        assertTrue(mWifiConfigManager.updateNetworkNotRecommended(
                result.netId, true /* notRecommended*/));

        retrievedNetwork = mWifiConfigManager.getConfiguredNetwork(result.netId);

        assertTrue(retrievedNetwork.getNetworkSelectionStatus().isNotRecommended());

        // Update the network to no longer be not recommended
        assertTrue(mWifiConfigManager.updateNetworkNotRecommended(
                result.netId, false/* notRecommended*/));

        retrievedNetwork = mWifiConfigManager.getConfiguredNetwork(result.netId);

        assertFalse(retrievedNetwork.getNetworkSelectionStatus().isNotRecommended());
    }

    /**
     * Verifies the enabling of temporarily disabled network using
     * {@link WifiConfigManager#tryEnableNetwork(int)}.
     */
    @Test
    public void testTryEnableNetwork() {
        WifiConfiguration openNetwork = WifiConfigurationTestUtil.createOpenNetwork();

        NetworkUpdateResult result = verifyAddNetworkToWifiConfigManager(openNetwork);

        // First set it to enabled.
        verifyUpdateNetworkSelectionStatus(
                result.getNetworkId(), NetworkSelectionStatus.NETWORK_SELECTION_ENABLE, 0);

        // Now set it to temporarily disabled. The threshold for association rejection is 5, so
        // disable it 5 times to actually mark it temporarily disabled.
        int assocRejectReason = NetworkSelectionStatus.DISABLED_ASSOCIATION_REJECTION;
        int assocRejectThreshold =
                WifiConfigManager.NETWORK_SELECTION_DISABLE_THRESHOLD[assocRejectReason];
        for (int i = 1; i <= assocRejectThreshold; i++) {
            verifyUpdateNetworkSelectionStatus(result.getNetworkId(), assocRejectReason, i);
        }

        // Now let's try enabling this network without changing the time, this should fail and the
        // status remains temporarily disabled.
        assertFalse(mWifiConfigManager.tryEnableNetwork(result.getNetworkId()));
        NetworkSelectionStatus retrievedStatus =
                mWifiConfigManager.getConfiguredNetwork(result.getNetworkId())
                        .getNetworkSelectionStatus();
        assertTrue(retrievedStatus.isNetworkTemporaryDisabled());

        // Now advance time by the timeout for association rejection and ensure that the network
        // is now enabled.
        int assocRejectTimeout =
                WifiConfigManager.NETWORK_SELECTION_DISABLE_TIMEOUT_MS[assocRejectReason];
        when(mClock.getElapsedSinceBootMillis())
                .thenReturn(TEST_ELAPSED_UPDATE_NETWORK_SELECTION_TIME_MILLIS + assocRejectTimeout);

        assertTrue(mWifiConfigManager.tryEnableNetwork(result.getNetworkId()));
        retrievedStatus =
                mWifiConfigManager.getConfiguredNetwork(result.getNetworkId())
                        .getNetworkSelectionStatus();
        assertTrue(retrievedStatus.isNetworkEnabled());
    }

    /**
     * Verifies the enabling of network using
     * {@link WifiConfigManager#enableNetwork(int, boolean, int)} and
     * {@link WifiConfigManager#disableNetwork(int, int)}.
     */
    @Test
    public void testEnableDisableNetwork() throws Exception {
        WifiConfiguration openNetwork = WifiConfigurationTestUtil.createOpenNetwork();

        NetworkUpdateResult result = verifyAddNetworkToWifiConfigManager(openNetwork);

        assertTrue(mWifiConfigManager.enableNetwork(
                result.getNetworkId(), false, TEST_CREATOR_UID));
        WifiConfiguration retrievedNetwork =
                mWifiConfigManager.getConfiguredNetwork(result.getNetworkId());
        NetworkSelectionStatus retrievedStatus = retrievedNetwork.getNetworkSelectionStatus();
        assertTrue(retrievedStatus.isNetworkEnabled());
        verifyUpdateNetworkStatus(retrievedNetwork, WifiConfiguration.Status.ENABLED);
        mContextConfigStoreMockOrder.verify(mWifiConfigStore).write(eq(true));

        // Now set it disabled.
        assertTrue(mWifiConfigManager.disableNetwork(result.getNetworkId(), TEST_CREATOR_UID));
        retrievedNetwork = mWifiConfigManager.getConfiguredNetwork(result.getNetworkId());
        retrievedStatus = retrievedNetwork.getNetworkSelectionStatus();
        assertTrue(retrievedStatus.isNetworkPermanentlyDisabled());
        verifyUpdateNetworkStatus(retrievedNetwork, WifiConfiguration.Status.DISABLED);
        mContextConfigStoreMockOrder.verify(mWifiConfigStore).write(eq(true));
    }

    /**
     * Verifies the enabling of network using
     * {@link WifiConfigManager#enableNetwork(int, boolean, int)} with a UID which
     * has no permission to modify the network fails..
     */
    @Test
    public void testEnableNetworkFailedDueToPermissionDenied() throws Exception {
        when(mWifiPermissionsUtil.checkNetworkSettingsPermission(anyInt())).thenReturn(false);

        WifiConfiguration openNetwork = WifiConfigurationTestUtil.createOpenNetwork();
        NetworkUpdateResult result = verifyAddNetworkToWifiConfigManager(openNetwork);

        assertEquals(WifiConfiguration.INVALID_NETWORK_ID,
                mWifiConfigManager.getLastSelectedNetwork());

        // Now try to set it enable with |TEST_UPDATE_UID|, it should fail and the network
        // should remain disabled.
        assertFalse(mWifiConfigManager.enableNetwork(
                result.getNetworkId(), true, TEST_UPDATE_UID));
        WifiConfiguration retrievedNetwork =
                mWifiConfigManager.getConfiguredNetwork(result.getNetworkId());
        NetworkSelectionStatus retrievedStatus = retrievedNetwork.getNetworkSelectionStatus();
        assertFalse(retrievedStatus.isNetworkEnabled());
        assertEquals(WifiConfiguration.Status.DISABLED, retrievedNetwork.status);

        // Set last selected network even if the app has no permission to enable it.
        assertEquals(result.getNetworkId(), mWifiConfigManager.getLastSelectedNetwork());
    }

    /**
     * Verifies the enabling of network using
     * {@link WifiConfigManager#disableNetwork(int, int)} with a UID which
     * has no permission to modify the network fails..
     */
    @Test
    public void testDisableNetworkFailedDueToPermissionDenied() throws Exception {
        when(mWifiPermissionsUtil.checkNetworkSettingsPermission(anyInt())).thenReturn(false);

        WifiConfiguration openNetwork = WifiConfigurationTestUtil.createOpenNetwork();
        NetworkUpdateResult result = verifyAddNetworkToWifiConfigManager(openNetwork);
        assertTrue(mWifiConfigManager.enableNetwork(
                result.getNetworkId(), true, TEST_CREATOR_UID));

        assertEquals(result.getNetworkId(), mWifiConfigManager.getLastSelectedNetwork());

        // Now try to set it disabled with |TEST_UPDATE_UID|, it should fail and the network
        // should remain enabled.
        assertFalse(mWifiConfigManager.disableNetwork(result.getNetworkId(), TEST_UPDATE_UID));
        WifiConfiguration retrievedNetwork =
                mWifiConfigManager.getConfiguredNetwork(result.getNetworkId());
        NetworkSelectionStatus retrievedStatus = retrievedNetwork.getNetworkSelectionStatus();
        assertTrue(retrievedStatus.isNetworkEnabled());
        assertEquals(WifiConfiguration.Status.ENABLED, retrievedNetwork.status);

        // Clear the last selected network even if the app has no permission to disable it.
        assertEquals(WifiConfiguration.INVALID_NETWORK_ID,
                mWifiConfigManager.getLastSelectedNetwork());
    }

    /**
     * Verifies the updation of network's connectUid using
     * {@link WifiConfigManager#updateLastConnectUid(int, int)}.
     */
    @Test
    public void testUpdateLastConnectUid() throws Exception {
        WifiConfiguration openNetwork = WifiConfigurationTestUtil.createOpenNetwork();

        NetworkUpdateResult result = verifyAddNetworkToWifiConfigManager(openNetwork);

        assertTrue(
                mWifiConfigManager.updateLastConnectUid(
                        result.getNetworkId(), TEST_CREATOR_UID));
        WifiConfiguration retrievedNetwork =
                mWifiConfigManager.getConfiguredNetwork(result.getNetworkId());
        assertEquals(TEST_CREATOR_UID, retrievedNetwork.lastConnectUid);
    }

    /**
     * Verifies that any configuration update attempt with an null config is gracefully
     * handled.
     * This invokes {@link WifiConfigManager#addOrUpdateNetwork(WifiConfiguration, int)}.
     */
    @Test
    public void testAddOrUpdateNetworkWithNullConfig() {
        NetworkUpdateResult result = mWifiConfigManager.addOrUpdateNetwork(null, TEST_CREATOR_UID);
        assertFalse(result.isSuccess());
    }

    /**
     * Verifies that attempting to remove a network without any configs stored will return false.
     * This tests the case where we have not loaded any configs, potentially due to a pending store
     * read.
     * This invokes {@link WifiConfigManager#removeNetwork(int)}.
     */
    @Test
    public void testRemoveNetworkWithEmptyConfigStore() {
        int networkId = new Random().nextInt();
        assertFalse(mWifiConfigManager.removeNetwork(networkId, TEST_CREATOR_UID));
    }

    /**
     * Verifies that any configuration removal attempt with an invalid networkID is gracefully
     * handled.
     * This invokes {@link WifiConfigManager#removeNetwork(int)}.
     */
    @Test
    public void testRemoveNetworkWithInvalidNetworkId() {
        WifiConfiguration openNetwork = WifiConfigurationTestUtil.createOpenNetwork();

        verifyAddNetworkToWifiConfigManager(openNetwork);

        // Change the networkID to an invalid one.
        openNetwork.networkId++;
        assertFalse(mWifiConfigManager.removeNetwork(openNetwork.networkId, TEST_CREATOR_UID));
    }

    /**
     * Verifies that any configuration update attempt with an invalid networkID is gracefully
     * handled.
     * This invokes {@link WifiConfigManager#enableNetwork(int, boolean, int)},
     * {@link WifiConfigManager#disableNetwork(int, int)},
     * {@link WifiConfigManager#updateNetworkSelectionStatus(int, int)} and
     * {@link WifiConfigManager#updateLastConnectUid(int, int)}.
     */
    @Test
    public void testChangeConfigurationWithInvalidNetworkId() {
        WifiConfiguration openNetwork = WifiConfigurationTestUtil.createOpenNetwork();

        NetworkUpdateResult result = verifyAddNetworkToWifiConfigManager(openNetwork);

        assertFalse(mWifiConfigManager.enableNetwork(
                result.getNetworkId() + 1, false, TEST_CREATOR_UID));
        assertFalse(mWifiConfigManager.disableNetwork(result.getNetworkId() + 1, TEST_CREATOR_UID));
        assertFalse(mWifiConfigManager.updateNetworkSelectionStatus(
                result.getNetworkId() + 1, NetworkSelectionStatus.DISABLED_BY_WIFI_MANAGER));
        assertFalse(mWifiConfigManager.updateLastConnectUid(
                result.getNetworkId() + 1, TEST_CREATOR_UID));
    }

    /**
     * Verifies multiple modification of a single network using
     * {@link WifiConfigManager#addOrUpdateNetwork(WifiConfiguration, int)}.
     * This test is basically checking if the apps can reset some of the fields of the config after
     * addition. The fields being reset in this test are the |preSharedKey| and |wepKeys|.
     * 1. Create an open network initially.
     * 2. Modify the added network config to a WEP network config with all the 4 keys set.
     * 3. Modify the added network config to a WEP network config with only 1 key set.
     * 4. Modify the added network config to a PSK network config.
     */
    @Test
    public void testMultipleUpdatesSingleNetwork() {
        WifiConfiguration network = WifiConfigurationTestUtil.createOpenNetwork();
        verifyAddNetworkToWifiConfigManager(network);

        // Now add |wepKeys| to the network. We don't need to update the |allowedKeyManagement|
        // fields for open to WEP conversion.
        String[] wepKeys =
                Arrays.copyOf(WifiConfigurationTestUtil.TEST_WEP_KEYS,
                        WifiConfigurationTestUtil.TEST_WEP_KEYS.length);
        int wepTxKeyIdx = WifiConfigurationTestUtil.TEST_WEP_TX_KEY_INDEX;
        assertAndSetNetworkWepKeysAndTxIndex(network, wepKeys, wepTxKeyIdx);

        verifyUpdateNetworkToWifiConfigManagerWithoutIpChange(network);
        WifiConfigurationTestUtil.assertConfigurationEqualForConfigManagerAddOrUpdate(
                network, mWifiConfigManager.getConfiguredNetworkWithPassword(network.networkId));

        // Now empty out 3 of the |wepKeys[]| and ensure that those keys have been reset correctly.
        for (int i = 1; i < network.wepKeys.length; i++) {
            wepKeys[i] = "";
        }
        wepTxKeyIdx = 0;
        assertAndSetNetworkWepKeysAndTxIndex(network, wepKeys, wepTxKeyIdx);

        verifyUpdateNetworkToWifiConfigManagerWithoutIpChange(network);
        WifiConfigurationTestUtil.assertConfigurationEqualForConfigManagerAddOrUpdate(
                network, mWifiConfigManager.getConfiguredNetworkWithPassword(network.networkId));

        // Now change the config to a PSK network config by resetting the remaining |wepKey[0]|
        // field and setting the |preSharedKey| and |allowedKeyManagement| fields.
        wepKeys[0] = "";
        wepTxKeyIdx = -1;
        assertAndSetNetworkWepKeysAndTxIndex(network, wepKeys, wepTxKeyIdx);
        network.allowedKeyManagement.clear();
        network.allowedKeyManagement.set(WifiConfiguration.KeyMgmt.WPA_PSK);
        assertAndSetNetworkPreSharedKey(network, WifiConfigurationTestUtil.TEST_PSK);

        verifyUpdateNetworkToWifiConfigManagerWithoutIpChange(network);
        WifiConfigurationTestUtil.assertConfigurationEqualForConfigManagerAddOrUpdate(
                network, mWifiConfigManager.getConfiguredNetworkWithPassword(network.networkId));
    }

    /**
     * Verifies the modification of a WifiEnteriseConfig using
     * {@link WifiConfigManager#addOrUpdateNetwork(WifiConfiguration, int)}.
     */
    @Test
    public void testUpdateWifiEnterpriseConfig() {
        WifiConfiguration network = WifiConfigurationTestUtil.createEapNetwork();
        verifyAddNetworkToWifiConfigManager(network);

        // Set the |password| field in WifiEnterpriseConfig and modify the config to PEAP/GTC.
        network.enterpriseConfig =
                WifiConfigurationTestUtil.createPEAPWifiEnterpriseConfigWithGTCPhase2();
        assertAndSetNetworkEnterprisePassword(network, "test");

        verifyUpdateNetworkToWifiConfigManagerWithoutIpChange(network);
        WifiConfigurationTestUtil.assertConfigurationEqualForConfigManagerAddOrUpdate(
                network, mWifiConfigManager.getConfiguredNetworkWithPassword(network.networkId));

        // Reset the |password| field in WifiEnterpriseConfig and modify the config to TLS/None.
        network.enterpriseConfig.setEapMethod(WifiEnterpriseConfig.Eap.TLS);
        network.enterpriseConfig.setPhase2Method(WifiEnterpriseConfig.Phase2.NONE);
        assertAndSetNetworkEnterprisePassword(network, "");

        verifyUpdateNetworkToWifiConfigManagerWithoutIpChange(network);
        WifiConfigurationTestUtil.assertConfigurationEqualForConfigManagerAddOrUpdate(
                network, mWifiConfigManager.getConfiguredNetworkWithPassword(network.networkId));
    }

    /**
     * Verifies the modification of a single network using
     * {@link WifiConfigManager#addOrUpdateNetwork(WifiConfiguration, int)} by passing in nulls
     * in all the publicly exposed fields.
     */
    @Test
    public void testUpdateSingleNetworkWithNullValues() {
        WifiConfiguration network = WifiConfigurationTestUtil.createEapNetwork();
        verifyAddNetworkToWifiConfigManager(network);

        // Save a copy of the original network for comparison.
        WifiConfiguration originalNetwork = new WifiConfiguration(network);

        // Now set all the public fields to null and try updating the network.
        network.allowedAuthAlgorithms.clear();
        network.allowedProtocols.clear();
        network.allowedKeyManagement.clear();
        network.allowedPairwiseCiphers.clear();
        network.allowedGroupCiphers.clear();
        network.enterpriseConfig = null;

        // Update the network.
        NetworkUpdateResult result = updateNetworkToWifiConfigManager(network);
        assertTrue(result.getNetworkId() != WifiConfiguration.INVALID_NETWORK_ID);
        assertFalse(result.isNewNetwork());

        // Verify no changes to the original network configuration.
        verifyNetworkUpdateBroadcast(originalNetwork);
        verifyNetworkInConfigStoreData(originalNetwork);
        assertFalse(result.hasIpChanged());
        assertFalse(result.hasProxyChanged());

        // Copy over the updated debug params to the original network config before comparison.
        originalNetwork.lastUpdateUid = network.lastUpdateUid;
        originalNetwork.lastUpdateName = network.lastUpdateName;
        originalNetwork.updateTime = network.updateTime;

        // Now verify that there was no change to the network configurations.
        WifiConfigurationTestUtil.assertConfigurationEqualForConfigManagerAddOrUpdate(
                originalNetwork,
                mWifiConfigManager.getConfiguredNetworkWithPassword(originalNetwork.networkId));
    }

    /**
     * Verifies the addition of a single network using
     * {@link WifiConfigManager#addOrUpdateNetwork(WifiConfiguration, int)} by passing in null
     * in IpConfiguraion fails.
     */
    @Test
    public void testAddSingleNetworkWithNullIpConfigurationFails() {
        WifiConfiguration network = WifiConfigurationTestUtil.createEapNetwork();
        network.setIpConfiguration(null);
        NetworkUpdateResult result =
                mWifiConfigManager.addOrUpdateNetwork(network, TEST_CREATOR_UID);
        assertFalse(result.isSuccess());
    }

    /**
     * Verifies that the modification of a single network using
     * {@link WifiConfigManager#addOrUpdateNetwork(WifiConfiguration, int)} does not modify
     * existing configuration if there is a failure.
     */
    @Test
    public void testUpdateSingleNetworkFailureDoesNotModifyOriginal() {
        WifiConfiguration network = WifiConfigurationTestUtil.createEapNetwork();
        network.enterpriseConfig =
                WifiConfigurationTestUtil.createPEAPWifiEnterpriseConfigWithGTCPhase2();
        verifyAddNetworkToWifiConfigManager(network);

        // Save a copy of the original network for comparison.
        WifiConfiguration originalNetwork = new WifiConfiguration(network);

        // Now modify the network's EAP method.
        network.enterpriseConfig =
                WifiConfigurationTestUtil.createTLSWifiEnterpriseConfigWithNonePhase2();

        // Fail this update because of cert installation failure.
        when(mWifiKeyStore
                .updateNetworkKeys(any(WifiConfiguration.class), any(WifiConfiguration.class)))
                .thenReturn(false);
        NetworkUpdateResult result =
                mWifiConfigManager.addOrUpdateNetwork(network, TEST_UPDATE_UID);
        assertTrue(result.getNetworkId() == WifiConfiguration.INVALID_NETWORK_ID);

        // Now verify that there was no change to the network configurations.
        WifiConfigurationTestUtil.assertConfigurationEqualForConfigManagerAddOrUpdate(
                originalNetwork,
                mWifiConfigManager.getConfiguredNetworkWithPassword(originalNetwork.networkId));
    }

    /**
     * Verifies the matching of networks with different encryption types with the
     * corresponding scan detail using
     * {@link WifiConfigManager#getConfiguredNetworkForScanDetailAndCache(ScanDetail)}.
     * The test also verifies that the provided scan detail was cached,
     */
    @Test
    public void testMatchScanDetailToNetworksAndCache() {
        // Create networks of different types and ensure that they're all matched using
        // the corresponding ScanDetail correctly.
        verifyAddSingleNetworkAndMatchScanDetailToNetworkAndCache(
                WifiConfigurationTestUtil.createOpenNetwork());
        verifyAddSingleNetworkAndMatchScanDetailToNetworkAndCache(
                WifiConfigurationTestUtil.createWepNetwork());
        verifyAddSingleNetworkAndMatchScanDetailToNetworkAndCache(
                WifiConfigurationTestUtil.createPskNetwork());
        verifyAddSingleNetworkAndMatchScanDetailToNetworkAndCache(
                WifiConfigurationTestUtil.createEapNetwork());
        verifyAddSingleNetworkAndMatchScanDetailToNetworkAndCache(
                WifiConfigurationTestUtil.createSaeNetwork());
        verifyAddSingleNetworkAndMatchScanDetailToNetworkAndCache(
                WifiConfigurationTestUtil.createOweNetwork());
        verifyAddSingleNetworkAndMatchScanDetailToNetworkAndCache(
                WifiConfigurationTestUtil.createEapSuiteBNetwork());
    }

    /**
     * Verifies that scan details with wrong SSID/authentication types are not matched using
     * {@link WifiConfigManager#getConfiguredNetworkForScanDetailAndCache(ScanDetail)}
     * to the added networks.
     */
    @Test
    public void testNoMatchScanDetailToNetwork() {
        // First create networks of different types.
        WifiConfiguration openNetwork = WifiConfigurationTestUtil.createOpenNetwork();
        WifiConfiguration wepNetwork = WifiConfigurationTestUtil.createWepNetwork();
        WifiConfiguration pskNetwork = WifiConfigurationTestUtil.createPskNetwork();
        WifiConfiguration eapNetwork = WifiConfigurationTestUtil.createEapNetwork();
        WifiConfiguration saeNetwork = WifiConfigurationTestUtil.createSaeNetwork();
        WifiConfiguration oweNetwork = WifiConfigurationTestUtil.createOweNetwork();
        WifiConfiguration eapSuiteBNetwork = WifiConfigurationTestUtil.createEapSuiteBNetwork();

        // Now add them to WifiConfigManager.
        verifyAddNetworkToWifiConfigManager(openNetwork);
        verifyAddNetworkToWifiConfigManager(wepNetwork);
        verifyAddNetworkToWifiConfigManager(pskNetwork);
        verifyAddNetworkToWifiConfigManager(eapNetwork);
        verifyAddNetworkToWifiConfigManager(saeNetwork);
        verifyAddNetworkToWifiConfigManager(oweNetwork);
        verifyAddNetworkToWifiConfigManager(eapSuiteBNetwork);

        // Now create dummy scan detail corresponding to the networks.
        ScanDetail openNetworkScanDetail = createScanDetailForNetwork(openNetwork);
        ScanDetail wepNetworkScanDetail = createScanDetailForNetwork(wepNetwork);
        ScanDetail pskNetworkScanDetail = createScanDetailForNetwork(pskNetwork);
        ScanDetail eapNetworkScanDetail = createScanDetailForNetwork(eapNetwork);
        ScanDetail saeNetworkScanDetail = createScanDetailForNetwork(saeNetwork);
        ScanDetail oweNetworkScanDetail = createScanDetailForNetwork(oweNetwork);
        ScanDetail eapSuiteBNetworkScanDetail = createScanDetailForNetwork(eapSuiteBNetwork);

        // Now mix and match parameters from different scan details.
        openNetworkScanDetail.getScanResult().SSID =
                wepNetworkScanDetail.getScanResult().SSID;
        wepNetworkScanDetail.getScanResult().capabilities =
                pskNetworkScanDetail.getScanResult().capabilities;
        pskNetworkScanDetail.getScanResult().capabilities =
                eapNetworkScanDetail.getScanResult().capabilities;
        eapNetworkScanDetail.getScanResult().capabilities =
                saeNetworkScanDetail.getScanResult().capabilities;
        saeNetworkScanDetail.getScanResult().capabilities =
                oweNetworkScanDetail.getScanResult().capabilities;
        oweNetworkScanDetail.getScanResult().capabilities =
                eapSuiteBNetworkScanDetail.getScanResult().capabilities;
        eapSuiteBNetworkScanDetail.getScanResult().capabilities =
                openNetworkScanDetail.getScanResult().capabilities;


        // Try to lookup a saved network using the modified scan details. All of these should fail.
        assertNull(mWifiConfigManager.getConfiguredNetworkForScanDetailAndCache(
                openNetworkScanDetail));
        assertNull(mWifiConfigManager.getConfiguredNetworkForScanDetailAndCache(
                wepNetworkScanDetail));
        assertNull(mWifiConfigManager.getConfiguredNetworkForScanDetailAndCache(
                pskNetworkScanDetail));
        assertNull(mWifiConfigManager.getConfiguredNetworkForScanDetailAndCache(
                eapNetworkScanDetail));
        assertNull(mWifiConfigManager.getConfiguredNetworkForScanDetailAndCache(
                saeNetworkScanDetail));
        assertNull(mWifiConfigManager.getConfiguredNetworkForScanDetailAndCache(
                oweNetworkScanDetail));
        assertNull(mWifiConfigManager.getConfiguredNetworkForScanDetailAndCache(
                eapSuiteBNetworkScanDetail));

        // All the cache's should be empty as well.
        assertNull(mWifiConfigManager.getScanDetailCacheForNetwork(openNetwork.networkId));
        assertNull(mWifiConfigManager.getScanDetailCacheForNetwork(wepNetwork.networkId));
        assertNull(mWifiConfigManager.getScanDetailCacheForNetwork(pskNetwork.networkId));
        assertNull(mWifiConfigManager.getScanDetailCacheForNetwork(eapNetwork.networkId));
        assertNull(mWifiConfigManager.getScanDetailCacheForNetwork(saeNetwork.networkId));
        assertNull(mWifiConfigManager.getScanDetailCacheForNetwork(oweNetwork.networkId));
        assertNull(mWifiConfigManager.getScanDetailCacheForNetwork(eapSuiteBNetwork.networkId));
    }

    /**
     * Verifies that ScanDetail added for a network is cached correctly.
     */
    @Test
    public void testUpdateScanDetailForNetwork() {
        // First add the provided network.
        WifiConfiguration testNetwork = WifiConfigurationTestUtil.createOpenNetwork();
        NetworkUpdateResult result = verifyAddNetworkToWifiConfigManager(testNetwork);

        // Now create a dummy scan detail corresponding to the network.
        ScanDetail scanDetail = createScanDetailForNetwork(testNetwork);
        ScanResult scanResult = scanDetail.getScanResult();

        mWifiConfigManager.updateScanDetailForNetwork(result.getNetworkId(), scanDetail);

        // Now retrieve the scan detail cache and ensure that the new scan detail is in cache.
        ScanDetailCache retrievedScanDetailCache =
                mWifiConfigManager.getScanDetailCacheForNetwork(result.getNetworkId());
        assertEquals(1, retrievedScanDetailCache.size());
        ScanResult retrievedScanResult = retrievedScanDetailCache.getScanResult(scanResult.BSSID);

        ScanTestUtil.assertScanResultEquals(scanResult, retrievedScanResult);
    }

    /**
     * Verifies that scan detail cache is trimmed down when the size of the cache for a network
     * exceeds {@link WifiConfigManager#SCAN_CACHE_ENTRIES_MAX_SIZE}.
     */
    @Test
    public void testScanDetailCacheTrimForNetwork() {
        // Add a single network.
        WifiConfiguration openNetwork = WifiConfigurationTestUtil.createOpenNetwork();
        verifyAddNetworkToWifiConfigManager(openNetwork);

        ScanDetailCache scanDetailCache;
        String testBssidPrefix = "00:a5:b8:c9:45:";

        // Modify |BSSID| field in the scan result and add copies of scan detail
        // |SCAN_CACHE_ENTRIES_MAX_SIZE| times.
        int scanDetailNum = 1;
        for (; scanDetailNum <= WifiConfigManager.SCAN_CACHE_ENTRIES_MAX_SIZE; scanDetailNum++) {
            // Create dummy scan detail caches with different BSSID for the network.
            ScanDetail scanDetail =
                    createScanDetailForNetwork(
                            openNetwork, String.format("%s%02x", testBssidPrefix, scanDetailNum));
            assertNotNull(
                    mWifiConfigManager.getConfiguredNetworkForScanDetailAndCache(scanDetail));

            // The size of scan detail cache should keep growing until it hits
            // |SCAN_CACHE_ENTRIES_MAX_SIZE|.
            scanDetailCache =
                    mWifiConfigManager.getScanDetailCacheForNetwork(openNetwork.networkId);
            assertEquals(scanDetailNum, scanDetailCache.size());
        }

        // Now add the |SCAN_CACHE_ENTRIES_MAX_SIZE + 1| entry. This should trigger the trim.
        ScanDetail scanDetail =
                createScanDetailForNetwork(
                        openNetwork, String.format("%s%02x", testBssidPrefix, scanDetailNum));
        assertNotNull(mWifiConfigManager.getConfiguredNetworkForScanDetailAndCache(scanDetail));

        // Retrieve the scan detail cache and ensure that the size was trimmed down to
        // |SCAN_CACHE_ENTRIES_TRIM_SIZE + 1|. The "+1" is to account for the new entry that
        // was added after the trim.
        scanDetailCache = mWifiConfigManager.getScanDetailCacheForNetwork(openNetwork.networkId);
        assertEquals(WifiConfigManager.SCAN_CACHE_ENTRIES_TRIM_SIZE + 1, scanDetailCache.size());
    }

    /**
     * Verifies that hasEverConnected is false for a newly added network.
     */
    @Test
    public void testAddNetworkHasEverConnectedFalse() {
        verifyAddNetworkHasEverConnectedFalse(WifiConfigurationTestUtil.createOpenNetwork());
    }

    /**
     * Verifies that hasEverConnected is false for a newly added network even when new config has
     * mistakenly set HasEverConnected to true.
     */
    @Test
    public void testAddNetworkOverridesHasEverConnectedWhenTrueInNewConfig() {
        WifiConfiguration openNetwork = WifiConfigurationTestUtil.createOpenNetwork();
        openNetwork.getNetworkSelectionStatus().setHasEverConnected(true);
        verifyAddNetworkHasEverConnectedFalse(openNetwork);
    }

    /**
     * Verify that the |HasEverConnected| is set when
     * {@link WifiConfigManager#updateNetworkAfterConnect(int)} is invoked.
     */
    @Test
    public void testUpdateConfigAfterConnectHasEverConnectedTrue() {
        WifiConfiguration openNetwork = WifiConfigurationTestUtil.createOpenNetwork();
        verifyAddNetworkHasEverConnectedFalse(openNetwork);
        verifyUpdateNetworkAfterConnectHasEverConnectedTrue(openNetwork.networkId);
    }

    /**
     * Verifies that hasEverConnected is cleared when a network config |preSharedKey| is updated.
     */
    @Test
    public void testUpdatePreSharedKeyClearsHasEverConnected() {
        WifiConfiguration pskNetwork = WifiConfigurationTestUtil.createPskNetwork();
        verifyAddNetworkHasEverConnectedFalse(pskNetwork);
        verifyUpdateNetworkAfterConnectHasEverConnectedTrue(pskNetwork.networkId);

        // Now update the same network with a different psk.
        String newPsk = "\"newpassword\"";
        assertFalse(pskNetwork.preSharedKey.equals(newPsk));
        pskNetwork.preSharedKey = newPsk;
        verifyUpdateNetworkWithCredentialChangeHasEverConnectedFalse(pskNetwork);
    }

    /**
     * Verifies that hasEverConnected is cleared when a network config |wepKeys| is updated.
     */
    @Test
    public void testUpdateWepKeysClearsHasEverConnected() {
        WifiConfiguration wepNetwork = WifiConfigurationTestUtil.createWepNetwork();
        verifyAddNetworkHasEverConnectedFalse(wepNetwork);
        verifyUpdateNetworkAfterConnectHasEverConnectedTrue(wepNetwork.networkId);

        // Now update the same network with a different wep.
        assertFalse(wepNetwork.wepKeys[0].equals("newpassword"));
        wepNetwork.wepKeys[0] = "newpassword";
        verifyUpdateNetworkWithCredentialChangeHasEverConnectedFalse(wepNetwork);
    }

    /**
     * Verifies that hasEverConnected is cleared when a network config |wepTxKeyIndex| is updated.
     */
    @Test
    public void testUpdateWepTxKeyClearsHasEverConnected() {
        WifiConfiguration wepNetwork = WifiConfigurationTestUtil.createWepNetwork();
        verifyAddNetworkHasEverConnectedFalse(wepNetwork);
        verifyUpdateNetworkAfterConnectHasEverConnectedTrue(wepNetwork.networkId);

        // Now update the same network with a different wep.
        assertFalse(wepNetwork.wepTxKeyIndex == 3);
        wepNetwork.wepTxKeyIndex = 3;
        verifyUpdateNetworkWithCredentialChangeHasEverConnectedFalse(wepNetwork);
    }

    /**
     * Verifies that hasEverConnected is cleared when a network config |allowedKeyManagement| is
     * updated.
     */
    @Test
    public void testUpdateAllowedKeyManagementClearsHasEverConnected() {
        WifiConfiguration pskNetwork = WifiConfigurationTestUtil.createPskNetwork();
        verifyAddNetworkHasEverConnectedFalse(pskNetwork);
        verifyUpdateNetworkAfterConnectHasEverConnectedTrue(pskNetwork.networkId);

        assertFalse(pskNetwork.allowedKeyManagement.get(WifiConfiguration.KeyMgmt.IEEE8021X));
        pskNetwork.allowedKeyManagement.clear();
        pskNetwork.allowedKeyManagement.set(WifiConfiguration.KeyMgmt.IEEE8021X);
        verifyUpdateNetworkWithCredentialChangeHasEverConnectedFalse(pskNetwork);
    }

    /**
     * Verifies that hasEverConnected is cleared when a network config |allowedProtocol| is
     * updated.
     */
    @Test
    public void testUpdateProtocolsClearsHasEverConnected() {
        WifiConfiguration pskNetwork = WifiConfigurationTestUtil.createPskNetwork();
        verifyAddNetworkHasEverConnectedFalse(pskNetwork);
        verifyUpdateNetworkAfterConnectHasEverConnectedTrue(pskNetwork.networkId);

        assertFalse(pskNetwork.allowedProtocols.get(WifiConfiguration.Protocol.OSEN));
        pskNetwork.allowedProtocols.set(WifiConfiguration.Protocol.OSEN);
        verifyUpdateNetworkWithCredentialChangeHasEverConnectedFalse(pskNetwork);
    }

    /**
     * Verifies that hasEverConnected is cleared when a network config |allowedAuthAlgorithms| is
     * updated.
     */
    @Test
    public void testUpdateAllowedAuthAlgorithmsClearsHasEverConnected() {
        WifiConfiguration pskNetwork = WifiConfigurationTestUtil.createPskNetwork();
        verifyAddNetworkHasEverConnectedFalse(pskNetwork);
        verifyUpdateNetworkAfterConnectHasEverConnectedTrue(pskNetwork.networkId);

        assertFalse(pskNetwork.allowedAuthAlgorithms.get(WifiConfiguration.AuthAlgorithm.LEAP));
        pskNetwork.allowedAuthAlgorithms.set(WifiConfiguration.AuthAlgorithm.LEAP);
        verifyUpdateNetworkWithCredentialChangeHasEverConnectedFalse(pskNetwork);
    }

    /**
     * Verifies that hasEverConnected is cleared when a network config |allowedPairwiseCiphers| is
     * updated.
     */
    @Test
    public void testUpdateAllowedPairwiseCiphersClearsHasEverConnected() {
        WifiConfiguration pskNetwork = WifiConfigurationTestUtil.createPskNetwork();
        verifyAddNetworkHasEverConnectedFalse(pskNetwork);
        verifyUpdateNetworkAfterConnectHasEverConnectedTrue(pskNetwork.networkId);

        assertFalse(pskNetwork.allowedPairwiseCiphers.get(WifiConfiguration.PairwiseCipher.NONE));
        pskNetwork.allowedPairwiseCiphers.set(WifiConfiguration.PairwiseCipher.NONE);
        verifyUpdateNetworkWithCredentialChangeHasEverConnectedFalse(pskNetwork);
    }

    /**
     * Verifies that hasEverConnected is cleared when a network config |allowedGroup| is
     * updated.
     */
    @Test
    public void testUpdateAllowedGroupCiphersClearsHasEverConnected() {
        WifiConfiguration pskNetwork = WifiConfigurationTestUtil.createPskNetwork();
        verifyAddNetworkHasEverConnectedFalse(pskNetwork);
        verifyUpdateNetworkAfterConnectHasEverConnectedTrue(pskNetwork.networkId);

        assertTrue(pskNetwork.allowedGroupCiphers.get(WifiConfiguration.GroupCipher.WEP104));
        pskNetwork.allowedGroupCiphers.clear(WifiConfiguration.GroupCipher.WEP104);
        verifyUpdateNetworkWithCredentialChangeHasEverConnectedFalse(pskNetwork);
    }

    /**
     * Verifies that hasEverConnected is cleared when a network config |hiddenSSID| is
     * updated.
     */
    @Test
    public void testUpdateHiddenSSIDClearsHasEverConnected() {
        WifiConfiguration pskNetwork = WifiConfigurationTestUtil.createPskNetwork();
        verifyAddNetworkHasEverConnectedFalse(pskNetwork);
        verifyUpdateNetworkAfterConnectHasEverConnectedTrue(pskNetwork.networkId);

        assertFalse(pskNetwork.hiddenSSID);
        pskNetwork.hiddenSSID = true;
        verifyUpdateNetworkWithCredentialChangeHasEverConnectedFalse(pskNetwork);
    }

    /**
     * Verifies that hasEverConnected is cleared when a network config |requirePMF| is
     * updated.
     */
    @Test
    public void testUpdateRequirePMFClearsHasEverConnected() {
        WifiConfiguration pskNetwork = WifiConfigurationTestUtil.createPskNetwork();
        verifyAddNetworkHasEverConnectedFalse(pskNetwork);
        verifyUpdateNetworkAfterConnectHasEverConnectedTrue(pskNetwork.networkId);

        assertFalse(pskNetwork.requirePMF);
        pskNetwork.requirePMF = true;

        NetworkUpdateResult result =
                verifyUpdateNetworkToWifiConfigManagerWithoutIpChange(pskNetwork);
        WifiConfiguration retrievedNetwork =
                mWifiConfigManager.getConfiguredNetwork(result.getNetworkId());
        assertFalse("Updating network credentials config must clear hasEverConnected.",
                retrievedNetwork.getNetworkSelectionStatus().getHasEverConnected());
        assertTrue(result.hasCredentialChanged());
    }

    /**
     * Verifies that hasEverConnected is cleared when a network config |enterpriseConfig| is
     * updated.
     */
    @Test
    public void testUpdateEnterpriseConfigClearsHasEverConnected() {
        WifiConfiguration eapNetwork = WifiConfigurationTestUtil.createEapNetwork();
        eapNetwork.enterpriseConfig =
                WifiConfigurationTestUtil.createPEAPWifiEnterpriseConfigWithGTCPhase2();
        verifyAddNetworkHasEverConnectedFalse(eapNetwork);
        verifyUpdateNetworkAfterConnectHasEverConnectedTrue(eapNetwork.networkId);

        assertFalse(eapNetwork.enterpriseConfig.getEapMethod() == WifiEnterpriseConfig.Eap.TLS);
        eapNetwork.enterpriseConfig.setEapMethod(WifiEnterpriseConfig.Eap.TLS);
        verifyUpdateNetworkWithCredentialChangeHasEverConnectedFalse(eapNetwork);
    }

    /**
     * Verifies that if the app sends back the masked passwords in an update, we ignore it.
     */
    @Test
    public void testUpdateIgnoresMaskedPasswords() {
        WifiConfiguration someRandomNetworkWithAllMaskedFields =
                WifiConfigurationTestUtil.createEapNetwork();
        someRandomNetworkWithAllMaskedFields.wepKeys = WifiConfigurationTestUtil.TEST_WEP_KEYS;
        someRandomNetworkWithAllMaskedFields.preSharedKey = WifiConfigurationTestUtil.TEST_PSK;
        someRandomNetworkWithAllMaskedFields.enterpriseConfig.setPassword(
                WifiConfigurationTestUtil.TEST_EAP_PASSWORD);

        NetworkUpdateResult result =
                verifyAddNetworkToWifiConfigManager(someRandomNetworkWithAllMaskedFields);

        // All of these passwords must be masked in this retrieved network config.
        WifiConfiguration retrievedNetworkWithMaskedPassword =
                mWifiConfigManager.getConfiguredNetwork(result.getNetworkId());
        assertPasswordsMaskedInWifiConfiguration(retrievedNetworkWithMaskedPassword);
        // Ensure that the passwords are present internally.
        WifiConfiguration retrievedNetworkWithPassword =
                mWifiConfigManager.getConfiguredNetworkWithPassword(result.getNetworkId());
        assertEquals(someRandomNetworkWithAllMaskedFields.preSharedKey,
                retrievedNetworkWithPassword.preSharedKey);
        assertEquals(someRandomNetworkWithAllMaskedFields.wepKeys,
                retrievedNetworkWithPassword.wepKeys);
        assertEquals(someRandomNetworkWithAllMaskedFields.enterpriseConfig.getPassword(),
                retrievedNetworkWithPassword.enterpriseConfig.getPassword());

        // Now update the same network config using the masked config.
        verifyUpdateNetworkToWifiConfigManager(retrievedNetworkWithMaskedPassword);

        // Retrieve the network config with password and ensure that they have not been overwritten
        // with *.
        retrievedNetworkWithPassword =
                mWifiConfigManager.getConfiguredNetworkWithPassword(result.getNetworkId());
        assertEquals(someRandomNetworkWithAllMaskedFields.preSharedKey,
                retrievedNetworkWithPassword.preSharedKey);
        assertEquals(someRandomNetworkWithAllMaskedFields.wepKeys,
                retrievedNetworkWithPassword.wepKeys);
        assertEquals(someRandomNetworkWithAllMaskedFields.enterpriseConfig.getPassword(),
                retrievedNetworkWithPassword.enterpriseConfig.getPassword());
    }

    /**
     * Verifies that randomized MAC address is masked out when we return
     * external configs except when explicitly asked for MAC address.
     */
    @Test
    public void testGetConfiguredNetworksMasksRandomizedMac() {
        int targetUidConfigNonCreator = TEST_CREATOR_UID + 100;

        WifiConfiguration config = WifiConfigurationTestUtil.createOpenNetwork();
        NetworkUpdateResult result = verifyAddNetworkToWifiConfigManager(config);

        MacAddress testMac = MacAddress.createRandomUnicastAddress();
        mWifiConfigManager.setNetworkRandomizedMacAddress(result.getNetworkId(), testMac);

        // Verify that randomized MAC address is masked when obtaining saved networks from
        // invalid UID
        List<WifiConfiguration> configs = mWifiConfigManager.getSavedNetworks(Process.INVALID_UID);
        assertEquals(1, configs.size());
        assertRandomizedMacAddressMaskedInWifiConfiguration(configs.get(0));

        // Verify that randomized MAC address is unmasked when obtaining saved networks from
        // system UID
        configs = mWifiConfigManager.getSavedNetworks(Process.WIFI_UID);
        assertEquals(1, configs.size());
        assertEquals(testMac, configs.get(0).getRandomizedMacAddress());

        // Verify that randomized MAC address is masked when obtaining saved networks from
        // (carrier app) non-creator of the config
        configs = mWifiConfigManager.getSavedNetworks(targetUidConfigNonCreator);
        assertEquals(1, configs.size());
        assertRandomizedMacAddressMaskedInWifiConfiguration(configs.get(0));

        // Verify that randomized MAC address is unmasked when obtaining saved networks from
        // (carrier app) creator of the config
        configs = mWifiConfigManager.getSavedNetworks(TEST_CREATOR_UID);
        assertEquals(1, configs.size());
        assertEquals(testMac, configs.get(0).getRandomizedMacAddress());

        // Verify that randomized MAC address is unmasked when getting list of privileged (with
        // password) configurations
        WifiConfiguration configWithRandomizedMac = mWifiConfigManager
                .getConfiguredNetworkWithPassword(result.getNetworkId());
        assertEquals(testMac, configWithRandomizedMac.getRandomizedMacAddress());

        // Ensure that the MAC address is present when asked for config with MAC address.
        configWithRandomizedMac = mWifiConfigManager
                .getConfiguredNetworkWithoutMasking(result.getNetworkId());
        assertEquals(testMac, configWithRandomizedMac.getRandomizedMacAddress());
    }

    /**
     * Verifies that macRandomizationSetting is not masked out when MAC randomization is supported.
     */
    @Test
    public void testGetConfiguredNetworksNotMaskMacRandomizationSetting() {
        WifiConfiguration config = WifiConfigurationTestUtil.createOpenNetwork();
        NetworkUpdateResult result = verifyAddNetworkToWifiConfigManager(config);

        MacAddress testMac = MacAddress.createRandomUnicastAddress();
        mWifiConfigManager.setNetworkRandomizedMacAddress(result.getNetworkId(), testMac);

        // Verify macRandomizationSetting is not masked out when feature is supported.
        List<WifiConfiguration> configs = mWifiConfigManager.getSavedNetworks(Process.WIFI_UID);
        assertEquals(1, configs.size());
        assertEquals(WifiConfiguration.RANDOMIZATION_PERSISTENT,
                configs.get(0).macRandomizationSetting);
    }

    /**
     * Verifies that macRandomizationSetting is masked out to WifiConfiguration.RANDOMIZATION_NONE
     * when MAC randomization is not supported on the device.
     */
    @Test
    public void testGetConfiguredNetworksMasksMacRandomizationSetting() {
        mResources.setBoolean(R.bool.config_wifi_connected_mac_randomization_supported, false);
        createWifiConfigManager();
        WifiConfiguration config = WifiConfigurationTestUtil.createOpenNetwork();
        NetworkUpdateResult result = verifyAddNetworkToWifiConfigManager(config);

        MacAddress testMac = MacAddress.createRandomUnicastAddress();
        mWifiConfigManager.setNetworkRandomizedMacAddress(result.getNetworkId(), testMac);

        // Verify macRandomizationSetting is masked out when feature is unsupported.
        List<WifiConfiguration> configs = mWifiConfigManager.getSavedNetworks(Process.WIFI_UID);
        assertEquals(1, configs.size());
        assertEquals(WifiConfiguration.RANDOMIZATION_NONE, configs.get(0).macRandomizationSetting);
    }

    /**
     * Verifies that passwords are masked out when we return external configs except when
     * explicitly asked for them.
     */
    @Test
    public void testGetConfiguredNetworksMasksPasswords() {
        WifiConfiguration networkWithPasswords = WifiConfigurationTestUtil.createEapNetwork();
        networkWithPasswords.wepKeys = WifiConfigurationTestUtil.TEST_WEP_KEYS;
        networkWithPasswords.preSharedKey = WifiConfigurationTestUtil.TEST_PSK;
        networkWithPasswords.enterpriseConfig.setPassword(
                WifiConfigurationTestUtil.TEST_EAP_PASSWORD);

        NetworkUpdateResult result = verifyAddNetworkToWifiConfigManager(networkWithPasswords);

        // All of these passwords must be masked in this retrieved network config.
        WifiConfiguration retrievedNetworkWithMaskedPassword =
                mWifiConfigManager.getConfiguredNetwork(result.getNetworkId());
        assertPasswordsMaskedInWifiConfiguration(retrievedNetworkWithMaskedPassword);

        // Ensure that the passwords are present when asked for configs with passwords.
        WifiConfiguration retrievedNetworkWithPassword =
                mWifiConfigManager.getConfiguredNetworkWithPassword(result.getNetworkId());
        assertEquals(networkWithPasswords.preSharedKey, retrievedNetworkWithPassword.preSharedKey);
        assertEquals(networkWithPasswords.wepKeys, retrievedNetworkWithPassword.wepKeys);
        assertEquals(networkWithPasswords.enterpriseConfig.getPassword(),
                retrievedNetworkWithPassword.enterpriseConfig.getPassword());

        retrievedNetworkWithPassword =
                mWifiConfigManager.getConfiguredNetworkWithoutMasking(result.getNetworkId());
        assertEquals(networkWithPasswords.preSharedKey, retrievedNetworkWithPassword.preSharedKey);
        assertEquals(networkWithPasswords.wepKeys, retrievedNetworkWithPassword.wepKeys);
        assertEquals(networkWithPasswords.enterpriseConfig.getPassword(),
                retrievedNetworkWithPassword.enterpriseConfig.getPassword());
    }

    /**
     * Verifies the ordering of network list generated using
     * {@link WifiConfigManager#retrievePnoNetworkList()}.
     */
    @Test
    public void testRetrievePnoList() {
        // Create and add 3 networks.
        WifiConfiguration network1 = WifiConfigurationTestUtil.createEapNetwork();
        WifiConfiguration network2 = WifiConfigurationTestUtil.createPskNetwork();
        WifiConfiguration network3 = WifiConfigurationTestUtil.createOpenHiddenNetwork();
        verifyAddNetworkToWifiConfigManager(network1);
        verifyAddNetworkToWifiConfigManager(network2);
        verifyAddNetworkToWifiConfigManager(network3);

        // Enable all of them.
        assertTrue(mWifiConfigManager.enableNetwork(network1.networkId, false, TEST_CREATOR_UID));
        assertTrue(mWifiConfigManager.enableNetwork(network2.networkId, false, TEST_CREATOR_UID));
        assertTrue(mWifiConfigManager.enableNetwork(network3.networkId, false, TEST_CREATOR_UID));

        // Now set scan results in 2 of them to set the corresponding
        // {@link NetworkSelectionStatus#mSeenInLastQualifiedNetworkSelection} field.
        assertTrue(mWifiConfigManager.setNetworkCandidateScanResult(
                network1.networkId, createScanDetailForNetwork(network1).getScanResult(), 54));
        assertTrue(mWifiConfigManager.setNetworkCandidateScanResult(
                network3.networkId, createScanDetailForNetwork(network3).getScanResult(), 54));

        // Now increment |network3|'s association count. This should ensure that this network
        // is preferred over |network1|.
        assertTrue(mWifiConfigManager.updateNetworkAfterConnect(network3.networkId));

        // Retrieve the Pno network list & verify the order of the networks returned.
        List<WifiScanner.PnoSettings.PnoNetwork> pnoNetworks =
                mWifiConfigManager.retrievePnoNetworkList();
        assertEquals(3, pnoNetworks.size());
        assertEquals(network3.SSID, pnoNetworks.get(0).ssid);
        assertEquals(network1.SSID, pnoNetworks.get(1).ssid);
        assertEquals(network2.SSID, pnoNetworks.get(2).ssid);

        // Now permanently disable |network3|. This should remove network 3 from the list.
        assertTrue(mWifiConfigManager.disableNetwork(network3.networkId, TEST_CREATOR_UID));

        // Retrieve the Pno network list again & verify the order of the networks returned.
        pnoNetworks = mWifiConfigManager.retrievePnoNetworkList();
        assertEquals(2, pnoNetworks.size());
        assertEquals(network1.SSID, pnoNetworks.get(0).ssid);
        assertEquals(network2.SSID, pnoNetworks.get(1).ssid);
    }

    /**
     * Verifies frequencies are populated correctly for pno networks.
     * {@link WifiConfigManager#retrievePnoNetworkList()}.
     */
    @Test
    public void testRetrievePnoListFrequencies() {
        when(mFrameworkFacade.getIntegerSetting(eq(mContext),
                eq(Settings.Global.WIFI_PNO_FREQUENCY_CULLING_ENABLED),
                anyInt())).thenReturn(1);
        mContentObserverPnoChannelCulling.onChange(false);
        // Create and add 3 networks.
        WifiConfiguration network1 = WifiConfigurationTestUtil.createEapNetwork();
        WifiConfiguration network2 = WifiConfigurationTestUtil.createPskNetwork();
        verifyAddNetworkToWifiConfigManager(network1);
        verifyAddNetworkToWifiConfigManager(network2);

        // Enable all of them.
        assertTrue(mWifiConfigManager.enableNetwork(network1.networkId, false, TEST_CREATOR_UID));
        assertTrue(mWifiConfigManager.enableNetwork(network2.networkId, false, TEST_CREATOR_UID));
        assertTrue(mWifiConfigManager.updateNetworkAfterConnect(network1.networkId));

        // Retrieve the Pno network list & verify the order of the networks returned.
        // Frequencies should be empty since no scan results have been received yet.
        List<WifiScanner.PnoSettings.PnoNetwork> pnoNetworks =
                mWifiConfigManager.retrievePnoNetworkList();
        assertEquals(2, pnoNetworks.size());
        assertEquals(network1.SSID, pnoNetworks.get(0).ssid);
        assertEquals(network2.SSID, pnoNetworks.get(1).ssid);
        assertTrue("frequencies should be empty", pnoNetworks.get(0).frequencies.length == 0);
        assertTrue("frequencies should be empty", pnoNetworks.get(1).frequencies.length == 0);

        // Add frequencies to |network1|
        ScanDetail scanDetail1 = createScanDetailForNetwork(network1, TEST_BSSID + "1",
                TEST_RSSI, TEST_FREQUENCY_1);
        ScanDetail scanDetail2 = createScanDetailForNetwork(network1, TEST_BSSID + "2",
                TEST_RSSI, TEST_FREQUENCY_1);
        ScanDetail scanDetail3 = createScanDetailForNetwork(network1, TEST_BSSID + "3",
                TEST_RSSI, TEST_FREQUENCY_2);
        ScanDetail scanDetail4 = createScanDetailForNetwork(network1, TEST_BSSID + "4",
                TEST_RSSI, TEST_FREQUENCY_3);

        // Set last seen timestamps so that when retrieving the frequencies for |network1|
        // |TEST_FREQUENCY_2| gets included but |TEST_FREQUENCY_3| gets excluded.
        scanDetail3.getScanResult().seen =
                mClock.getWallClockMillis() - WifiConfigManager.MAX_PNO_SCAN_FREQUENCY_AGE_MS + 1;
        scanDetail4.getScanResult().seen =
                mClock.getWallClockMillis() - WifiConfigManager.MAX_PNO_SCAN_FREQUENCY_AGE_MS;
        mWifiConfigManager.getConfiguredNetworkForScanDetailAndCache(scanDetail1);
        mWifiConfigManager.getConfiguredNetworkForScanDetailAndCache(scanDetail2);
        mWifiConfigManager.getConfiguredNetworkForScanDetailAndCache(scanDetail3);
        mWifiConfigManager.getConfiguredNetworkForScanDetailAndCache(scanDetail4);

        // Verify the frequencies are correct for |network1| and |TEST_FREQUENCY_3| is not in the
        // list because it's older than the max age.
        pnoNetworks = mWifiConfigManager.retrievePnoNetworkList();
        assertEquals(2, pnoNetworks.size());
        assertEquals(network1.SSID, pnoNetworks.get(0).ssid);
        assertEquals(network2.SSID, pnoNetworks.get(1).ssid);
        assertEquals(2, pnoNetworks.get(0).frequencies.length);
        Arrays.sort(pnoNetworks.get(0).frequencies);
        assertEquals(TEST_FREQUENCY_1, pnoNetworks.get(0).frequencies[0]);
        assertEquals(TEST_FREQUENCY_2, pnoNetworks.get(0).frequencies[1]);
        assertTrue("frequencies should be empty", pnoNetworks.get(1).frequencies.length == 0);
    }

    /**
     * Verify that pno frequency culling is disabled by the flag properly.
     * {@link WifiConfigManager#retrievePnoNetworkList()}.
     */
    @Test
    public void testRetrievePnoListFrequenciesFlagDisabled() {
        when(mFrameworkFacade.getIntegerSetting(eq(mContext),
                eq(Settings.Global.WIFI_PNO_FREQUENCY_CULLING_ENABLED),
                anyInt())).thenReturn(0);
        mContentObserverPnoChannelCulling.onChange(false);
        WifiConfiguration network1 = WifiConfigurationTestUtil.createEapNetwork();
        verifyAddNetworkToWifiConfigManager(network1);
        assertTrue(mWifiConfigManager.enableNetwork(network1.networkId, false, TEST_CREATOR_UID));
        assertTrue(mWifiConfigManager.updateNetworkAfterConnect(network1.networkId));
        ScanDetail scanDetail1 = createScanDetailForNetwork(network1, TEST_BSSID + "1",
                TEST_RSSI, TEST_FREQUENCY_1);
        mWifiConfigManager.getConfiguredNetworkForScanDetailAndCache(scanDetail1);
        List<WifiScanner.PnoSettings.PnoNetwork> pnoNetworks =
                mWifiConfigManager.retrievePnoNetworkList();
        assertEquals(1, pnoNetworks.size());
        assertEquals(network1.SSID, pnoNetworks.get(0).ssid);
        assertEquals(0, pnoNetworks.get(0).frequencies.length);
    }

    /**
     * Verifies the ordering of network list generated using
     * {@link WifiConfigManager#retrievePnoNetworkList()}.
     */
    @Test
    public void testRetrievePnoListPrefersLastConnectedNetwork() {
        when(mFrameworkFacade.getIntegerSetting(eq(mContext),
                eq(Settings.Global.WIFI_PNO_RECENCY_SORTING_ENABLED),
                anyInt())).thenReturn(1);
        mContentObserverPnoRecencySorting.onChange(false);
        // Create and add 3 networks.
        WifiConfiguration network1 = WifiConfigurationTestUtil.createEapNetwork();
        WifiConfiguration network2 = WifiConfigurationTestUtil.createPskNetwork();
        WifiConfiguration network3 = WifiConfigurationTestUtil.createOpenHiddenNetwork();
        verifyAddNetworkToWifiConfigManager(network1);
        verifyAddNetworkToWifiConfigManager(network2);
        verifyAddNetworkToWifiConfigManager(network3);

        // Enable all of them.
        assertTrue(mWifiConfigManager.enableNetwork(network1.networkId, false, TEST_CREATOR_UID));
        assertTrue(mWifiConfigManager.enableNetwork(network2.networkId, false, TEST_CREATOR_UID));
        assertTrue(mWifiConfigManager.enableNetwork(network3.networkId, false, TEST_CREATOR_UID));

        long firstConnectionTimeMillis = 45677;
        long secondConnectionTimeMillis = firstConnectionTimeMillis + 45;

        // Now simulate first connection to |network1| at |firstConnectionTimeMillis|.
        when(mClock.getWallClockMillis()).thenReturn(firstConnectionTimeMillis);
        assertTrue(mWifiConfigManager.updateNetworkAfterConnect(network1.networkId));

        // Now simulate second connection to |network3| at |secondConnectionTimeMillis|.
        when(mClock.getWallClockMillis()).thenReturn(secondConnectionTimeMillis);
        assertTrue(mWifiConfigManager.updateNetworkAfterConnect(network3.networkId));

        // Retrieve the Pno network list & verify the order of the networks returned.
        List<WifiScanner.PnoSettings.PnoNetwork> pnoNetworks =
                mWifiConfigManager.retrievePnoNetworkList();
        assertEquals(3, pnoNetworks.size());
        assertEquals(network3.SSID, pnoNetworks.get(0).ssid);
        assertEquals(network1.SSID, pnoNetworks.get(1).ssid);
        assertEquals(network2.SSID, pnoNetworks.get(2).ssid);
    }

    /**
     * Verifies the ordering of network list generated using
     * {@link WifiConfigManager#retrievePnoNetworkList()}.
     */
    @Test
    public void testRetrievePnoListPrefersLastConnectedNetworkThenMostConnectedNetworks() {
        when(mFrameworkFacade.getIntegerSetting(eq(mContext),
                eq(Settings.Global.WIFI_PNO_RECENCY_SORTING_ENABLED),
                anyInt())).thenReturn(1);
        mContentObserverPnoRecencySorting.onChange(false);
        // Create and add 3 networks.
        WifiConfiguration network1 = WifiConfigurationTestUtil.createEapNetwork();
        WifiConfiguration network2 = WifiConfigurationTestUtil.createPskNetwork();
        WifiConfiguration network3 = WifiConfigurationTestUtil.createOpenHiddenNetwork();
        verifyAddNetworkToWifiConfigManager(network1);
        verifyAddNetworkToWifiConfigManager(network2);
        verifyAddNetworkToWifiConfigManager(network3);

        // Enable all of them.
        assertTrue(mWifiConfigManager.enableNetwork(network1.networkId, false, TEST_CREATOR_UID));
        assertTrue(mWifiConfigManager.enableNetwork(network2.networkId, false, TEST_CREATOR_UID));
        assertTrue(mWifiConfigManager.enableNetwork(network3.networkId, false, TEST_CREATOR_UID));

        long firstConnectionTimeMillis = 45677;
        long secondConnectionTimeMillis = firstConnectionTimeMillis + 45;
        long thirdConnectionTimeMillis = secondConnectionTimeMillis + 45;
        long fourthConnectionTimeMillis = thirdConnectionTimeMillis + 45;
        long fifthConnectionTimeMillis = fourthConnectionTimeMillis + 45;
        long sixthConnectionTimeMillis = fifthConnectionTimeMillis + 45;

        // Simulate 3 connections to |network2|
        when(mClock.getWallClockMillis()).thenReturn(firstConnectionTimeMillis);
        assertTrue(mWifiConfigManager.updateNetworkAfterConnect(network2.networkId));
        when(mClock.getWallClockMillis()).thenReturn(secondConnectionTimeMillis);
        assertTrue(mWifiConfigManager.updateNetworkAfterConnect(network2.networkId));
        when(mClock.getWallClockMillis()).thenReturn(thirdConnectionTimeMillis);
        assertTrue(mWifiConfigManager.updateNetworkAfterConnect(network2.networkId));

        // Simulate 2 connections to |network1|
        when(mClock.getWallClockMillis()).thenReturn(fourthConnectionTimeMillis);
        assertTrue(mWifiConfigManager.updateNetworkAfterConnect(network1.networkId));
        when(mClock.getWallClockMillis()).thenReturn(fifthConnectionTimeMillis);
        assertTrue(mWifiConfigManager.updateNetworkAfterConnect(network1.networkId));

        // Simulate last connection to |network3|
        when(mClock.getWallClockMillis()).thenReturn(sixthConnectionTimeMillis);
        assertTrue(mWifiConfigManager.updateNetworkAfterConnect(network3.networkId));

        // Retrieve the Pno network list & verify the order of the networks returned.
        List<WifiScanner.PnoSettings.PnoNetwork> pnoNetworks =
                mWifiConfigManager.retrievePnoNetworkList();
        assertEquals(3, pnoNetworks.size());
        assertEquals(network3.SSID, pnoNetworks.get(0).ssid);
        assertEquals(network2.SSID, pnoNetworks.get(1).ssid);
        assertEquals(network1.SSID, pnoNetworks.get(2).ssid);
    }

    /**
     * Verify that pno recency consideration feature is disabled by the flag.
     * {@link WifiConfigManager#retrievePnoNetworkList()}.
     */
    @Test
    public void testRetrievePnoListRecencyFlagDisabled() {
        when(mFrameworkFacade.getIntegerSetting(eq(mContext),
                eq(Settings.Global.WIFI_PNO_RECENCY_SORTING_ENABLED),
                anyInt())).thenReturn(0);
        mContentObserverPnoRecencySorting.onChange(false);
        // Create and add 3 networks.
        WifiConfiguration network1 = WifiConfigurationTestUtil.createEapNetwork();
        WifiConfiguration network2 = WifiConfigurationTestUtil.createPskNetwork();
        WifiConfiguration network3 = WifiConfigurationTestUtil.createOpenHiddenNetwork();
        verifyAddNetworkToWifiConfigManager(network1);
        verifyAddNetworkToWifiConfigManager(network2);
        verifyAddNetworkToWifiConfigManager(network3);

        // Enable all of them.
        assertTrue(mWifiConfigManager.enableNetwork(network1.networkId, false, TEST_CREATOR_UID));
        assertTrue(mWifiConfigManager.enableNetwork(network2.networkId, false, TEST_CREATOR_UID));
        assertTrue(mWifiConfigManager.enableNetwork(network3.networkId, false, TEST_CREATOR_UID));

        long firstConnectionTimeMillis = 45677;
        long secondConnectionTimeMillis = firstConnectionTimeMillis + 45;
        long thridConnectionTimeMillis = secondConnectionTimeMillis + 45;

        // Simulate connecting to network1 2 times
        when(mClock.getWallClockMillis()).thenReturn(firstConnectionTimeMillis);
        assertTrue(mWifiConfigManager.updateNetworkAfterConnect(network1.networkId));
        when(mClock.getWallClockMillis()).thenReturn(secondConnectionTimeMillis);
        assertTrue(mWifiConfigManager.updateNetworkAfterConnect(network1.networkId));

        // Simulate connecting to network2 once with the newest timestamp
        when(mClock.getWallClockMillis()).thenReturn(thridConnectionTimeMillis);
        assertTrue(mWifiConfigManager.updateNetworkAfterConnect(network2.networkId));

        // Retrieve the Pno network list & verify the order of the networks returned.
        List<WifiScanner.PnoSettings.PnoNetwork> pnoNetworks =
                mWifiConfigManager.retrievePnoNetworkList();
        assertEquals(3, pnoNetworks.size());
        assertEquals(network1.SSID, pnoNetworks.get(0).ssid);
        assertEquals(network2.SSID, pnoNetworks.get(1).ssid);
        assertEquals(network3.SSID, pnoNetworks.get(2).ssid);
    }

    /**
     * Verifies that the list of PNO networks does not contain ephemeral or passpoint networks
     * {@link WifiConfigManager#retrievePnoNetworkList()}.
     */
    @Test
    public void testRetrievePnoListDoesNotContainEphemeralOrPasspointNetworks() throws Exception {
        WifiConfiguration savedOpenNetwork = WifiConfigurationTestUtil.createOpenNetwork();
        WifiConfiguration ephemeralNetwork = WifiConfigurationTestUtil.createEphemeralNetwork();
        WifiConfiguration passpointNetwork = WifiConfigurationTestUtil.createPasspointNetwork();

        verifyAddNetworkToWifiConfigManager(savedOpenNetwork);
        verifyAddEphemeralNetworkToWifiConfigManager(ephemeralNetwork);
        verifyAddPasspointNetworkToWifiConfigManager(passpointNetwork);

        // Enable all of them.
        assertTrue(mWifiConfigManager.enableNetwork(
                savedOpenNetwork.networkId, false, TEST_CREATOR_UID));
        assertTrue(mWifiConfigManager.enableNetwork(
                ephemeralNetwork.networkId, false, TEST_CREATOR_UID));
        assertTrue(mWifiConfigManager.enableNetwork(
                passpointNetwork.networkId, false, TEST_CREATOR_UID));

        // Retrieve the Pno network list & verify the order of the networks returned.
        List<WifiScanner.PnoSettings.PnoNetwork> pnoNetworks =
                mWifiConfigManager.retrievePnoNetworkList();
        assertEquals(1, pnoNetworks.size());
        assertEquals(savedOpenNetwork.SSID, pnoNetworks.get(0).ssid);
    }

    /**
     * Verifies that the list of PNO networks does not contain any permanently or temporarily
     * disabled networks.
     * {@link WifiConfigManager#retrievePnoNetworkList()}.
     */
    @Test
    public void testRetrievePnoListDoesNotContainDisabledNetworks() throws Exception {
        // Create and add 2 networks.
        WifiConfiguration network1 = WifiConfigurationTestUtil.createEapNetwork();
        WifiConfiguration network2 = WifiConfigurationTestUtil.createPskNetwork();

        NetworkUpdateResult result1 = verifyAddNetworkToWifiConfigManager(network1);
        NetworkUpdateResult result2 = verifyAddNetworkToWifiConfigManager(network2);

        // Enable all of them.
        verifyUpdateNetworkSelectionStatus(
                result1.getNetworkId(), NetworkSelectionStatus.NETWORK_SELECTION_ENABLE, 0);
        verifyUpdateNetworkSelectionStatus(
                result2.getNetworkId(), NetworkSelectionStatus.NETWORK_SELECTION_ENABLE, 0);

        // Set network1 to temporarily disabled. The threshold for association rejection is 5, so
        // disable it 5 times to actually mark it temporarily disabled.
        int assocRejectReason = NetworkSelectionStatus.DISABLED_ASSOCIATION_REJECTION;
        int assocRejectThreshold =
                WifiConfigManager.NETWORK_SELECTION_DISABLE_THRESHOLD[assocRejectReason];
        for (int i = 1; i <= assocRejectThreshold; i++) {
            verifyUpdateNetworkSelectionStatus(result1.getNetworkId(), assocRejectReason, i);
        }

        // Set network 2 to permanently disabled.
        verifyUpdateNetworkSelectionStatus(
                result2.getNetworkId(), NetworkSelectionStatus.DISABLED_BY_WIFI_MANAGER, 0);

        // Retrieve the Pno network list & verify both networks are not included.
        List<WifiScanner.PnoSettings.PnoNetwork> pnoNetworks =
                mWifiConfigManager.retrievePnoNetworkList();
        assertEquals(0, pnoNetworks.size());
    }

    /**
     * Verifies the linking of networks when they have the same default GW Mac address in
     * {@link WifiConfigManager#getOrCreateScanDetailCacheForNetwork(WifiConfiguration)}.
     */
    @Test
    public void testNetworkLinkUsingGwMacAddress() {
        WifiConfiguration network1 = WifiConfigurationTestUtil.createPskNetwork();
        WifiConfiguration network2 = WifiConfigurationTestUtil.createPskNetwork();
        WifiConfiguration network3 = WifiConfigurationTestUtil.createPskNetwork();
        verifyAddNetworkToWifiConfigManager(network1);
        verifyAddNetworkToWifiConfigManager(network2);
        verifyAddNetworkToWifiConfigManager(network3);

        // Set the same default GW mac address for all of the networks.
        assertTrue(mWifiConfigManager.setNetworkDefaultGwMacAddress(
                network1.networkId, TEST_DEFAULT_GW_MAC_ADDRESS));
        assertTrue(mWifiConfigManager.setNetworkDefaultGwMacAddress(
                network2.networkId, TEST_DEFAULT_GW_MAC_ADDRESS));
        assertTrue(mWifiConfigManager.setNetworkDefaultGwMacAddress(
                network3.networkId, TEST_DEFAULT_GW_MAC_ADDRESS));

        // Now create dummy scan detail corresponding to the networks.
        ScanDetail networkScanDetail1 = createScanDetailForNetwork(network1);
        ScanDetail networkScanDetail2 = createScanDetailForNetwork(network2);
        ScanDetail networkScanDetail3 = createScanDetailForNetwork(network3);

        // Now save all these scan details corresponding to each of this network and expect
        // all of these networks to be linked with each other.
        assertNotNull(mWifiConfigManager.getConfiguredNetworkForScanDetailAndCache(
                networkScanDetail1));
        assertNotNull(mWifiConfigManager.getConfiguredNetworkForScanDetailAndCache(
                networkScanDetail2));
        assertNotNull(mWifiConfigManager.getConfiguredNetworkForScanDetailAndCache(
                networkScanDetail3));

        List<WifiConfiguration> retrievedNetworks =
                mWifiConfigManager.getConfiguredNetworks();
        for (WifiConfiguration network : retrievedNetworks) {
            assertEquals(2, network.linkedConfigurations.size());
            for (WifiConfiguration otherNetwork : retrievedNetworks) {
                if (otherNetwork == network) {
                    continue;
                }
                assertNotNull(network.linkedConfigurations.get(otherNetwork.configKey()));
            }
        }
    }

    /**
     * Verifies the linking of networks when they have scan results with same first 16 ASCII of
     * bssid in
     * {@link WifiConfigManager#getOrCreateScanDetailCacheForNetwork(WifiConfiguration)}.
     */
    @Test
    public void testNetworkLinkUsingBSSIDMatch() {
        WifiConfiguration network1 = WifiConfigurationTestUtil.createPskNetwork();
        WifiConfiguration network2 = WifiConfigurationTestUtil.createPskNetwork();
        WifiConfiguration network3 = WifiConfigurationTestUtil.createPskNetwork();
        verifyAddNetworkToWifiConfigManager(network1);
        verifyAddNetworkToWifiConfigManager(network2);
        verifyAddNetworkToWifiConfigManager(network3);

        // Create scan results with bssid which is different in only the last char.
        ScanDetail networkScanDetail1 = createScanDetailForNetwork(network1, "af:89:56:34:56:67");
        ScanDetail networkScanDetail2 = createScanDetailForNetwork(network2, "af:89:56:34:56:68");
        ScanDetail networkScanDetail3 = createScanDetailForNetwork(network3, "af:89:56:34:56:69");

        // Now save all these scan details corresponding to each of this network and expect
        // all of these networks to be linked with each other.
        assertNotNull(mWifiConfigManager.getConfiguredNetworkForScanDetailAndCache(
                networkScanDetail1));
        assertNotNull(mWifiConfigManager.getConfiguredNetworkForScanDetailAndCache(
                networkScanDetail2));
        assertNotNull(mWifiConfigManager.getConfiguredNetworkForScanDetailAndCache(
                networkScanDetail3));

        List<WifiConfiguration> retrievedNetworks =
                mWifiConfigManager.getConfiguredNetworks();
        for (WifiConfiguration network : retrievedNetworks) {
            assertEquals(2, network.linkedConfigurations.size());
            for (WifiConfiguration otherNetwork : retrievedNetworks) {
                if (otherNetwork == network) {
                    continue;
                }
                assertNotNull(network.linkedConfigurations.get(otherNetwork.configKey()));
            }
        }
    }

    /**
     * Verifies the linking of networks does not happen for non WPA networks when they have scan
     * results with same first 16 ASCII of bssid in
     * {@link WifiConfigManager#getOrCreateScanDetailCacheForNetwork(WifiConfiguration)}.
     */
    @Test
    public void testNoNetworkLinkUsingBSSIDMatchForNonWpaNetworks() {
        WifiConfiguration network1 = WifiConfigurationTestUtil.createOpenNetwork();
        WifiConfiguration network2 = WifiConfigurationTestUtil.createPskNetwork();
        verifyAddNetworkToWifiConfigManager(network1);
        verifyAddNetworkToWifiConfigManager(network2);

        // Create scan results with bssid which is different in only the last char.
        ScanDetail networkScanDetail1 = createScanDetailForNetwork(network1, "af:89:56:34:56:67");
        ScanDetail networkScanDetail2 = createScanDetailForNetwork(network2, "af:89:56:34:56:68");

        assertNotNull(mWifiConfigManager.getConfiguredNetworkForScanDetailAndCache(
                networkScanDetail1));
        assertNotNull(mWifiConfigManager.getConfiguredNetworkForScanDetailAndCache(
                networkScanDetail2));

        List<WifiConfiguration> retrievedNetworks =
                mWifiConfigManager.getConfiguredNetworks();
        for (WifiConfiguration network : retrievedNetworks) {
            assertNull(network.linkedConfigurations);
        }
    }

    /**
     * Verifies the linking of networks does not happen for networks with more than
     * {@link WifiConfigManager#LINK_CONFIGURATION_MAX_SCAN_CACHE_ENTRIES} scan
     * results with same first 16 ASCII of bssid in
     * {@link WifiConfigManager#getOrCreateScanDetailCacheForNetwork(WifiConfiguration)}.
     */
    @Test
    public void testNoNetworkLinkUsingBSSIDMatchForNetworksWithHighScanDetailCacheSize() {
        WifiConfiguration network1 = WifiConfigurationTestUtil.createPskNetwork();
        WifiConfiguration network2 = WifiConfigurationTestUtil.createPskNetwork();
        verifyAddNetworkToWifiConfigManager(network1);
        verifyAddNetworkToWifiConfigManager(network2);

        // Create 7 scan results with bssid which is different in only the last char.
        String test_bssid_base = "af:89:56:34:56:6";
        int scan_result_num = 0;
        for (; scan_result_num < WifiConfigManager.LINK_CONFIGURATION_MAX_SCAN_CACHE_ENTRIES + 1;
             scan_result_num++) {
            ScanDetail networkScanDetail =
                    createScanDetailForNetwork(
                            network1, test_bssid_base + Integer.toString(scan_result_num));
            assertNotNull(
                    mWifiConfigManager.getConfiguredNetworkForScanDetailAndCache(
                            networkScanDetail));
        }

        // Now add 1 scan result to the other network with bssid which is different in only the
        // last char.
        ScanDetail networkScanDetail2 =
                createScanDetailForNetwork(
                        network2, test_bssid_base + Integer.toString(scan_result_num++));
        assertNotNull(mWifiConfigManager.getConfiguredNetworkForScanDetailAndCache(
                networkScanDetail2));

        List<WifiConfiguration> retrievedNetworks =
                mWifiConfigManager.getConfiguredNetworks();
        for (WifiConfiguration network : retrievedNetworks) {
            assertNull(network.linkedConfigurations);
        }
    }

    /**
     * Verifies the linking of networks when they have scan results with same first 16 ASCII of
     * bssid in {@link WifiConfigManager#getOrCreateScanDetailCacheForNetwork(WifiConfiguration)}
     * and then subsequently delinked when the networks have default gateway set which do not match.
     */
    @Test
    public void testNetworkLinkUsingBSSIDMatchAndThenUnlinkDueToGwMacAddress() {
        WifiConfiguration network1 = WifiConfigurationTestUtil.createPskNetwork();
        WifiConfiguration network2 = WifiConfigurationTestUtil.createPskNetwork();
        verifyAddNetworkToWifiConfigManager(network1);
        verifyAddNetworkToWifiConfigManager(network2);

        // Create scan results with bssid which is different in only the last char.
        ScanDetail networkScanDetail1 = createScanDetailForNetwork(network1, "af:89:56:34:56:67");
        ScanDetail networkScanDetail2 = createScanDetailForNetwork(network2, "af:89:56:34:56:68");

        // Now save all these scan details corresponding to each of this network and expect
        // all of these networks to be linked with each other.
        assertNotNull(mWifiConfigManager.getConfiguredNetworkForScanDetailAndCache(
                networkScanDetail1));
        assertNotNull(mWifiConfigManager.getConfiguredNetworkForScanDetailAndCache(
                networkScanDetail2));

        List<WifiConfiguration> retrievedNetworks =
                mWifiConfigManager.getConfiguredNetworks();
        for (WifiConfiguration network : retrievedNetworks) {
            assertEquals(1, network.linkedConfigurations.size());
            for (WifiConfiguration otherNetwork : retrievedNetworks) {
                if (otherNetwork == network) {
                    continue;
                }
                assertNotNull(network.linkedConfigurations.get(otherNetwork.configKey()));
            }
        }

        // Now Set different GW mac address for both the networks and ensure they're unlinked.
        assertTrue(mWifiConfigManager.setNetworkDefaultGwMacAddress(
                network1.networkId, "de:ad:fe:45:23:34"));
        assertTrue(mWifiConfigManager.setNetworkDefaultGwMacAddress(
                network2.networkId, "ad:de:fe:45:23:34"));

        // Add some dummy scan results again to re-evaluate the linking of networks.
        assertNotNull(mWifiConfigManager.getConfiguredNetworkForScanDetailAndCache(
                createScanDetailForNetwork(network1, "af:89:56:34:45:67")));
        assertNotNull(mWifiConfigManager.getConfiguredNetworkForScanDetailAndCache(
                createScanDetailForNetwork(network1, "af:89:56:34:45:68")));

        retrievedNetworks = mWifiConfigManager.getConfiguredNetworks();
        for (WifiConfiguration network : retrievedNetworks) {
            assertNull(network.linkedConfigurations);
        }
    }

    /**
     * Verifies the creation of channel list using
     * {@link WifiConfigManager#fetchChannelSetForNetworkForPartialScan(int, long, int)}.
     */
    @Test
    public void testFetchChannelSetForNetwork() {
        WifiConfiguration network = WifiConfigurationTestUtil.createPskNetwork();
        verifyAddNetworkToWifiConfigManager(network);

        // Create 5 scan results with different bssid's & frequencies.
        String test_bssid_base = "af:89:56:34:56:6";
        for (int i = 0; i < TEST_FREQ_LIST.length; i++) {
            ScanDetail networkScanDetail =
                    createScanDetailForNetwork(
                            network, test_bssid_base + Integer.toString(i), 0, TEST_FREQ_LIST[i]);
            assertNotNull(
                    mWifiConfigManager.getConfiguredNetworkForScanDetailAndCache(
                            networkScanDetail));

        }
        assertEquals(new HashSet<Integer>(Arrays.asList(TEST_FREQ_LIST)),
                mWifiConfigManager.fetchChannelSetForNetworkForPartialScan(network.networkId, 1,
                        TEST_FREQ_LIST[4]));
    }

    /**
     * Verifies the creation of channel list using
     * {@link WifiConfigManager#fetchChannelSetForNetworkForPartialScan(int, long, int)} and
     * ensures that the frequenecy of the currently connected network is in the returned
     * channel set.
     */
    @Test
    public void testFetchChannelSetForNetworkIncludeCurrentNetwork() {
        WifiConfiguration network = WifiConfigurationTestUtil.createPskNetwork();
        verifyAddNetworkToWifiConfigManager(network);

        // Create 5 scan results with different bssid's & frequencies.
        String test_bssid_base = "af:89:56:34:56:6";
        for (int i = 0; i < TEST_FREQ_LIST.length; i++) {
            ScanDetail networkScanDetail =
                    createScanDetailForNetwork(
                            network, test_bssid_base + Integer.toString(i), 0, TEST_FREQ_LIST[i]);
            assertNotNull(
                    mWifiConfigManager.getConfiguredNetworkForScanDetailAndCache(
                            networkScanDetail));

        }

        // Currently connected network frequency 2427 is not in the TEST_FREQ_LIST
        Set<Integer> freqs = mWifiConfigManager.fetchChannelSetForNetworkForPartialScan(
                network.networkId, 1, 2427);

        assertEquals(true, freqs.contains(2427));
    }

    /**
     * Verifies the creation of channel list using
     * {@link WifiConfigManager#fetchChannelSetForNetworkForPartialScan(int, long, int)} and
     * ensures that scan results which have a timestamp  beyond the provided age are not used
     * in the channel list.
     */
    @Test
    public void testFetchChannelSetForNetworkIgnoresStaleScanResults() {
        WifiConfiguration network = WifiConfigurationTestUtil.createPskNetwork();
        verifyAddNetworkToWifiConfigManager(network);

        long wallClockBase = 0;
        // Create 5 scan results with different bssid's & frequencies.
        String test_bssid_base = "af:89:56:34:56:6";
        for (int i = 0; i < TEST_FREQ_LIST.length; i++) {
            // Increment the seen value in the scan results for each of them.
            when(mClock.getWallClockMillis()).thenReturn(wallClockBase + i);
            ScanDetail networkScanDetail =
                    createScanDetailForNetwork(
                            network, test_bssid_base + Integer.toString(i), 0, TEST_FREQ_LIST[i]);
            assertNotNull(
                    mWifiConfigManager.getConfiguredNetworkForScanDetailAndCache(
                            networkScanDetail));

        }
        int ageInMillis = 4;
        // Now fetch only scan results which are 4 millis stale. This should ignore the first
        // scan result.
        assertEquals(
                new HashSet<>(Arrays.asList(
                        Arrays.copyOfRange(
                                TEST_FREQ_LIST,
                                TEST_FREQ_LIST.length - ageInMillis, TEST_FREQ_LIST.length))),
                mWifiConfigManager.fetchChannelSetForNetworkForPartialScan(
                        network.networkId, ageInMillis, TEST_FREQ_LIST[4]));
    }

    /**
     * Verifies the creation of channel list using
     * {@link WifiConfigManager#fetchChannelSetForNetworkForPartialScan(int, long, int)} and
     * ensures that the list size does not exceed the max configured for the device.
     */
    @Test
    public void testFetchChannelSetForNetworkIsLimitedToConfiguredSize() {
        // Need to recreate the WifiConfigManager instance for this test to modify the config
        // value which is read only in the constructor.
        int maxListSize = 3;
        mResources.setInteger(
                R.integer.config_wifi_framework_associated_partial_scan_max_num_active_channels,
                maxListSize);
        createWifiConfigManager();

        WifiConfiguration network = WifiConfigurationTestUtil.createPskNetwork();
        verifyAddNetworkToWifiConfigManager(network);

        // Create 5 scan results with different bssid's & frequencies.
        String test_bssid_base = "af:89:56:34:56:6";
        for (int i = 0; i < TEST_FREQ_LIST.length; i++) {
            ScanDetail networkScanDetail =
                    createScanDetailForNetwork(
                            network, test_bssid_base + Integer.toString(i), 0, TEST_FREQ_LIST[i]);
            assertNotNull(
                    mWifiConfigManager.getConfiguredNetworkForScanDetailAndCache(
                            networkScanDetail));

        }
        // Ensure that the fetched list size is limited.
        assertEquals(maxListSize,
                mWifiConfigManager.fetchChannelSetForNetworkForPartialScan(
                        network.networkId, 1, TEST_FREQ_LIST[4]).size());
    }

    /**
     * Verifies the creation of channel list using
     * {@link WifiConfigManager#fetchChannelSetForNetworkForPartialScan(int, long, int)} and
     * ensures that scan results from linked networks are used in the channel list.
     */
    @Test
    public void testFetchChannelSetForNetworkIncludesLinkedNetworks() {
        WifiConfiguration network1 = WifiConfigurationTestUtil.createPskNetwork();
        WifiConfiguration network2 = WifiConfigurationTestUtil.createPskNetwork();
        verifyAddNetworkToWifiConfigManager(network1);
        verifyAddNetworkToWifiConfigManager(network2);

        String test_bssid_base = "af:89:56:34:56:6";
        int TEST_FREQ_LISTIdx = 0;
        // Create 3 scan results with different bssid's & frequencies for network 1.
        for (; TEST_FREQ_LISTIdx < TEST_FREQ_LIST.length / 2; TEST_FREQ_LISTIdx++) {
            ScanDetail networkScanDetail =
                    createScanDetailForNetwork(
                            network1, test_bssid_base + Integer.toString(TEST_FREQ_LISTIdx), 0,
                            TEST_FREQ_LIST[TEST_FREQ_LISTIdx]);
            assertNotNull(
                    mWifiConfigManager.getConfiguredNetworkForScanDetailAndCache(
                            networkScanDetail));

        }
        // Create 3 scan results with different bssid's & frequencies for network 2.
        for (; TEST_FREQ_LISTIdx < TEST_FREQ_LIST.length; TEST_FREQ_LISTIdx++) {
            ScanDetail networkScanDetail =
                    createScanDetailForNetwork(
                            network2, test_bssid_base + Integer.toString(TEST_FREQ_LISTIdx), 0,
                            TEST_FREQ_LIST[TEST_FREQ_LISTIdx]);
            assertNotNull(
                    mWifiConfigManager.getConfiguredNetworkForScanDetailAndCache(
                            networkScanDetail));
        }

        // Link the 2 configurations together using the GwMacAddress.
        assertTrue(mWifiConfigManager.setNetworkDefaultGwMacAddress(
                network1.networkId, TEST_DEFAULT_GW_MAC_ADDRESS));
        assertTrue(mWifiConfigManager.setNetworkDefaultGwMacAddress(
                network2.networkId, TEST_DEFAULT_GW_MAC_ADDRESS));

        // The channel list fetched should include scan results from both the linked networks.
        assertEquals(new HashSet<Integer>(Arrays.asList(TEST_FREQ_LIST)),
                mWifiConfigManager.fetchChannelSetForNetworkForPartialScan(network1.networkId, 1,
                        TEST_FREQ_LIST[0]));
        assertEquals(new HashSet<Integer>(Arrays.asList(TEST_FREQ_LIST)),
                mWifiConfigManager.fetchChannelSetForNetworkForPartialScan(network2.networkId, 1,
                        TEST_FREQ_LIST[0]));
    }

    /**
     * Verifies the creation of channel list using
     * {@link WifiConfigManager#fetchChannelSetForNetworkForPartialScan(int, long, int)} and
     * ensures that scan results from linked networks are used in the channel list and that the
     * list size does not exceed the max configured for the device.
     */
    @Test
    public void testFetchChannelSetForNetworkIncludesLinkedNetworksIsLimitedToConfiguredSize() {
        // Need to recreate the WifiConfigManager instance for this test to modify the config
        // value which is read only in the constructor.
        int maxListSize = 3;
        mResources.setInteger(
                R.integer.config_wifi_framework_associated_partial_scan_max_num_active_channels,
                maxListSize);

        createWifiConfigManager();
        WifiConfiguration network1 = WifiConfigurationTestUtil.createPskNetwork();
        WifiConfiguration network2 = WifiConfigurationTestUtil.createPskNetwork();
        verifyAddNetworkToWifiConfigManager(network1);
        verifyAddNetworkToWifiConfigManager(network2);

        String test_bssid_base = "af:89:56:34:56:6";
        int TEST_FREQ_LISTIdx = 0;
        // Create 3 scan results with different bssid's & frequencies for network 1.
        for (; TEST_FREQ_LISTIdx < TEST_FREQ_LIST.length / 2; TEST_FREQ_LISTIdx++) {
            ScanDetail networkScanDetail =
                    createScanDetailForNetwork(
                            network1, test_bssid_base + Integer.toString(TEST_FREQ_LISTIdx), 0,
                            TEST_FREQ_LIST[TEST_FREQ_LISTIdx]);
            assertNotNull(
                    mWifiConfigManager.getConfiguredNetworkForScanDetailAndCache(
                            networkScanDetail));

        }
        // Create 3 scan results with different bssid's & frequencies for network 2.
        for (; TEST_FREQ_LISTIdx < TEST_FREQ_LIST.length; TEST_FREQ_LISTIdx++) {
            ScanDetail networkScanDetail =
                    createScanDetailForNetwork(
                            network2, test_bssid_base + Integer.toString(TEST_FREQ_LISTIdx), 0,
                            TEST_FREQ_LIST[TEST_FREQ_LISTIdx]);
            assertNotNull(
                    mWifiConfigManager.getConfiguredNetworkForScanDetailAndCache(
                            networkScanDetail));
        }

        // Link the 2 configurations together using the GwMacAddress.
        assertTrue(mWifiConfigManager.setNetworkDefaultGwMacAddress(
                network1.networkId, TEST_DEFAULT_GW_MAC_ADDRESS));
        assertTrue(mWifiConfigManager.setNetworkDefaultGwMacAddress(
                network2.networkId, TEST_DEFAULT_GW_MAC_ADDRESS));

        // Ensure that the fetched list size is limited.
        assertEquals(maxListSize,
                mWifiConfigManager.fetchChannelSetForNetworkForPartialScan(
                        network1.networkId, 1, TEST_FREQ_LIST[0]).size());
        assertEquals(maxListSize,
                mWifiConfigManager.fetchChannelSetForNetworkForPartialScan(
                        network2.networkId, 1, TEST_FREQ_LIST[0]).size());
    }

    /**
     * Verifies the foreground user switch using {@link WifiConfigManager#handleUserSwitch(int)}
     * and ensures that any shared private networks networkId is not changed.
     * Test scenario:
     * 1. Load the shared networks from shared store and user 1 store.
     * 2. Switch to user 2 and ensure that the shared network's Id is not changed.
     */
    @Test
    public void testHandleUserSwitchDoesNotChangeSharedNetworksId() throws Exception {
        int user1 = TEST_DEFAULT_USER;
        int user2 = TEST_DEFAULT_USER + 1;
        setupUserProfiles(user2);

        int appId = 674;
        long currentTimeMs = 67823;
        when(mClock.getWallClockMillis()).thenReturn(currentTimeMs);

        // Create 3 networks. 1 for user1, 1 for user2 and 1 shared.
        final WifiConfiguration user1Network = WifiConfigurationTestUtil.createPskNetwork();
        user1Network.shared = false;
        user1Network.creatorUid = UserHandle.getUid(user1, appId);
        final WifiConfiguration user2Network = WifiConfigurationTestUtil.createPskNetwork();
        user2Network.shared = false;
        user2Network.creatorUid = UserHandle.getUid(user2, appId);
        final WifiConfiguration sharedNetwork1 = WifiConfigurationTestUtil.createPskNetwork();
        final WifiConfiguration sharedNetwork2 = WifiConfigurationTestUtil.createPskNetwork();

        // Set up the store data that is loaded initially.
        List<WifiConfiguration> sharedNetworks = new ArrayList<WifiConfiguration>() {
            {
                add(sharedNetwork1);
                add(sharedNetwork2);
            }
        };
        List<WifiConfiguration> user1Networks = new ArrayList<WifiConfiguration>() {
            {
                add(user1Network);
            }
        };
        Map<String, Long> deletedSsidsToTimeMap = new HashMap<String, Long>() {
            {
                put(TEST_SSID, currentTimeMs);
            }

        };
        setupStoreDataForRead(sharedNetworks, user1Networks, deletedSsidsToTimeMap);
        assertTrue(mWifiConfigManager.loadFromStore());
        verify(mWifiConfigStore).read();

        // Fetch the network ID's assigned to the shared networks initially.
        int sharedNetwork1Id = WifiConfiguration.INVALID_NETWORK_ID;
        int sharedNetwork2Id = WifiConfiguration.INVALID_NETWORK_ID;
        List<WifiConfiguration> retrievedNetworks =
                mWifiConfigManager.getConfiguredNetworksWithPasswords();
        for (WifiConfiguration network : retrievedNetworks) {
            if (network.configKey().equals(sharedNetwork1.configKey())) {
                sharedNetwork1Id = network.networkId;
            } else if (network.configKey().equals(sharedNetwork2.configKey())) {
                sharedNetwork2Id = network.networkId;
            }
        }
        assertTrue(sharedNetwork1Id != WifiConfiguration.INVALID_NETWORK_ID);
        assertTrue(sharedNetwork2Id != WifiConfiguration.INVALID_NETWORK_ID);
        assertTrue(mWifiConfigManager.wasEphemeralNetworkDeleted(TEST_SSID));

        // Set up the user 2 store data that is loaded at user switch.
        List<WifiConfiguration> user2Networks = new ArrayList<WifiConfiguration>() {
            {
                add(user2Network);
            }
        };
        setupStoreDataForUserRead(user2Networks, new HashMap<>());
        // Now switch the user to user 2 and ensure that shared network's IDs have not changed.
        when(mUserManager.isUserUnlockingOrUnlocked(user2)).thenReturn(true);
        mWifiConfigManager.handleUserSwitch(user2);
        verify(mWifiConfigStore).switchUserStoresAndRead(any(List.class));

        // Again fetch the network ID's assigned to the shared networks and ensure they have not
        // changed.
        int updatedSharedNetwork1Id = WifiConfiguration.INVALID_NETWORK_ID;
        int updatedSharedNetwork2Id = WifiConfiguration.INVALID_NETWORK_ID;
        retrievedNetworks = mWifiConfigManager.getConfiguredNetworksWithPasswords();
        for (WifiConfiguration network : retrievedNetworks) {
            if (network.configKey().equals(sharedNetwork1.configKey())) {
                updatedSharedNetwork1Id = network.networkId;
            } else if (network.configKey().equals(sharedNetwork2.configKey())) {
                updatedSharedNetwork2Id = network.networkId;
            }
        }
        assertEquals(sharedNetwork1Id, updatedSharedNetwork1Id);
        assertEquals(sharedNetwork2Id, updatedSharedNetwork2Id);
        assertFalse(mWifiConfigManager.wasEphemeralNetworkDeleted(TEST_SSID));
    }

    /**
     * Verifies the foreground user switch using {@link WifiConfigManager#handleUserSwitch(int)}
     * and ensures that any old user private networks are not visible anymore.
     * Test scenario:
     * 1. Load the shared networks from shared store and user 1 store.
     * 2. Switch to user 2 and ensure that the user 1's private network has been removed.
     */
    @Test
    public void testHandleUserSwitchRemovesOldUserPrivateNetworks() throws Exception {
        int user1 = TEST_DEFAULT_USER;
        int user2 = TEST_DEFAULT_USER + 1;
        setupUserProfiles(user2);

        int appId = 674;

        // Create 3 networks. 1 for user1, 1 for user2 and 1 shared.
        final WifiConfiguration user1Network = WifiConfigurationTestUtil.createPskNetwork();
        user1Network.shared = false;
        user1Network.creatorUid = UserHandle.getUid(user1, appId);
        final WifiConfiguration user2Network = WifiConfigurationTestUtil.createPskNetwork();
        user2Network.shared = false;
        user2Network.creatorUid = UserHandle.getUid(user2, appId);
        final WifiConfiguration sharedNetwork = WifiConfigurationTestUtil.createPskNetwork();

        // Set up the store data that is loaded initially.
        List<WifiConfiguration> sharedNetworks = new ArrayList<WifiConfiguration>() {
            {
                add(sharedNetwork);
            }
        };
        List<WifiConfiguration> user1Networks = new ArrayList<WifiConfiguration>() {
            {
                add(user1Network);
            }
        };
        setupStoreDataForRead(sharedNetworks, user1Networks, new HashMap<>());
        assertTrue(mWifiConfigManager.loadFromStore());
        verify(mWifiConfigStore).read();

        // Fetch the network ID assigned to the user 1 network initially.
        int user1NetworkId = WifiConfiguration.INVALID_NETWORK_ID;
        List<WifiConfiguration> retrievedNetworks =
                mWifiConfigManager.getConfiguredNetworksWithPasswords();
        for (WifiConfiguration network : retrievedNetworks) {
            if (network.configKey().equals(user1Network.configKey())) {
                user1NetworkId = network.networkId;
            }
        }

        // Set up the user 2 store data that is loaded at user switch.
        List<WifiConfiguration> user2Networks = new ArrayList<WifiConfiguration>() {
            {
                add(user2Network);
            }
        };
        setupStoreDataForUserRead(user2Networks, new HashMap<>());
        // Now switch the user to user 2 and ensure that user 1's private network has been removed.
        when(mUserManager.isUserUnlockingOrUnlocked(user2)).thenReturn(true);
        Set<Integer> removedNetworks = mWifiConfigManager.handleUserSwitch(user2);
        verify(mWifiConfigStore).switchUserStoresAndRead(any(List.class));
        assertTrue((removedNetworks.size() == 1) && (removedNetworks.contains(user1NetworkId)));

        // Set the expected networks to be |sharedNetwork| and |user2Network|.
        List<WifiConfiguration> expectedNetworks = new ArrayList<WifiConfiguration>() {
            {
                add(sharedNetwork);
                add(user2Network);
            }
        };
        WifiConfigurationTestUtil.assertConfigurationsEqualForConfigManagerAddOrUpdate(
                expectedNetworks, mWifiConfigManager.getConfiguredNetworksWithPasswords());

        // Send another user switch  indication with the same user 2. This should be ignored and
        // hence should not remove any new networks.
        when(mUserManager.isUserUnlockingOrUnlocked(user2)).thenReturn(true);
        removedNetworks = mWifiConfigManager.handleUserSwitch(user2);
        assertTrue(removedNetworks.isEmpty());
    }

    /**
     * Verifies the foreground user switch using {@link WifiConfigManager#handleUserSwitch(int)}
     * and ensures that user switch from a user with no private networks is handled.
     * Test scenario:
     * 1. Load the shared networks from shared store and emptu user 1 store.
     * 2. Switch to user 2 and ensure that no private networks were removed.
     */
    @Test
    public void testHandleUserSwitchWithNoOldUserPrivateNetworks() throws Exception {
        int user1 = TEST_DEFAULT_USER;
        int user2 = TEST_DEFAULT_USER + 1;
        setupUserProfiles(user2);

        int appId = 674;

        // Create 2 networks. 1 for user2 and 1 shared.
        final WifiConfiguration user2Network = WifiConfigurationTestUtil.createPskNetwork();
        user2Network.shared = false;
        user2Network.creatorUid = UserHandle.getUid(user2, appId);
        final WifiConfiguration sharedNetwork = WifiConfigurationTestUtil.createPskNetwork();

        // Set up the store data that is loaded initially.
        List<WifiConfiguration> sharedNetworks = new ArrayList<WifiConfiguration>() {
            {
                add(sharedNetwork);
            }
        };
        setupStoreDataForRead(sharedNetworks, new ArrayList<>(), new HashMap<>());
        assertTrue(mWifiConfigManager.loadFromStore());
        verify(mWifiConfigStore).read();

        // Set up the user 2 store data that is loaded at user switch.
        List<WifiConfiguration> user2Networks = new ArrayList<WifiConfiguration>() {
            {
                add(user2Network);
            }
        };
        setupStoreDataForUserRead(user2Networks, new HashMap<>());
        // Now switch the user to user 2 and ensure that no private network has been removed.
        when(mUserManager.isUserUnlockingOrUnlocked(user2)).thenReturn(true);
        Set<Integer> removedNetworks = mWifiConfigManager.handleUserSwitch(user2);
        verify(mWifiConfigStore).switchUserStoresAndRead(any(List.class));
        assertTrue(removedNetworks.isEmpty());
    }

    /**
     * Verifies the foreground user switch using {@link WifiConfigManager#handleUserSwitch(int)}
     * and ensures that any non current user private networks are moved to shared store file.
     * This test simulates the following test case:
     * 1. Loads the shared networks from shared store at bootup.
     * 2. Load the private networks from user store on user 1 unlock.
     * 3. Switch to user 2 and ensure that the user 2's private network has been moved to user 2's
     * private store file.
     */
    @Test
    public void testHandleUserSwitchPushesOtherPrivateNetworksToSharedStore() throws Exception {
        int user1 = TEST_DEFAULT_USER;
        int user2 = TEST_DEFAULT_USER + 1;
        setupUserProfiles(user2);

        int appId = 674;

        // Create 3 networks. 1 for user1, 1 for user2 and 1 shared.
        final WifiConfiguration user1Network = WifiConfigurationTestUtil.createPskNetwork();
        user1Network.shared = false;
        user1Network.creatorUid = UserHandle.getUid(user1, appId);
        final WifiConfiguration user2Network = WifiConfigurationTestUtil.createPskNetwork();
        user2Network.shared = false;
        user2Network.creatorUid = UserHandle.getUid(user2, appId);
        final WifiConfiguration sharedNetwork = WifiConfigurationTestUtil.createPskNetwork();

        // Set up the shared store data that is loaded at bootup. User 2's private network
        // is still in shared store because they have not yet logged-in after upgrade.
        List<WifiConfiguration> sharedNetworks = new ArrayList<WifiConfiguration>() {
            {
                add(sharedNetwork);
                add(user2Network);
            }
        };
        setupStoreDataForRead(sharedNetworks, new ArrayList<>(), new HashMap<>());
        assertTrue(mWifiConfigManager.loadFromStore());
        verify(mWifiConfigStore).read();

        // Set up the user store data that is loaded at user unlock.
        List<WifiConfiguration> userNetworks = new ArrayList<WifiConfiguration>() {
            {
                add(user1Network);
            }
        };
        setupStoreDataForUserRead(userNetworks, new HashMap<>());
        mWifiConfigManager.handleUserUnlock(user1);
        verify(mWifiConfigStore).switchUserStoresAndRead(any(List.class));
        // Capture the written data for the user 1 and ensure that it corresponds to what was
        // setup.
        Pair<List<WifiConfiguration>, List<WifiConfiguration>> writtenNetworkList =
                captureWriteNetworksListStoreData();
        WifiConfigurationTestUtil.assertConfigurationsEqualForConfigManagerAddOrUpdate(
                sharedNetworks, writtenNetworkList.first);
        WifiConfigurationTestUtil.assertConfigurationsEqualForConfigManagerAddOrUpdate(
                userNetworks, writtenNetworkList.second);

        // Now switch the user to user2 and ensure that user 2's private network has been moved to
        // the user store.
        when(mUserManager.isUserUnlockingOrUnlocked(user2)).thenReturn(true);
        mWifiConfigManager.handleUserSwitch(user2);
        // Set the expected network list before comparing. user1Network should be in shared data.
        // Note: In the real world, user1Network will no longer be visible now because it should
        // already be in user1's private store file. But, we're purposefully exposing it
        // via |loadStoreData| to test if other user's private networks are pushed to shared store.
        List<WifiConfiguration> expectedSharedNetworks = new ArrayList<WifiConfiguration>() {
            {
                add(sharedNetwork);
                add(user1Network);
            }
        };
        List<WifiConfiguration> expectedUserNetworks = new ArrayList<WifiConfiguration>() {
            {
                add(user2Network);
            }
        };
        // Capture the first written data triggered for saving the old user's network
        // configurations.
        writtenNetworkList = captureWriteNetworksListStoreData();
        WifiConfigurationTestUtil.assertConfigurationsEqualForConfigManagerAddOrUpdate(
                sharedNetworks, writtenNetworkList.first);
        WifiConfigurationTestUtil.assertConfigurationsEqualForConfigManagerAddOrUpdate(
                userNetworks, writtenNetworkList.second);

        // Now capture the next written data triggered after the switch and ensure that user 2's
        // network is now in user store data.
        writtenNetworkList = captureWriteNetworksListStoreData();
        WifiConfigurationTestUtil.assertConfigurationsEqualForConfigManagerAddOrUpdate(
                expectedSharedNetworks, writtenNetworkList.first);
        WifiConfigurationTestUtil.assertConfigurationsEqualForConfigManagerAddOrUpdate(
                expectedUserNetworks, writtenNetworkList.second);
    }

    /**
     * Verify that unlocking an user that owns a legacy Passpoint configuration (which is stored
     * temporarily in the share store) will migrate it to PasspointManager and removed from
     * the list of configured networks.
     *
     * @throws Exception
     */
    @Test
    public void testHandleUserUnlockRemovePasspointConfigFromSharedConfig() throws Exception {
        int user1 = TEST_DEFAULT_USER;
        int appId = 674;

        final WifiConfiguration passpointConfig =
                WifiConfigurationTestUtil.createPasspointNetwork();
        passpointConfig.creatorUid = UserHandle.getUid(user1, appId);
        passpointConfig.isLegacyPasspointConfig = true;

        // Set up the shared store data to contain one legacy Passpoint configuration.
        List<WifiConfiguration> sharedNetworks = new ArrayList<WifiConfiguration>() {
            {
                add(passpointConfig);
            }
        };
        setupStoreDataForRead(sharedNetworks, new ArrayList<>(), new HashMap<>());
        assertTrue(mWifiConfigManager.loadFromStore());
        verify(mWifiConfigStore).read();
        assertEquals(1, mWifiConfigManager.getConfiguredNetworks().size());

        // Unlock the owner of the legacy Passpoint configuration, verify it is removed from
        // the configured networks (migrated to PasspointManager).
        setupStoreDataForUserRead(new ArrayList<WifiConfiguration>(), new HashMap<>());
        mWifiConfigManager.handleUserUnlock(user1);
        verify(mWifiConfigStore).switchUserStoresAndRead(any(List.class));
        Pair<List<WifiConfiguration>, List<WifiConfiguration>> writtenNetworkList =
                captureWriteNetworksListStoreData();
        assertTrue(writtenNetworkList.first.isEmpty());
        assertTrue(writtenNetworkList.second.isEmpty());
        assertTrue(mWifiConfigManager.getConfiguredNetworks().isEmpty());
    }

    /**
     * Verifies the foreground user switch using {@link WifiConfigManager#handleUserSwitch(int)}
     * and {@link WifiConfigManager#handleUserUnlock(int)} and ensures that the new store is
     * read immediately if the user is unlocked during the switch.
     */
    @Test
    public void testHandleUserSwitchWhenUnlocked() throws Exception {
        int user1 = TEST_DEFAULT_USER;
        int user2 = TEST_DEFAULT_USER + 1;
        setupUserProfiles(user2);

        // Set up the internal data first.
        assertTrue(mWifiConfigManager.loadFromStore());

        setupStoreDataForUserRead(new ArrayList<>(), new HashMap<>());
        // user2 is unlocked and switched to foreground.
        when(mUserManager.isUserUnlockingOrUnlocked(user2)).thenReturn(true);
        mWifiConfigManager.handleUserSwitch(user2);
        // Ensure that the read was invoked.
        mContextConfigStoreMockOrder.verify(mWifiConfigStore)
                .switchUserStoresAndRead(any(List.class));
    }

    /**
     * Verifies the foreground user switch using {@link WifiConfigManager#handleUserSwitch(int)}
     * and {@link WifiConfigManager#handleUserUnlock(int)} and ensures that the new store is not
     * read until the user is unlocked.
     */
    @Test
    public void testHandleUserSwitchWhenLocked() throws Exception {
        int user1 = TEST_DEFAULT_USER;
        int user2 = TEST_DEFAULT_USER + 1;
        setupUserProfiles(user2);

        // Set up the internal data first.
        assertTrue(mWifiConfigManager.loadFromStore());

        // user2 is locked and switched to foreground.
        when(mUserManager.isUserUnlockingOrUnlocked(user2)).thenReturn(false);
        mWifiConfigManager.handleUserSwitch(user2);

        // Ensure that the read was not invoked.
        mContextConfigStoreMockOrder.verify(mWifiConfigStore, never())
                .switchUserStoresAndRead(any(List.class));

        // Now try unlocking some other user (user1), this should be ignored.
        mWifiConfigManager.handleUserUnlock(user1);
        mContextConfigStoreMockOrder.verify(mWifiConfigStore, never())
                .switchUserStoresAndRead(any(List.class));

        setupStoreDataForUserRead(new ArrayList<>(), new HashMap<>());
        // Unlock the user2 and ensure that we read the data now.
        mWifiConfigManager.handleUserUnlock(user2);
        mContextConfigStoreMockOrder.verify(mWifiConfigStore)
                .switchUserStoresAndRead(any(List.class));
    }

    /**
     * Verifies that the user stop handling using {@link WifiConfigManager#handleUserStop(int)}
     * and ensures that the store is written only when the foreground user is stopped.
     */
    @Test
    public void testHandleUserStop() throws Exception {
        int user1 = TEST_DEFAULT_USER;
        int user2 = TEST_DEFAULT_USER + 1;
        setupUserProfiles(user2);

        // Set up the internal data first.
        assertTrue(mWifiConfigManager.loadFromStore());

        // Try stopping background user2 first, this should not do anything.
        when(mUserManager.isUserUnlockingOrUnlocked(user2)).thenReturn(false);
        mWifiConfigManager.handleUserStop(user2);
        mContextConfigStoreMockOrder.verify(mWifiConfigStore, never())
                .switchUserStoresAndRead(any(List.class));

        // Now try stopping the foreground user1, this should trigger a write to store.
        mWifiConfigManager.handleUserStop(user1);
        mContextConfigStoreMockOrder.verify(mWifiConfigStore, never())
                .switchUserStoresAndRead(any(List.class));
        mContextConfigStoreMockOrder.verify(mWifiConfigStore).write(anyBoolean());
    }

    /**
     * Verifies that the user stop handling using {@link WifiConfigManager#handleUserStop(int)}
     * and ensures that the shared data is not lost when the foreground user is stopped.
     */
    @Test
    public void testHandleUserStopDoesNotClearSharedData() throws Exception {
        int user1 = TEST_DEFAULT_USER;

        //
        // Setup the database for the user before initiating stop.
        //
        int appId = 674;
        // Create 2 networks. 1 for user1, and 1 shared.
        final WifiConfiguration user1Network = WifiConfigurationTestUtil.createPskNetwork();
        user1Network.shared = false;
        user1Network.creatorUid = UserHandle.getUid(user1, appId);
        final WifiConfiguration sharedNetwork = WifiConfigurationTestUtil.createPskNetwork();

        // Set up the store data that is loaded initially.
        List<WifiConfiguration> sharedNetworks = new ArrayList<WifiConfiguration>() {
            {
                add(sharedNetwork);
            }
        };
        List<WifiConfiguration> user1Networks = new ArrayList<WifiConfiguration>() {
            {
                add(user1Network);
            }
        };
        setupStoreDataForRead(sharedNetworks, user1Networks, new HashMap<>());
        assertTrue(mWifiConfigManager.loadFromStore());
        verify(mWifiConfigStore).read();

        // Ensure that we have 2 networks in the database before the stop.
        assertEquals(2, mWifiConfigManager.getConfiguredNetworks().size());

        mWifiConfigManager.handleUserStop(user1);

        // Ensure that we only have 1 shared network in the database after the stop.
        assertEquals(1, mWifiConfigManager.getConfiguredNetworks().size());
        assertEquals(sharedNetwork.SSID, mWifiConfigManager.getConfiguredNetworks().get(0).SSID);
    }

    /**
     * Verifies the foreground user unlock via {@link WifiConfigManager#handleUserUnlock(int)}
     * results in a store read after bootup.
     */
    @Test
    public void testHandleUserUnlockAfterBootup() throws Exception {
        int user1 = TEST_DEFAULT_USER;

        // Set up the internal data first.
        assertTrue(mWifiConfigManager.loadFromStore());
        mContextConfigStoreMockOrder.verify(mWifiConfigStore).read();
        mContextConfigStoreMockOrder.verify(mWifiConfigStore, never()).write(anyBoolean());
        mContextConfigStoreMockOrder.verify(mWifiConfigStore, never())
                .switchUserStoresAndRead(any(List.class));

        setupStoreDataForUserRead(new ArrayList<>(), new HashMap<>());
        // Unlock the user1 (default user) for the first time and ensure that we read the data.
        mWifiConfigManager.handleUserUnlock(user1);
        mContextConfigStoreMockOrder.verify(mWifiConfigStore, never()).read();
        mContextConfigStoreMockOrder.verify(mWifiConfigStore)
                .switchUserStoresAndRead(any(List.class));
        mContextConfigStoreMockOrder.verify(mWifiConfigStore).write(anyBoolean());
    }

    /**
     * Verifies that the store read after bootup received after
     * foreground user unlock via {@link WifiConfigManager#handleUserUnlock(int)}
     * results in a user store read.
     */
    @Test
    public void testHandleBootupAfterUserUnlock() throws Exception {
        int user1 = TEST_DEFAULT_USER;

        // Unlock the user1 (default user) for the first time and ensure that we don't read the
        // data.
        mWifiConfigManager.handleUserUnlock(user1);
        mContextConfigStoreMockOrder.verify(mWifiConfigStore, never()).read();
        mContextConfigStoreMockOrder.verify(mWifiConfigStore, never()).write(anyBoolean());
        mContextConfigStoreMockOrder.verify(mWifiConfigStore, never())
                .switchUserStoresAndRead(any(List.class));

        setupStoreDataForUserRead(new ArrayList<WifiConfiguration>(), new HashMap<>());
        // Read from store now.
        assertTrue(mWifiConfigManager.loadFromStore());
        mContextConfigStoreMockOrder.verify(mWifiConfigStore)
                .setUserStores(any(List.class));
        mContextConfigStoreMockOrder.verify(mWifiConfigStore).read();
    }

    /**
     * Verifies that the store read after bootup received after
     * a user switch via {@link WifiConfigManager#handleUserSwitch(int)}
     * results in a user store read.
     */
    @Test
    public void testHandleBootupAfterUserSwitch() throws Exception {
        int user1 = TEST_DEFAULT_USER;
        int user2 = TEST_DEFAULT_USER + 1;
        setupUserProfiles(user2);

        // Switch from user1 to user2 and ensure that we don't read or write any data
        // (need to wait for loadFromStore invocation).
        mWifiConfigManager.handleUserSwitch(user2);
        mContextConfigStoreMockOrder.verify(mWifiConfigStore, never()).read();
        mContextConfigStoreMockOrder.verify(mWifiConfigStore, never()).write(anyBoolean());
        mContextConfigStoreMockOrder.verify(mWifiConfigStore, never())
                .switchUserStoresAndRead(any(List.class));

        // Now load from the store.
        assertTrue(mWifiConfigManager.loadFromStore());
        mContextConfigStoreMockOrder.verify(mWifiConfigStore).read();

        // Unlock the user2 and ensure that we read from the user store.
        setupStoreDataForUserRead(new ArrayList<>(), new HashMap<>());
        mWifiConfigManager.handleUserUnlock(user2);
        mContextConfigStoreMockOrder.verify(mWifiConfigStore)
                .switchUserStoresAndRead(any(List.class));
    }

    /**
     * Verifies that the store read after bootup received after
     * a previous user unlock and user switch via {@link WifiConfigManager#handleUserSwitch(int)}
     * results in a user store read.
     */
    @Test
    public void testHandleBootupAfterPreviousUserUnlockAndSwitch() throws Exception {
        int user1 = TEST_DEFAULT_USER;
        int user2 = TEST_DEFAULT_USER + 1;
        setupUserProfiles(user2);

        // Unlock the user1 (default user) for the first time and ensure that we don't read the data
        // (need to wait for loadFromStore invocation).
        mWifiConfigManager.handleUserUnlock(user1);
        mContextConfigStoreMockOrder.verify(mWifiConfigStore, never()).read();
        mContextConfigStoreMockOrder.verify(mWifiConfigStore, never()).write(anyBoolean());
        mContextConfigStoreMockOrder.verify(mWifiConfigStore, never())
                .switchUserStoresAndRead(any(List.class));

        // Switch from user1 to user2 and ensure that we don't read or write any data
        // (need to wait for loadFromStore invocation).
        mWifiConfigManager.handleUserSwitch(user2);
        mContextConfigStoreMockOrder.verify(mWifiConfigStore, never()).read();
        mContextConfigStoreMockOrder.verify(mWifiConfigStore, never()).write(anyBoolean());
        mContextConfigStoreMockOrder.verify(mWifiConfigStore, never())
                .switchUserStoresAndRead(any(List.class));

        // Now load from the store.
        assertTrue(mWifiConfigManager.loadFromStore());
        mContextConfigStoreMockOrder.verify(mWifiConfigStore).read();

        // Unlock the user2 and ensure that we read from the user store.
        setupStoreDataForUserRead(new ArrayList<>(), new HashMap<>());
        mWifiConfigManager.handleUserUnlock(user2);
        mContextConfigStoreMockOrder.verify(mWifiConfigStore)
                .switchUserStoresAndRead(any(List.class));
    }

    /**
     * Verifies that the store read after bootup received after
     * a user switch and unlock of a previous user via {@link WifiConfigManager#
     * handleUserSwitch(int)} results in a user store read.
     */
    @Test
    public void testHandleBootupAfterUserSwitchAndPreviousUserUnlock() throws Exception {
        int user1 = TEST_DEFAULT_USER;
        int user2 = TEST_DEFAULT_USER + 1;
        setupUserProfiles(user2);

        // Switch from user1 to user2 and ensure that we don't read or write any data
        // (need to wait for loadFromStore invocation).
        mWifiConfigManager.handleUserSwitch(user2);
        mContextConfigStoreMockOrder.verify(mWifiConfigStore, never()).read();
        mContextConfigStoreMockOrder.verify(mWifiConfigStore, never()).write(anyBoolean());
        mContextConfigStoreMockOrder.verify(mWifiConfigStore, never())
                .switchUserStoresAndRead(any(List.class));

        // Unlock the user1 for the first time and ensure that we don't read the data
        mWifiConfigManager.handleUserUnlock(user1);
        mContextConfigStoreMockOrder.verify(mWifiConfigStore, never()).read();
        mContextConfigStoreMockOrder.verify(mWifiConfigStore, never()).write(anyBoolean());
        mContextConfigStoreMockOrder.verify(mWifiConfigStore, never())
                .switchUserStoresAndRead(any(List.class));

        // Now load from the store.
        assertTrue(mWifiConfigManager.loadFromStore());
        mContextConfigStoreMockOrder.verify(mWifiConfigStore).read();

        // Unlock the user2 and ensure that we read from the user store.
        setupStoreDataForUserRead(new ArrayList<>(), new HashMap<>());
        mWifiConfigManager.handleUserUnlock(user2);
        mContextConfigStoreMockOrder.verify(mWifiConfigStore)
                .switchUserStoresAndRead(any(List.class));
    }

    /**
     * Verifies the foreground user unlock via {@link WifiConfigManager#handleUserUnlock(int)} does
     * not always result in a store read unless the user had switched or just booted up.
     */
    @Test
    public void testHandleUserUnlockWithoutSwitchOrBootup() throws Exception {
        int user1 = TEST_DEFAULT_USER;
        int user2 = TEST_DEFAULT_USER + 1;
        setupUserProfiles(user2);

        // Set up the internal data first.
        assertTrue(mWifiConfigManager.loadFromStore());

        setupStoreDataForUserRead(new ArrayList<>(), new HashMap<>());
        // user2 is unlocked and switched to foreground.
        when(mUserManager.isUserUnlockingOrUnlocked(user2)).thenReturn(true);
        mWifiConfigManager.handleUserSwitch(user2);
        // Ensure that the read was invoked.
        mContextConfigStoreMockOrder.verify(mWifiConfigStore)
                .switchUserStoresAndRead(any(List.class));

        // Unlock the user2 again and ensure that we don't read the data now.
        mWifiConfigManager.handleUserUnlock(user2);
        mContextConfigStoreMockOrder.verify(mWifiConfigStore, never())
                .switchUserStoresAndRead(any(List.class));
    }

    /**
     * Verifies the private network addition using
     * {@link WifiConfigManager#addOrUpdateNetwork(WifiConfiguration, int)}
     * by a non foreground user is rejected.
     */
    @Test
    public void testAddNetworkUsingBackgroundUserUId() throws Exception {
        int user2 = TEST_DEFAULT_USER + 1;
        setupUserProfiles(user2);

        int creatorUid = UserHandle.getUid(user2, 674);

        // Create a network for user2 try adding it. This should be rejected.
        final WifiConfiguration user2Network = WifiConfigurationTestUtil.createPskNetwork();
        NetworkUpdateResult result = addNetworkToWifiConfigManager(user2Network, creatorUid);
        assertFalse(result.isSuccess());
    }

    /**
     * Verifies the private network addition using
     * {@link WifiConfigManager#addOrUpdateNetwork(WifiConfiguration, int)}
     * by SysUI is always accepted.
     */
    @Test
    public void testAddNetworkUsingSysUiUid() throws Exception {
        // Set up the user profiles stuff. Needed for |WifiConfigurationUtil.isVisibleToAnyProfile|
        int user2 = TEST_DEFAULT_USER + 1;
        setupUserProfiles(user2);

        when(mUserManager.isUserUnlockingOrUnlocked(user2)).thenReturn(false);
        mWifiConfigManager.handleUserSwitch(user2);

        // Create a network for user2 try adding it. This should be rejected.
        final WifiConfiguration user2Network = WifiConfigurationTestUtil.createPskNetwork();
        NetworkUpdateResult result = addNetworkToWifiConfigManager(user2Network, TEST_SYSUI_UID);
        assertTrue(result.isSuccess());
    }

    /**
     * Verifies the loading of networks using {@link WifiConfigManager#loadFromStore()}
     * attempts to read from the stores even when the store files are not present.
     */
    @Test
    public void testFreshInstallLoadFromStore() throws Exception {
        when(mWifiConfigStore.areStoresPresent()).thenReturn(false);

        assertTrue(mWifiConfigManager.loadFromStore());

        verify(mWifiConfigStore).read();

        assertTrue(mWifiConfigManager.getConfiguredNetworksWithPasswords().isEmpty());
    }

    /**
     * Verifies the loading of networks using {@link WifiConfigManager#loadFromStore()}
     * attempts to read from the stores even if the store files are not present and the
     * user unlock already comes in.
     */
    @Test
    public void testFreshInstallLoadFromStoreAfterUserUnlock() throws Exception {
        when(mWifiConfigStore.areStoresPresent()).thenReturn(false);

        int user1 = TEST_DEFAULT_USER;

        // Unlock the user1 (default user) for the first time and ensure that we don't read the
        // data.
        mWifiConfigManager.handleUserUnlock(user1);
        verify(mWifiConfigStore, never()).read();

        // Read from store now.
        assertTrue(mWifiConfigManager.loadFromStore());

        // Ensure that the read was invoked.
        verify(mWifiConfigStore).read();
    }

    /**
     * Verifies the user switch using {@link WifiConfigManager#handleUserSwitch(int)} is handled
     * when the store files (new or legacy) are not present.
     */
    @Test
    public void testHandleUserSwitchAfterFreshInstall() throws Exception {
        int user2 = TEST_DEFAULT_USER + 1;
        when(mWifiConfigStore.areStoresPresent()).thenReturn(false);

        assertTrue(mWifiConfigManager.loadFromStore());
        verify(mWifiConfigStore).read();

        setupStoreDataForUserRead(new ArrayList<>(), new HashMap<>());
        // Now switch the user to user 2.
        when(mUserManager.isUserUnlockingOrUnlocked(user2)).thenReturn(true);
        mWifiConfigManager.handleUserSwitch(user2);
        // Ensure that the read was invoked.
        mContextConfigStoreMockOrder.verify(mWifiConfigStore)
                .switchUserStoresAndRead(any(List.class));
    }

    /**
     * Verifies that the last user selected network parameter is set when
     * {@link WifiConfigManager#enableNetwork(int, boolean, int)} with disableOthers flag is set
     * to true and cleared when either {@link WifiConfigManager#disableNetwork(int, int)} or
     * {@link WifiConfigManager#removeNetwork(int, int)} is invoked using the same network ID.
     */
    @Test
    public void testLastSelectedNetwork() throws Exception {
        WifiConfiguration openNetwork = WifiConfigurationTestUtil.createOpenNetwork();
        NetworkUpdateResult result = verifyAddNetworkToWifiConfigManager(openNetwork);

        when(mClock.getElapsedSinceBootMillis()).thenReturn(67L);
        assertTrue(mWifiConfigManager.enableNetwork(
                result.getNetworkId(), true, TEST_CREATOR_UID));
        assertEquals(result.getNetworkId(), mWifiConfigManager.getLastSelectedNetwork());
        assertEquals(67, mWifiConfigManager.getLastSelectedTimeStamp());

        // Now disable the network and ensure that the last selected flag is cleared.
        assertTrue(mWifiConfigManager.disableNetwork(result.getNetworkId(), TEST_CREATOR_UID));
        assertEquals(
                WifiConfiguration.INVALID_NETWORK_ID, mWifiConfigManager.getLastSelectedNetwork());

        // Enable it again and remove the network to ensure that the last selected flag was cleared.
        assertTrue(mWifiConfigManager.enableNetwork(
                result.getNetworkId(), true, TEST_CREATOR_UID));
        assertEquals(result.getNetworkId(), mWifiConfigManager.getLastSelectedNetwork());
        assertEquals(openNetwork.configKey(), mWifiConfigManager.getLastSelectedNetworkConfigKey());

        assertTrue(mWifiConfigManager.removeNetwork(result.getNetworkId(), TEST_CREATOR_UID));
        assertEquals(
                WifiConfiguration.INVALID_NETWORK_ID, mWifiConfigManager.getLastSelectedNetwork());
    }

    /**
     * Verifies that all the networks for the provided app is removed when
     * {@link WifiConfigManager#removeNetworksForApp(ApplicationInfo)} is invoked.
     */
    @Test
    public void testRemoveNetworksForApp() throws Exception {
        when(mPackageManager.getNameForUid(TEST_CREATOR_UID)).thenReturn(TEST_CREATOR_NAME);

        verifyRemoveNetworksForApp();
    }

    /**
     * Verifies that all the networks for the provided app is removed when
     * {@link WifiConfigManager#removeNetworksForApp(ApplicationInfo)} is invoked.
     */
    @Test
    public void testRemoveNetworksForAppUsingSharedUid() throws Exception {
        when(mPackageManager.getNameForUid(TEST_CREATOR_UID))
                .thenReturn(TEST_CREATOR_NAME + ":" + TEST_CREATOR_UID);

        verifyRemoveNetworksForApp();
    }

    /**
     * Verifies that all the networks for the provided user is removed when
     * {@link WifiConfigManager#removeNetworksForUser(int)} is invoked.
     */
    @Test
    public void testRemoveNetworksForUser() throws Exception {
        verifyAddNetworkToWifiConfigManager(WifiConfigurationTestUtil.createOpenNetwork());
        verifyAddNetworkToWifiConfigManager(WifiConfigurationTestUtil.createPskNetwork());
        verifyAddNetworkToWifiConfigManager(WifiConfigurationTestUtil.createWepNetwork());

        assertFalse(mWifiConfigManager.getConfiguredNetworks().isEmpty());

        assertEquals(3, mWifiConfigManager.removeNetworksForUser(TEST_DEFAULT_USER).size());

        // Ensure all the networks are removed now.
        assertTrue(mWifiConfigManager.getConfiguredNetworks().isEmpty());
    }

    /**
     * Verifies that the connect choice is removed from all networks when
     * {@link WifiConfigManager#removeNetwork(int, int)} is invoked.
     */
    @Test
    public void testRemoveNetworkRemovesConnectChoice() throws Exception {
        WifiConfiguration network1 = WifiConfigurationTestUtil.createOpenNetwork();
        WifiConfiguration network2 = WifiConfigurationTestUtil.createPskNetwork();
        WifiConfiguration network3 = WifiConfigurationTestUtil.createPskNetwork();
        verifyAddNetworkToWifiConfigManager(network1);
        verifyAddNetworkToWifiConfigManager(network2);
        verifyAddNetworkToWifiConfigManager(network3);

        // Set connect choice of network 2 over network 1.
        assertTrue(
                mWifiConfigManager.setNetworkConnectChoice(
                        network1.networkId, network2.configKey(), 78L));

        WifiConfiguration retrievedNetwork =
                mWifiConfigManager.getConfiguredNetwork(network1.networkId);
        assertEquals(
                network2.configKey(),
                retrievedNetwork.getNetworkSelectionStatus().getConnectChoice());

        // Remove network 3 and ensure that the connect choice on network 1 is not removed.
        assertTrue(mWifiConfigManager.removeNetwork(network3.networkId, TEST_CREATOR_UID));
        retrievedNetwork = mWifiConfigManager.getConfiguredNetwork(network1.networkId);
        assertEquals(
                network2.configKey(),
                retrievedNetwork.getNetworkSelectionStatus().getConnectChoice());

        // Now remove network 2 and ensure that the connect choice on network 1 is removed..
        assertTrue(mWifiConfigManager.removeNetwork(network2.networkId, TEST_CREATOR_UID));
        retrievedNetwork = mWifiConfigManager.getConfiguredNetwork(network1.networkId);
        assertNotEquals(
                network2.configKey(),
                retrievedNetwork.getNetworkSelectionStatus().getConnectChoice());

        // This should have triggered 2 buffered writes. 1 for setting the connect choice, 1 for
        // clearing it after network removal.
        mContextConfigStoreMockOrder.verify(mWifiConfigStore, times(2)).write(eq(false));
    }

    /**
     * Verifies that all the ephemeral and passpoint networks are removed when
     * {@link WifiConfigManager#removeAllEphemeralOrPasspointConfiguredNetworks()} is invoked.
     */
    @Test
    public void testRemoveAllEphemeralOrPasspointConfiguredNetworks() throws Exception {
        WifiConfiguration savedOpenNetwork = WifiConfigurationTestUtil.createOpenNetwork();
        WifiConfiguration ephemeralNetwork = WifiConfigurationTestUtil.createEphemeralNetwork();
        WifiConfiguration passpointNetwork = WifiConfigurationTestUtil.createPasspointNetwork();

        verifyAddNetworkToWifiConfigManager(savedOpenNetwork);
        verifyAddEphemeralNetworkToWifiConfigManager(ephemeralNetwork);
        verifyAddPasspointNetworkToWifiConfigManager(passpointNetwork);

        List<WifiConfiguration> expectedConfigsBeforeRemove = new ArrayList<WifiConfiguration>() {{
                add(savedOpenNetwork);
                add(ephemeralNetwork);
                add(passpointNetwork);
            }};
        WifiConfigurationTestUtil.assertConfigurationsEqualForConfigManagerAddOrUpdate(
                expectedConfigsBeforeRemove, mWifiConfigManager.getConfiguredNetworks());

        assertTrue(mWifiConfigManager.removeAllEphemeralOrPasspointConfiguredNetworks());

        List<WifiConfiguration> expectedConfigsAfterRemove = new ArrayList<WifiConfiguration>() {{
                add(savedOpenNetwork);
            }};
        WifiConfigurationTestUtil.assertConfigurationsEqualForConfigManagerAddOrUpdate(
                expectedConfigsAfterRemove, mWifiConfigManager.getConfiguredNetworks());

        // No more ephemeral or passpoint networks to remove now.
        assertFalse(mWifiConfigManager.removeAllEphemeralOrPasspointConfiguredNetworks());
    }

    /**
     * Verifies that Passpoint network corresponding with given FQDN is removed.
     *
     * @throws Exception
     */
    @Test
    public void testRemovePasspointConfiguredNetwork() throws Exception {
        WifiConfiguration passpointNetwork = WifiConfigurationTestUtil.createPasspointNetwork();
        verifyAddPasspointNetworkToWifiConfigManager(passpointNetwork);

        assertTrue(mWifiConfigManager.removePasspointConfiguredNetwork(
                WifiConfigurationTestUtil.TEST_FQDN));
    }

    /**
     * Verifies that the modification of a single network using
     * {@link WifiConfigManager#addOrUpdateNetwork(WifiConfiguration, int)} and ensures that any
     * updates to the network config in
     * {@link WifiKeyStore#updateNetworkKeys(WifiConfiguration, WifiConfiguration)} is reflected
     * in the internal database.
     */
    @Test
    public void testUpdateSingleNetworkWithKeysUpdate() {
        WifiConfiguration network = WifiConfigurationTestUtil.createEapNetwork();
        network.enterpriseConfig =
                WifiConfigurationTestUtil.createPEAPWifiEnterpriseConfigWithGTCPhase2();
        verifyAddNetworkToWifiConfigManager(network);

        // Now verify that network configurations match before we make any change.
        WifiConfigurationTestUtil.assertConfigurationEqualForConfigManagerAddOrUpdate(
                network,
                mWifiConfigManager.getConfiguredNetworkWithPassword(network.networkId));

        // Modify the network ca_cert field in updateNetworkKeys method during a network
        // config update.
        final String newCaCertAlias = "test";
        assertNotEquals(newCaCertAlias, network.enterpriseConfig.getCaCertificateAlias());

        doAnswer(new AnswerWithArguments() {
            public boolean answer(WifiConfiguration newConfig, WifiConfiguration existingConfig) {
                newConfig.enterpriseConfig.setCaCertificateAlias(newCaCertAlias);
                return true;
            }
        }).when(mWifiKeyStore).updateNetworkKeys(
                any(WifiConfiguration.class), any(WifiConfiguration.class));

        verifyUpdateNetworkToWifiConfigManagerWithoutIpChange(network);

        // Now verify that the keys update is reflected in the configuration fetched from internal
        // db.
        network.enterpriseConfig.setCaCertificateAlias(newCaCertAlias);
        WifiConfigurationTestUtil.assertConfigurationEqualForConfigManagerAddOrUpdate(
                network,
                mWifiConfigManager.getConfiguredNetworkWithPassword(network.networkId));
    }

    /**
     * Verifies that the dump method prints out all the saved network details with passwords masked.
     * {@link WifiConfigManager#dump(FileDescriptor, PrintWriter, String[])}.
     */
    @Test
    public void testDump() {
        WifiConfiguration pskNetwork = WifiConfigurationTestUtil.createPskNetwork();
        WifiConfiguration eapNetwork = WifiConfigurationTestUtil.createEapNetwork();
        eapNetwork.enterpriseConfig.setPassword("blah");

        verifyAddNetworkToWifiConfigManager(pskNetwork);
        verifyAddNetworkToWifiConfigManager(eapNetwork);

        StringWriter stringWriter = new StringWriter();
        mWifiConfigManager.dump(
                new FileDescriptor(), new PrintWriter(stringWriter), new String[0]);
        String dumpString = stringWriter.toString();

        // Ensure that the network SSIDs were dumped out.
        assertTrue(dumpString.contains(pskNetwork.SSID));
        assertTrue(dumpString.contains(eapNetwork.SSID));

        // Ensure that the network passwords were not dumped out.
        assertFalse(dumpString.contains(pskNetwork.preSharedKey));
        assertFalse(dumpString.contains(eapNetwork.enterpriseConfig.getPassword()));
    }

    /**
     * Verifies the ordering of network list generated using
     * {@link WifiConfigManager#retrieveHiddenNetworkList()}.
     */
    @Test
    public void testRetrieveHiddenList() {
        // Create and add 3 networks.
        WifiConfiguration network1 = WifiConfigurationTestUtil.createWepHiddenNetwork();
        WifiConfiguration network2 = WifiConfigurationTestUtil.createPskHiddenNetwork();
        WifiConfiguration network3 = WifiConfigurationTestUtil.createOpenHiddenNetwork();
        verifyAddNetworkToWifiConfigManager(network1);
        verifyAddNetworkToWifiConfigManager(network2);
        verifyAddNetworkToWifiConfigManager(network3);

        // Now set scan results in 2 of them to set the corresponding
        // {@link NetworkSelectionStatus#mSeenInLastQualifiedNetworkSelection} field.
        assertTrue(mWifiConfigManager.setNetworkCandidateScanResult(
                network1.networkId, createScanDetailForNetwork(network1).getScanResult(), 54));
        assertTrue(mWifiConfigManager.setNetworkCandidateScanResult(
                network3.networkId, createScanDetailForNetwork(network3).getScanResult(), 54));

        // Now increment |network3|'s association count. This should ensure that this network
        // is preferred over |network1|.
        assertTrue(mWifiConfigManager.updateNetworkAfterConnect(network3.networkId));

        // Retrieve the hidden network list & verify the order of the networks returned.
        List<WifiScanner.ScanSettings.HiddenNetwork> hiddenNetworks =
                mWifiConfigManager.retrieveHiddenNetworkList();
        assertEquals(3, hiddenNetworks.size());
        assertEquals(network3.SSID, hiddenNetworks.get(0).ssid);
        assertEquals(network1.SSID, hiddenNetworks.get(1).ssid);
        assertEquals(network2.SSID, hiddenNetworks.get(2).ssid);
    }

    /**
     * Verifies the addition of network configurations using
     * {@link WifiConfigManager#addOrUpdateNetwork(WifiConfiguration, int)} with same SSID and
     * default key mgmt does not add duplicate network configs.
     */
    @Test
    public void testAddMultipleNetworksWithSameSSIDAndDefaultKeyMgmt() {
        final String ssid = "\"test_blah\"";
        // Add a network with the above SSID and default key mgmt and ensure it was added
        // successfully.
        WifiConfiguration network1 = new WifiConfiguration();
        network1.SSID = ssid;
        NetworkUpdateResult result = addNetworkToWifiConfigManager(network1);
        assertTrue(result.getNetworkId() != WifiConfiguration.INVALID_NETWORK_ID);
        assertTrue(result.isNewNetwork());

        List<WifiConfiguration> retrievedNetworks =
                mWifiConfigManager.getConfiguredNetworksWithPasswords();
        assertEquals(1, retrievedNetworks.size());
        WifiConfigurationTestUtil.assertConfigurationEqualForConfigManagerAddOrUpdate(
                network1, retrievedNetworks.get(0));

        // Now add a second network with the same SSID and default key mgmt and ensure that it
        // didn't add a new duplicate network.
        WifiConfiguration network2 = new WifiConfiguration();
        network2.SSID = ssid;
        result = addNetworkToWifiConfigManager(network2);
        assertTrue(result.getNetworkId() != WifiConfiguration.INVALID_NETWORK_ID);
        assertFalse(result.isNewNetwork());

        retrievedNetworks = mWifiConfigManager.getConfiguredNetworksWithPasswords();
        assertEquals(1, retrievedNetworks.size());
        WifiConfigurationTestUtil.assertConfigurationEqualForConfigManagerAddOrUpdate(
                network2, retrievedNetworks.get(0));
    }

    /**
     * Verifies the addition of network configurations using
     * {@link WifiConfigManager#addOrUpdateNetwork(WifiConfiguration, int)} with same SSID and
     * different key mgmt should add different network configs.
     */
    @Test
    public void testAddMultipleNetworksWithSameSSIDAndDifferentKeyMgmt() {
        final String ssid = "\"test_blah\"";
        // Add a network with the above SSID and WPA_PSK key mgmt and ensure it was added
        // successfully.
        WifiConfiguration network1 = new WifiConfiguration();
        network1.SSID = ssid;
        network1.allowedKeyManagement.set(WifiConfiguration.KeyMgmt.WPA_PSK);
        network1.preSharedKey = "\"test_blah\"";
        NetworkUpdateResult result = addNetworkToWifiConfigManager(network1);
        assertTrue(result.getNetworkId() != WifiConfiguration.INVALID_NETWORK_ID);
        assertTrue(result.isNewNetwork());

        List<WifiConfiguration> retrievedNetworks =
                mWifiConfigManager.getConfiguredNetworksWithPasswords();
        assertEquals(1, retrievedNetworks.size());
        WifiConfigurationTestUtil.assertConfigurationEqualForConfigManagerAddOrUpdate(
                network1, retrievedNetworks.get(0));

        // Now add a second network with the same SSID and NONE key mgmt and ensure that it
        // does add a new network.
        WifiConfiguration network2 = new WifiConfiguration();
        network2.SSID = ssid;
        network2.allowedKeyManagement.set(WifiConfiguration.KeyMgmt.NONE);
        result = addNetworkToWifiConfigManager(network2);
        assertTrue(result.getNetworkId() != WifiConfiguration.INVALID_NETWORK_ID);
        assertTrue(result.isNewNetwork());

        retrievedNetworks = mWifiConfigManager.getConfiguredNetworksWithPasswords();
        assertEquals(2, retrievedNetworks.size());
        List<WifiConfiguration> networks = Arrays.asList(network1, network2);
        WifiConfigurationTestUtil.assertConfigurationsEqualForConfigManagerAddOrUpdate(
                networks, retrievedNetworks);
    }

    /**
     * Verifies that adding a network with a proxy, without having permission OVERRIDE_WIFI_CONFIG,
     * holding device policy, or profile owner policy fails.
     */
    @Test
    public void testAddNetworkWithProxyFails() {
        verifyAddOrUpdateNetworkWithProxySettingsAndPermissions(
                false, // withNetworkSettings
                false, // withProfileOwnerPolicy
                false, // withDeviceOwnerPolicy
                WifiConfigurationTestUtil.createDHCPIpConfigurationWithPacProxy(),
                false, // assertSuccess
                WifiConfiguration.INVALID_NETWORK_ID); // Update networkID
        verifyAddOrUpdateNetworkWithProxySettingsAndPermissions(
                false, // withNetworkSettings
                false, // withProfileOwnerPolicy
                false, // withDeviceOwnerPolicy
                WifiConfigurationTestUtil.createDHCPIpConfigurationWithStaticProxy(),
                false, // assertSuccess
                WifiConfiguration.INVALID_NETWORK_ID); // Update networkID
    }

    /**
     * Verifies that adding a network with a PAC or STATIC proxy with permission
     * OVERRIDE_WIFI_CONFIG is successful
     */
    @Test
    public void testAddNetworkWithProxyWithConfOverride() {
        verifyAddOrUpdateNetworkWithProxySettingsAndPermissions(
                true,  // withNetworkSettings
                false, // withProfileOwnerPolicy
                false, // withDeviceOwnerPolicy
                WifiConfigurationTestUtil.createDHCPIpConfigurationWithPacProxy(),
                true, // assertSuccess
                WifiConfiguration.INVALID_NETWORK_ID); // Update networkID
        verifyAddOrUpdateNetworkWithProxySettingsAndPermissions(
                true,  // withNetworkSettings
                false, // withProfileOwnerPolicy
                false, // withDeviceOwnerPolicy
                WifiConfigurationTestUtil.createDHCPIpConfigurationWithStaticProxy(),
                true, // assertSuccess
                WifiConfiguration.INVALID_NETWORK_ID); // Update networkID
    }

    /**
     * Verifies that adding a network with a PAC or STATIC proxy, while holding policy
     * {@link DeviceAdminInfo.USES_POLICY_PROFILE_OWNER} is successful
     */
    @Test
    public void testAddNetworkWithProxyAsProfileOwner() {
        verifyAddOrUpdateNetworkWithProxySettingsAndPermissions(
                false,  // withNetworkSettings
                true, // withProfileOwnerPolicy
                false, // withDeviceOwnerPolicy
                WifiConfigurationTestUtil.createDHCPIpConfigurationWithPacProxy(),
                true, // assertSuccess
                WifiConfiguration.INVALID_NETWORK_ID); // Update networkID
        verifyAddOrUpdateNetworkWithProxySettingsAndPermissions(
                false,  // withNetworkSettings
                true, // withProfileOwnerPolicy
                false, // withDeviceOwnerPolicy
                WifiConfigurationTestUtil.createDHCPIpConfigurationWithStaticProxy(),
                true, // assertSuccess
                WifiConfiguration.INVALID_NETWORK_ID); // Update networkID
    }
    /**
     * Verifies that adding a network with a PAC or STATIC proxy, while holding policy
     * {@link DeviceAdminInfo.USES_POLICY_DEVICE_OWNER} is successful
     */
    @Test
    public void testAddNetworkWithProxyAsDeviceOwner() {
        verifyAddOrUpdateNetworkWithProxySettingsAndPermissions(
                false,  // withNetworkSettings
                false, // withProfileOwnerPolicy
                true, // withDeviceOwnerPolicy
                WifiConfigurationTestUtil.createDHCPIpConfigurationWithPacProxy(),
                true, // assertSuccess
                WifiConfiguration.INVALID_NETWORK_ID); // Update networkID
        verifyAddOrUpdateNetworkWithProxySettingsAndPermissions(
                false,  // withNetworkSettings
                false, // withProfileOwnerPolicy
                true, // withDeviceOwnerPolicy
                WifiConfigurationTestUtil.createDHCPIpConfigurationWithStaticProxy(),
                true, // assertSuccess
                WifiConfiguration.INVALID_NETWORK_ID); // Update networkID
    }
    /**
     * Verifies that updating a network (that has no proxy) and adding a PAC or STATIC proxy fails
     * without being able to override configs, or holding Device or Profile owner policies.
     */
    @Test
    public void testUpdateNetworkAddProxyFails() {
        WifiConfiguration network = WifiConfigurationTestUtil.createOpenHiddenNetwork();
        NetworkUpdateResult result = verifyAddNetworkToWifiConfigManager(network);
        verifyAddOrUpdateNetworkWithProxySettingsAndPermissions(
                false, // withNetworkSettings
                false, // withProfileOwnerPolicy
                false, // withDeviceOwnerPolicy
                WifiConfigurationTestUtil.createDHCPIpConfigurationWithPacProxy(),
                false, // assertSuccess
                result.getNetworkId()); // Update networkID
        verifyAddOrUpdateNetworkWithProxySettingsAndPermissions(
                false, // withNetworkSettings
                false, // withProfileOwnerPolicy
                false, // withDeviceOwnerPolicy
                WifiConfigurationTestUtil.createDHCPIpConfigurationWithStaticProxy(),
                false, // assertSuccess
                result.getNetworkId()); // Update networkID
    }
    /**
     * Verifies that updating a network and adding a proxy is successful in the cases where app can
     * override configs, holds policy {@link DeviceAdminInfo.USES_POLICY_PROFILE_OWNER},
     * and holds policy {@link DeviceAdminInfo.USES_POLICY_DEVICE_OWNER}, and that it fails
     * otherwise.
     */
    @Test
    public void testUpdateNetworkAddProxyWithPermissionAndSystem() {
        // Testing updating network with uid permission OVERRIDE_WIFI_CONFIG
        WifiConfiguration network = WifiConfigurationTestUtil.createOpenHiddenNetwork();
        NetworkUpdateResult result = addNetworkToWifiConfigManager(network, TEST_CREATOR_UID);
        assertTrue(result.getNetworkId() != WifiConfiguration.INVALID_NETWORK_ID);
        verifyAddOrUpdateNetworkWithProxySettingsAndPermissions(
                true, // withNetworkSettings
                false, // withProfileOwnerPolicy
                false, // withDeviceOwnerPolicy
                WifiConfigurationTestUtil.createDHCPIpConfigurationWithPacProxy(),
                true, // assertSuccess
                result.getNetworkId()); // Update networkID

        network = WifiConfigurationTestUtil.createOpenHiddenNetwork();
        result = addNetworkToWifiConfigManager(network, TEST_CREATOR_UID);
        assertTrue(result.getNetworkId() != WifiConfiguration.INVALID_NETWORK_ID);
        verifyAddOrUpdateNetworkWithProxySettingsAndPermissions(
                false, // withNetworkSettings
                true, // withNetworkSetupWizard
                false, // withProfileOwnerPolicy
                false, // withDeviceOwnerPolicy
                WifiConfigurationTestUtil.createDHCPIpConfigurationWithPacProxy(),
                true, // assertSuccess
                result.getNetworkId()); // Update networkID

        // Testing updating network with proxy while holding Profile Owner policy
        network = WifiConfigurationTestUtil.createOpenHiddenNetwork();
        result = addNetworkToWifiConfigManager(network, TEST_NO_PERM_UID);
        assertTrue(result.getNetworkId() != WifiConfiguration.INVALID_NETWORK_ID);
        verifyAddOrUpdateNetworkWithProxySettingsAndPermissions(
                false, // withNetworkSettings
                true, // withProfileOwnerPolicy
                false, // withDeviceOwnerPolicy
                WifiConfigurationTestUtil.createDHCPIpConfigurationWithPacProxy(),
                true, // assertSuccess
                result.getNetworkId()); // Update networkID

        // Testing updating network with proxy while holding Device Owner Policy
        network = WifiConfigurationTestUtil.createOpenHiddenNetwork();
        result = addNetworkToWifiConfigManager(network, TEST_NO_PERM_UID);
        assertTrue(result.getNetworkId() != WifiConfiguration.INVALID_NETWORK_ID);
        verifyAddOrUpdateNetworkWithProxySettingsAndPermissions(
                false, // withNetworkSettings
                false, // withProfileOwnerPolicy
                true, // withDeviceOwnerPolicy
                WifiConfigurationTestUtil.createDHCPIpConfigurationWithPacProxy(),
                true, // assertSuccess
                result.getNetworkId()); // Update networkID
    }

    /**
     * Verifies that updating a network that has a proxy without changing the proxy, can succeed
     * without proxy specific permissions.
     */
    @Test
    public void testUpdateNetworkUnchangedProxy() {
        IpConfiguration ipConf = WifiConfigurationTestUtil.createDHCPIpConfigurationWithPacProxy();
        // First create a WifiConfiguration with proxy
        NetworkUpdateResult result = verifyAddOrUpdateNetworkWithProxySettingsAndPermissions(
                        false, // withNetworkSettings
                        true, // withProfileOwnerPolicy
                        false, // withDeviceOwnerPolicy
                        ipConf,
                        true, // assertSuccess
                        WifiConfiguration.INVALID_NETWORK_ID); // Update networkID
        // Update the network while using the same ipConf, and no proxy specific permissions
        verifyAddOrUpdateNetworkWithProxySettingsAndPermissions(
                        false, // withNetworkSettings
                        false, // withProfileOwnerPolicy
                        false, // withDeviceOwnerPolicy
                        ipConf,
                        true, // assertSuccess
                        result.getNetworkId()); // Update networkID
    }

    /**
     * Verifies that updating a network with a different proxy succeeds in the cases where app can
     * override configs, holds policy {@link DeviceAdminInfo.USES_POLICY_PROFILE_OWNER},
     * and holds policy {@link DeviceAdminInfo.USES_POLICY_DEVICE_OWNER}, and that it fails
     * otherwise.
     */
    @Test
    public void testUpdateNetworkDifferentProxy() {
        // Create two proxy configurations of the same type, but different values
        IpConfiguration ipConf1 =
                WifiConfigurationTestUtil.createDHCPIpConfigurationWithSpecificProxy(
                        WifiConfigurationTestUtil.STATIC_PROXY_SETTING,
                        TEST_STATIC_PROXY_HOST_1,
                        TEST_STATIC_PROXY_PORT_1,
                        TEST_STATIC_PROXY_EXCLUSION_LIST_1,
                        TEST_PAC_PROXY_LOCATION_1);
        IpConfiguration ipConf2 =
                WifiConfigurationTestUtil.createDHCPIpConfigurationWithSpecificProxy(
                        WifiConfigurationTestUtil.STATIC_PROXY_SETTING,
                        TEST_STATIC_PROXY_HOST_2,
                        TEST_STATIC_PROXY_PORT_2,
                        TEST_STATIC_PROXY_EXCLUSION_LIST_2,
                        TEST_PAC_PROXY_LOCATION_2);

        // Update with Conf Override
        NetworkUpdateResult result = verifyAddOrUpdateNetworkWithProxySettingsAndPermissions(
                true, // withNetworkSettings
                false, // withProfileOwnerPolicy
                false, // withDeviceOwnerPolicy
                ipConf1,
                true, // assertSuccess
                WifiConfiguration.INVALID_NETWORK_ID); // Update networkID
        verifyAddOrUpdateNetworkWithProxySettingsAndPermissions(
                true, // withNetworkSettings
                false, // withProfileOwnerPolicy
                false, // withDeviceOwnerPolicy
                ipConf2,
                true, // assertSuccess
                result.getNetworkId()); // Update networkID

        // Update as Device Owner
        result = verifyAddOrUpdateNetworkWithProxySettingsAndPermissions(
                false, // withNetworkSettings
                false, // withProfileOwnerPolicy
                true, // withDeviceOwnerPolicy
                ipConf1,
                true, // assertSuccess
                WifiConfiguration.INVALID_NETWORK_ID); // Update networkID
        verifyAddOrUpdateNetworkWithProxySettingsAndPermissions(
                false, // withNetworkSettings
                false, // withProfileOwnerPolicy
                true, // withDeviceOwnerPolicy
                ipConf2,
                true, // assertSuccess
                result.getNetworkId()); // Update networkID

        // Update as Profile Owner
        result = verifyAddOrUpdateNetworkWithProxySettingsAndPermissions(
                false, // withNetworkSettings
                true, // withProfileOwnerPolicy
                false, // withDeviceOwnerPolicy
                ipConf1,
                true, // assertSuccess
                WifiConfiguration.INVALID_NETWORK_ID); // Update networkID
        verifyAddOrUpdateNetworkWithProxySettingsAndPermissions(
                false, // withNetworkSettings
                true, // withProfileOwnerPolicy
                false, // withDeviceOwnerPolicy
                ipConf2,
                true, // assertSuccess
                result.getNetworkId()); // Update networkID

        // Update with no permissions (should fail)
        result = verifyAddOrUpdateNetworkWithProxySettingsAndPermissions(
                false, // withNetworkSettings
                true, // withProfileOwnerPolicy
                false, // withDeviceOwnerPolicy
                ipConf1,
                true, // assertSuccess
                WifiConfiguration.INVALID_NETWORK_ID); // Update networkID
        verifyAddOrUpdateNetworkWithProxySettingsAndPermissions(
                false, // withNetworkSettings
                false, // withProfileOwnerPolicy
                false, // withDeviceOwnerPolicy
                ipConf2,
                false, // assertSuccess
                result.getNetworkId()); // Update networkID
    }
    /**
     * Verifies that updating a network removing its proxy succeeds in the cases where app can
     * override configs, holds policy {@link DeviceAdminInfo.USES_POLICY_PROFILE_OWNER},
     * and holds policy {@link DeviceAdminInfo.USES_POLICY_DEVICE_OWNER}, and that it fails
     * otherwise.
     */
    @Test
    public void testUpdateNetworkRemoveProxy() {
        // Create two different IP configurations, one with a proxy and another without.
        IpConfiguration ipConf1 =
                WifiConfigurationTestUtil.createDHCPIpConfigurationWithSpecificProxy(
                        WifiConfigurationTestUtil.STATIC_PROXY_SETTING,
                        TEST_STATIC_PROXY_HOST_1,
                        TEST_STATIC_PROXY_PORT_1,
                        TEST_STATIC_PROXY_EXCLUSION_LIST_1,
                        TEST_PAC_PROXY_LOCATION_1);
        IpConfiguration ipConf2 =
                WifiConfigurationTestUtil.createDHCPIpConfigurationWithSpecificProxy(
                        WifiConfigurationTestUtil.NONE_PROXY_SETTING,
                        TEST_STATIC_PROXY_HOST_2,
                        TEST_STATIC_PROXY_PORT_2,
                        TEST_STATIC_PROXY_EXCLUSION_LIST_2,
                        TEST_PAC_PROXY_LOCATION_2);

        // Update with Conf Override
        NetworkUpdateResult result = verifyAddOrUpdateNetworkWithProxySettingsAndPermissions(
                true, // withNetworkSettings
                false, // withProfileOwnerPolicy
                false, // withDeviceOwnerPolicy
                ipConf1,
                true, // assertSuccess
                WifiConfiguration.INVALID_NETWORK_ID); // Update networkID
        verifyAddOrUpdateNetworkWithProxySettingsAndPermissions(
                true, // withNetworkSettings
                false, // withProfileOwnerPolicy
                false, // withDeviceOwnerPolicy
                ipConf2,
                true, // assertSuccess
                result.getNetworkId()); // Update networkID

        // Update as Device Owner
        result = verifyAddOrUpdateNetworkWithProxySettingsAndPermissions(
                false, // withNetworkSettings
                false, // withProfileOwnerPolicy
                true, // withDeviceOwnerPolicy
                ipConf1,
                true, // assertSuccess
                WifiConfiguration.INVALID_NETWORK_ID); // Update networkID
        verifyAddOrUpdateNetworkWithProxySettingsAndPermissions(
                false, // withNetworkSettings
                false, // withProfileOwnerPolicy
                true, // withDeviceOwnerPolicy
                ipConf2,
                true, // assertSuccess
                result.getNetworkId()); // Update networkID

        // Update as Profile Owner
        result = verifyAddOrUpdateNetworkWithProxySettingsAndPermissions(
                false, // withNetworkSettings
                true, // withProfileOwnerPolicy
                false, // withDeviceOwnerPolicy
                ipConf1,
                true, // assertSuccess
                WifiConfiguration.INVALID_NETWORK_ID); // Update networkID
        verifyAddOrUpdateNetworkWithProxySettingsAndPermissions(
                false, // withNetworkSettings
                true, // withProfileOwnerPolicy
                false, // withDeviceOwnerPolicy
                ipConf2,
                true, // assertSuccess
                result.getNetworkId()); // Update networkID

        // Update with no permissions (should fail)
        result = verifyAddOrUpdateNetworkWithProxySettingsAndPermissions(
                false, // withNetworkSettings
                true, // withProfileOwnerPolicy
                false, // withDeviceOwnerPolicy
                ipConf1,
                true, // assertSuccess
                WifiConfiguration.INVALID_NETWORK_ID); // Update networkID
        verifyAddOrUpdateNetworkWithProxySettingsAndPermissions(
                false, // withNetworkSettings
                false, // withProfileOwnerPolicy
                false, // withDeviceOwnerPolicy
                ipConf2,
                false, // assertSuccess
                result.getNetworkId()); // Update networkID
    }

    /**
     * Verifies that the app specified BSSID is converted and saved in lower case.
     */
    @Test
    public void testAppSpecifiedBssidIsSavedInLowerCase() {
        final String bssid = "0A:08:5C:BB:89:6D"; // upper case
        WifiConfiguration openNetwork = WifiConfigurationTestUtil.createOpenNetwork();
        openNetwork.BSSID = bssid;

        NetworkUpdateResult result = verifyAddNetworkToWifiConfigManager(openNetwork);

        WifiConfiguration retrievedNetwork = mWifiConfigManager.getConfiguredNetwork(
                result.getNetworkId());

        assertNotEquals(retrievedNetwork.BSSID, bssid);
        assertEquals(retrievedNetwork.BSSID, bssid.toLowerCase());
    }

    /**
     * Verifies that the method setNetworkRandomizedMacAddress changes the randomized MAC
     * address variable in the internal configuration.
     */
    @Test
    public void testSetNetworkRandomizedMacAddressUpdatesInternalMacAddress() {
        WifiConfiguration originalConfig = WifiConfigurationTestUtil.createOpenNetwork();
        NetworkUpdateResult result = verifyAddNetworkToWifiConfigManager(originalConfig);

        // Verify that internal randomized MAC address does not change from
        // from setting external randomized MAC address
        MacAddress originalMac = originalConfig.getOrCreateRandomizedMacAddress();
        WifiConfiguration retrievedConfig = mWifiConfigManager
                .getConfiguredNetworkWithoutMasking(result.getNetworkId());
        assertNotEquals(originalMac, retrievedConfig.getRandomizedMacAddress());

        // Verify that changing randomized MAC address through setNetworkRandomizedMacAddress
        // changes the internal randomized MAC address
        MacAddress newMac = MacAddress.createRandomUnicastAddress();
        mWifiConfigManager.setNetworkRandomizedMacAddress(result.getNetworkId(), newMac);
        retrievedConfig = mWifiConfigManager
                .getConfiguredNetworkWithoutMasking(result.getNetworkId());
        assertEquals(newMac, retrievedConfig.getRandomizedMacAddress());
    }

    /**
     * Verifies that the method resetSimNetworks updates SIM presence status and SIM configs.
     */
    @Test
    public void testResetSimNetworks() {
        String expectedIdentity = "13214561234567890@wlan.mnc456.mcc321.3gppnetwork.org";
        when(mDataTelephonyManager.getSubscriberId()).thenReturn("3214561234567890");
        when(mDataTelephonyManager.getSimState()).thenReturn(TelephonyManager.SIM_STATE_READY);
        when(mDataTelephonyManager.getSimOperator()).thenReturn("321456");
        when(mDataTelephonyManager.getCarrierInfoForImsiEncryption(anyInt())).thenReturn(null);

        WifiConfiguration network = WifiConfigurationTestUtil.createEapNetwork();
        WifiConfiguration simNetwork = WifiConfigurationTestUtil.createEapNetwork(
                WifiEnterpriseConfig.Eap.SIM, WifiEnterpriseConfig.Phase2.NONE);
        WifiConfiguration peapSimNetwork = WifiConfigurationTestUtil.createEapNetwork(
                WifiEnterpriseConfig.Eap.PEAP, WifiEnterpriseConfig.Phase2.SIM);
        network.enterpriseConfig.setIdentity("identity1");
        network.enterpriseConfig.setAnonymousIdentity("anonymous_identity1");
        simNetwork.enterpriseConfig.setIdentity("identity2");
        simNetwork.enterpriseConfig.setAnonymousIdentity("anonymous_identity2");
        peapSimNetwork.enterpriseConfig.setIdentity("identity3");
        peapSimNetwork.enterpriseConfig.setAnonymousIdentity("anonymous_identity3");
        verifyAddNetworkToWifiConfigManager(network);
        verifyAddNetworkToWifiConfigManager(simNetwork);
        verifyAddNetworkToWifiConfigManager(peapSimNetwork);

        // SIM was removed, resetting SIM Networks
        mWifiConfigManager.resetSimNetworks();

        // Verify SIM configs are reset and non-SIM configs are not changed.
        WifiConfigurationTestUtil.assertConfigurationEqualForConfigManagerAddOrUpdate(
                network,
                mWifiConfigManager.getConfiguredNetworkWithPassword(network.networkId));
        WifiConfiguration retrievedSimNetwork =
                mWifiConfigManager.getConfiguredNetwork(simNetwork.networkId);
        assertEquals("", retrievedSimNetwork.enterpriseConfig.getAnonymousIdentity());
        assertEquals("", retrievedSimNetwork.enterpriseConfig.getIdentity());
        WifiConfiguration retrievedPeapSimNetwork =
                mWifiConfigManager.getConfiguredNetwork(peapSimNetwork.networkId);
        assertEquals(expectedIdentity, retrievedPeapSimNetwork.enterpriseConfig.getIdentity());
        assertNotEquals("", retrievedPeapSimNetwork.enterpriseConfig.getAnonymousIdentity());
    }

    /**
     * {@link WifiConfigManager#resetSimNetworks()} should reset all non-PEAP SIM networks, no
     * matter if {@link com.android.server.wifi.util.TelephonyUtil#getSimIdentity(TelephonyManager,
     * TelephonyUtil, WifiConfiguration, CarrierNetworkConfig) TelephonyUtil#getSimIdentity}
     * returns null or not.
     */
    @Test
    public void testResetSimNetworks_getSimIdentityNull_shouldResetAllNonPeapSimIdentities() {
        when(mDataTelephonyManager.getSubscriberId()).thenReturn("3214561234567890");
        when(mDataTelephonyManager.getSimState()).thenReturn(TelephonyManager.SIM_STATE_READY);
        when(mDataTelephonyManager.getSimOperator()).thenReturn("321456");
        when(mDataTelephonyManager.getCarrierInfoForImsiEncryption(anyInt())).thenReturn(null);
        // null CarrierNetworkConfig => getSimIdentity returns null => PEAP identity unchanged
        when(mWifiInjector.getCarrierNetworkConfig()).thenReturn(null);

        WifiConfiguration peapSimNetwork = WifiConfigurationTestUtil.createEapNetwork(
                WifiEnterpriseConfig.Eap.PEAP, WifiEnterpriseConfig.Phase2.SIM);
        peapSimNetwork.enterpriseConfig.setIdentity("identity_peap");
        peapSimNetwork.enterpriseConfig.setAnonymousIdentity("anonymous_identity_peap");
        verifyAddNetworkToWifiConfigManager(peapSimNetwork);

        WifiConfiguration network = WifiConfigurationTestUtil.createEapNetwork();
        network.enterpriseConfig.setIdentity("identity");
        network.enterpriseConfig.setAnonymousIdentity("anonymous_identity");
        verifyAddNetworkToWifiConfigManager(network);

        WifiConfiguration simNetwork = WifiConfigurationTestUtil.createEapNetwork(
                WifiEnterpriseConfig.Eap.SIM, WifiEnterpriseConfig.Phase2.NONE);
        simNetwork.enterpriseConfig.setIdentity("identity_eap_sim");
        simNetwork.enterpriseConfig.setAnonymousIdentity("anonymous_identity_eap_sim");
        verifyAddNetworkToWifiConfigManager(simNetwork);

        // SIM was removed, resetting SIM Networks
        mWifiConfigManager.resetSimNetworks();

        // EAP non-SIM network should be unchanged
        WifiConfigurationTestUtil.assertConfigurationEqualForConfigManagerAddOrUpdate(
                network, mWifiConfigManager.getConfiguredNetworkWithPassword(network.networkId));
        // EAP-SIM network should have identity & anonymous identity reset
        WifiConfiguration retrievedSimNetwork =
                mWifiConfigManager.getConfiguredNetwork(simNetwork.networkId);
        assertEquals("", retrievedSimNetwork.enterpriseConfig.getAnonymousIdentity());
        assertEquals("", retrievedSimNetwork.enterpriseConfig.getIdentity());
        // PEAP network should have unchanged identity & anonymous identity
        WifiConfiguration retrievedPeapSimNetwork =
                mWifiConfigManager.getConfiguredNetwork(peapSimNetwork.networkId);
        assertEquals("identity_peap", retrievedPeapSimNetwork.enterpriseConfig.getIdentity());
        assertEquals("anonymous_identity_peap",
                retrievedPeapSimNetwork.enterpriseConfig.getAnonymousIdentity());
    }

    /**
     * Verifies that SIM configs are reset on {@link WifiConfigManager#loadFromStore()}.
     */
    @Test
    public void testLoadFromStoreResetsSimIdentity() {
        when(mDataTelephonyManager.getSubscriberId()).thenReturn("3214561234567890");
        when(mDataTelephonyManager.getSimState()).thenReturn(TelephonyManager.SIM_STATE_READY);
        when(mDataTelephonyManager.getSimOperator()).thenReturn("321456");
        when(mDataTelephonyManager.getCarrierInfoForImsiEncryption(anyInt())).thenReturn(null);

        WifiConfiguration simNetwork = WifiConfigurationTestUtil.createEapNetwork(
                WifiEnterpriseConfig.Eap.SIM, WifiEnterpriseConfig.Phase2.NONE);
        simNetwork.enterpriseConfig.setIdentity("identity");
        simNetwork.enterpriseConfig.setAnonymousIdentity("anonymous_identity");

        WifiConfiguration peapSimNetwork = WifiConfigurationTestUtil.createEapNetwork(
                WifiEnterpriseConfig.Eap.PEAP, WifiEnterpriseConfig.Phase2.NONE);
        peapSimNetwork.enterpriseConfig.setIdentity("identity");
        peapSimNetwork.enterpriseConfig.setAnonymousIdentity("anonymous_identity");

        // Set up the store data.
        List<WifiConfiguration> sharedNetworks = new ArrayList<WifiConfiguration>() {
            {
                add(simNetwork);
                add(peapSimNetwork);
            }
        };
        setupStoreDataForRead(sharedNetworks, new ArrayList<>(), new HashMap<>());

        // read from store now
        assertTrue(mWifiConfigManager.loadFromStore());

        // assert that the expected identities are reset
        WifiConfiguration retrievedSimNetwork =
                mWifiConfigManager.getConfiguredNetwork(simNetwork.networkId);
        assertEquals("", retrievedSimNetwork.enterpriseConfig.getIdentity());
        assertEquals("", retrievedSimNetwork.enterpriseConfig.getAnonymousIdentity());

        WifiConfiguration retrievedPeapNetwork =
                mWifiConfigManager.getConfiguredNetwork(peapSimNetwork.networkId);
        assertEquals("identity", retrievedPeapNetwork.enterpriseConfig.getIdentity());
        assertEquals("anonymous_identity",
                retrievedPeapNetwork.enterpriseConfig.getAnonymousIdentity());
    }

    /**
     * Verifies the deletion of ephemeral network using
     * {@link WifiConfigManager#disableEphemeralNetwork(String)}.
     */
    @Test
    public void testDisableEphemeralNetwork() throws Exception {
        WifiConfiguration ephemeralNetwork = WifiConfigurationTestUtil.createEphemeralNetwork();
        List<WifiConfiguration> networks = new ArrayList<>();
        networks.add(ephemeralNetwork);

        verifyAddEphemeralNetworkToWifiConfigManager(ephemeralNetwork);

        List<WifiConfiguration> retrievedNetworks =
                mWifiConfigManager.getConfiguredNetworksWithPasswords();
        WifiConfigurationTestUtil.assertConfigurationsEqualForConfigManagerAddOrUpdate(
                networks, retrievedNetworks);

        verifyExpiryOfTimeout(ephemeralNetwork);
    }

    /**
     * Verifies the disconnection of Passpoint network using
     * {@link WifiConfigManager#disableEphemeralNetwork(String)}.
     */
    @Test
    public void testDisablePasspointNetwork() throws Exception {
        WifiConfiguration passpointNetwork = WifiConfigurationTestUtil.createPasspointNetwork();

        verifyAddPasspointNetworkToWifiConfigManager(passpointNetwork);

        List<WifiConfiguration> networks = new ArrayList<>();
        networks.add(passpointNetwork);

        List<WifiConfiguration> retrievedNetworks =
                mWifiConfigManager.getConfiguredNetworksWithPasswords();
        WifiConfigurationTestUtil.assertConfigurationsEqualForConfigManagerAddOrUpdate(
                networks, retrievedNetworks);

        verifyExpiryOfTimeout(passpointNetwork);
    }

    /**
     * Verifies the disconnection of Passpoint network using
     * {@link WifiConfigManager#disableEphemeralNetwork(String)} and ensures that any user choice
     * set over other networks is removed.
     */
    @Test
    public void testDisablePasspointNetworkRemovesUserChoice() throws Exception {
        WifiConfiguration passpointNetwork = WifiConfigurationTestUtil.createPasspointNetwork();
        WifiConfiguration savedNetwork = WifiConfigurationTestUtil.createOpenNetwork();

        verifyAddNetworkToWifiConfigManager(savedNetwork);
        verifyAddPasspointNetworkToWifiConfigManager(passpointNetwork);

        // Set connect choice of passpoint network over saved network.
        assertTrue(
                mWifiConfigManager.setNetworkConnectChoice(
                        savedNetwork.networkId, passpointNetwork.configKey(), 78L));

        WifiConfiguration retrievedSavedNetwork =
                mWifiConfigManager.getConfiguredNetwork(savedNetwork.networkId);
        assertEquals(
                passpointNetwork.configKey(),
                retrievedSavedNetwork.getNetworkSelectionStatus().getConnectChoice());

        // Disable the passpoint network & ensure the user choice is now removed from saved network.
        mWifiConfigManager.disableEphemeralNetwork(passpointNetwork.SSID);

        retrievedSavedNetwork = mWifiConfigManager.getConfiguredNetwork(savedNetwork.networkId);
        assertNull(retrievedSavedNetwork.getNetworkSelectionStatus().getConnectChoice());
    }

    private void verifyExpiryOfTimeout(WifiConfiguration config) {
        // Disable the ephemeral network.
        long disableTimeMs = 546643L;
        long currentTimeMs = disableTimeMs;
        when(mClock.getWallClockMillis()).thenReturn(currentTimeMs);
        mWifiConfigManager.disableEphemeralNetwork(config.SSID);

        // Before the expiry of timeout.
        currentTimeMs = disableTimeMs + WifiConfigManager.DELETED_EPHEMERAL_SSID_EXPIRY_MS - 1;
        when(mClock.getWallClockMillis()).thenReturn(currentTimeMs);
        assertTrue(mWifiConfigManager.wasEphemeralNetworkDeleted(config.SSID));

        // After the expiry of timeout.
        currentTimeMs = disableTimeMs + WifiConfigManager.DELETED_EPHEMERAL_SSID_EXPIRY_MS + 1;
        when(mClock.getWallClockMillis()).thenReturn(currentTimeMs);
        assertFalse(mWifiConfigManager.wasEphemeralNetworkDeleted(config.SSID));
    }

    private NetworkUpdateResult verifyAddOrUpdateNetworkWithProxySettingsAndPermissions(
            boolean withNetworkSettings,
            boolean withProfileOwnerPolicy,
            boolean withDeviceOwnerPolicy,
            IpConfiguration ipConfiguration,
            boolean assertSuccess,
            int networkId) {
        return verifyAddOrUpdateNetworkWithProxySettingsAndPermissions(withNetworkSettings,
                false, withProfileOwnerPolicy, withDeviceOwnerPolicy, ipConfiguration,
                assertSuccess, networkId);
    }

    private NetworkUpdateResult verifyAddOrUpdateNetworkWithProxySettingsAndPermissions(
            boolean withNetworkSettings,
            boolean withNetworkSetupWizard,
            boolean withProfileOwnerPolicy,
            boolean withDeviceOwnerPolicy,
            IpConfiguration ipConfiguration,
            boolean assertSuccess,
            int networkId) {
        WifiConfiguration network;
        if (networkId == WifiConfiguration.INVALID_NETWORK_ID) {
            network = WifiConfigurationTestUtil.createOpenHiddenNetwork();
        } else {
            network = mWifiConfigManager.getConfiguredNetwork(networkId);
        }
        network.setIpConfiguration(ipConfiguration);
        when(mDevicePolicyManagerInternal.isActiveAdminWithPolicy(anyInt(),
                eq(DeviceAdminInfo.USES_POLICY_PROFILE_OWNER)))
                .thenReturn(withProfileOwnerPolicy);
        when(mDevicePolicyManagerInternal.isActiveAdminWithPolicy(anyInt(),
                eq(DeviceAdminInfo.USES_POLICY_DEVICE_OWNER)))
                .thenReturn(withDeviceOwnerPolicy);
        when(mWifiPermissionsUtil.checkNetworkSettingsPermission(anyInt()))
                .thenReturn(withNetworkSettings);
        when(mWifiPermissionsUtil.checkNetworkSetupWizardPermission(anyInt()))
                .thenReturn(withNetworkSetupWizard);
        int uid = withNetworkSettings || withNetworkSetupWizard
                ? TEST_CREATOR_UID
                : TEST_NO_PERM_UID;
        NetworkUpdateResult result = addNetworkToWifiConfigManager(network, uid);
        assertEquals(assertSuccess, result.getNetworkId() != WifiConfiguration.INVALID_NETWORK_ID);
        return result;
    }

    private void createWifiConfigManager() {
        mWifiConfigManager =
                new WifiConfigManager(
                        mContext, mClock, mUserManager, mTelephonyManager,
                        mWifiKeyStore, mWifiConfigStore,
                        mWifiPermissionsUtil, mWifiPermissionsWrapper, mWifiInjector,
                        mNetworkListSharedStoreData, mNetworkListUserStoreData,
                        mDeletedEphemeralSsidsStoreData, mRandomizedMacStoreData,
                        mFrameworkFacade, mLooper.getLooper(), mDeviceConfigFacade);
        mWifiConfigManager.enableVerboseLogging(1);
    }

    /**
     * This method sets defaults in the provided WifiConfiguration object if not set
     * so that it can be used for comparison with the configuration retrieved from
     * WifiConfigManager.
     */
    private void setDefaults(WifiConfiguration configuration) {
        if (configuration.allowedAuthAlgorithms.isEmpty()) {
            configuration.allowedAuthAlgorithms.set(WifiConfiguration.AuthAlgorithm.OPEN);
        }
        if (configuration.allowedProtocols.isEmpty()) {
            configuration.allowedProtocols.set(WifiConfiguration.Protocol.RSN);
            configuration.allowedProtocols.set(WifiConfiguration.Protocol.WPA);
        }
        if (configuration.allowedKeyManagement.isEmpty()) {
            configuration.allowedKeyManagement.set(WifiConfiguration.KeyMgmt.WPA_PSK);
            configuration.allowedKeyManagement.set(WifiConfiguration.KeyMgmt.WPA_EAP);
        }
        if (configuration.allowedPairwiseCiphers.isEmpty()) {
            configuration.allowedPairwiseCiphers.set(WifiConfiguration.PairwiseCipher.CCMP);
            configuration.allowedPairwiseCiphers.set(WifiConfiguration.PairwiseCipher.TKIP);
        }
        if (configuration.allowedGroupCiphers.isEmpty()) {
            configuration.allowedGroupCiphers.set(WifiConfiguration.GroupCipher.CCMP);
            configuration.allowedGroupCiphers.set(WifiConfiguration.GroupCipher.TKIP);
            configuration.allowedGroupCiphers.set(WifiConfiguration.GroupCipher.WEP40);
            configuration.allowedGroupCiphers.set(WifiConfiguration.GroupCipher.WEP104);
        }
        if (configuration.getIpAssignment() == IpConfiguration.IpAssignment.UNASSIGNED) {
            configuration.setIpAssignment(IpConfiguration.IpAssignment.DHCP);
        }
        if (configuration.getProxySettings() == IpConfiguration.ProxySettings.UNASSIGNED) {
            configuration.setProxySettings(IpConfiguration.ProxySettings.NONE);
        }
        configuration.status = WifiConfiguration.Status.DISABLED;
        configuration.getNetworkSelectionStatus().setNetworkSelectionStatus(
                NetworkSelectionStatus.NETWORK_SELECTION_PERMANENTLY_DISABLED);
        configuration.getNetworkSelectionStatus().setNetworkSelectionDisableReason(
                NetworkSelectionStatus.DISABLED_BY_WIFI_MANAGER);
    }

    /**
     * Modifies the provided configuration with creator uid, package name
     * and time.
     */
    private void setCreationDebugParams(WifiConfiguration configuration, int uid,
                                        String packageName) {
        configuration.creatorUid = configuration.lastUpdateUid = uid;
        configuration.creatorName = configuration.lastUpdateName = packageName;
        configuration.creationTime = configuration.updateTime =
                WifiConfigManager.createDebugTimeStampString(
                        TEST_WALLCLOCK_CREATION_TIME_MILLIS);
    }

    /**
     * Modifies the provided configuration with update uid, package name
     * and time.
     */
    private void setUpdateDebugParams(WifiConfiguration configuration) {
        configuration.lastUpdateUid = TEST_UPDATE_UID;
        configuration.lastUpdateName = TEST_UPDATE_NAME;
        configuration.updateTime =
                WifiConfigManager.createDebugTimeStampString(TEST_WALLCLOCK_UPDATE_TIME_MILLIS);
    }

    /**
     * Modifies the provided WifiConfiguration with the specified bssid value. Also, asserts that
     * the existing |BSSID| field is not the same value as the one being set
     */
    private void assertAndSetNetworkBSSID(WifiConfiguration configuration, String bssid) {
        assertNotEquals(bssid, configuration.BSSID);
        configuration.BSSID = bssid;
    }

    /**
     * Modifies the provided WifiConfiguration with the specified |IpConfiguration| object. Also,
     * asserts that the existing |mIpConfiguration| field is not the same value as the one being set
     */
    private void assertAndSetNetworkIpConfiguration(
            WifiConfiguration configuration, IpConfiguration ipConfiguration) {
        assertNotEquals(ipConfiguration, configuration.getIpConfiguration());
        configuration.setIpConfiguration(ipConfiguration);
    }

    /**
     * Modifies the provided WifiConfiguration with the specified |wepKeys| value and
     * |wepTxKeyIndex|.
     */
    private void assertAndSetNetworkWepKeysAndTxIndex(
            WifiConfiguration configuration, String[] wepKeys, int wepTxKeyIdx) {
        assertNotEquals(wepKeys, configuration.wepKeys);
        assertNotEquals(wepTxKeyIdx, configuration.wepTxKeyIndex);
        configuration.wepKeys = Arrays.copyOf(wepKeys, wepKeys.length);
        configuration.wepTxKeyIndex = wepTxKeyIdx;
    }

    /**
     * Modifies the provided WifiConfiguration with the specified |preSharedKey| value.
     */
    private void assertAndSetNetworkPreSharedKey(
            WifiConfiguration configuration, String preSharedKey) {
        assertNotEquals(preSharedKey, configuration.preSharedKey);
        configuration.preSharedKey = preSharedKey;
    }

    /**
     * Modifies the provided WifiConfiguration with the specified enteprise |password| value.
     */
    private void assertAndSetNetworkEnterprisePassword(
            WifiConfiguration configuration, String password) {
        assertNotEquals(password, configuration.enterpriseConfig.getPassword());
        configuration.enterpriseConfig.setPassword(password);
    }

    /**
     * Helper method to capture the networks list store data that will be written by
     * WifiConfigStore.write() method.
     */
    private Pair<List<WifiConfiguration>, List<WifiConfiguration>>
            captureWriteNetworksListStoreData() {
        try {
            ArgumentCaptor<ArrayList> sharedConfigsCaptor =
                    ArgumentCaptor.forClass(ArrayList.class);
            ArgumentCaptor<ArrayList> userConfigsCaptor =
                    ArgumentCaptor.forClass(ArrayList.class);
            mNetworkListStoreDataMockOrder.verify(mNetworkListSharedStoreData)
                    .setConfigurations(sharedConfigsCaptor.capture());
            mNetworkListStoreDataMockOrder.verify(mNetworkListUserStoreData)
                    .setConfigurations(userConfigsCaptor.capture());
            mContextConfigStoreMockOrder.verify(mWifiConfigStore).write(anyBoolean());
            return Pair.create(sharedConfigsCaptor.getValue(), userConfigsCaptor.getValue());
        } catch (Exception e) {
            fail("Exception encountered during write " + e);
        }
        return null;
    }

    /**
     * Returns whether the provided network was in the store data or not.
     */
    private boolean isNetworkInConfigStoreData(WifiConfiguration configuration) {
        Pair<List<WifiConfiguration>, List<WifiConfiguration>> networkListStoreData =
                captureWriteNetworksListStoreData();
        if (networkListStoreData == null) {
            return false;
        }
        List<WifiConfiguration> networkList = new ArrayList<>();
        networkList.addAll(networkListStoreData.first);
        networkList.addAll(networkListStoreData.second);
        return isNetworkInConfigStoreData(configuration, networkList);
    }

    /**
     * Returns whether the provided network was in the store data or not.
     */
    private boolean isNetworkInConfigStoreData(
            WifiConfiguration configuration, List<WifiConfiguration> networkList) {
        boolean foundNetworkInStoreData = false;
        for (WifiConfiguration retrievedConfig : networkList) {
            if (retrievedConfig.configKey().equals(configuration.configKey())) {
                foundNetworkInStoreData = true;
                break;
            }
        }
        return foundNetworkInStoreData;
    }

    /**
     * Setup expectations for WifiNetworksListStoreData and DeletedEphemeralSsidsStoreData
     * after WifiConfigStore#read.
     */
    private void setupStoreDataForRead(List<WifiConfiguration> sharedConfigurations,
            List<WifiConfiguration> userConfigurations, Map<String, Long> deletedEphemeralSsids) {
        when(mNetworkListSharedStoreData.getConfigurations())
                .thenReturn(sharedConfigurations);
        when(mNetworkListUserStoreData.getConfigurations()).thenReturn(userConfigurations);
        when(mDeletedEphemeralSsidsStoreData.getSsidToTimeMap()).thenReturn(deletedEphemeralSsids);
    }

    /**
     * Setup expectations for WifiNetworksListStoreData and DeletedEphemeralSsidsStoreData
     * after WifiConfigStore#switchUserStoresAndRead.
     */
    private void setupStoreDataForUserRead(List<WifiConfiguration> userConfigurations,
            Map<String, Long> deletedEphemeralSsids) {
        when(mNetworkListUserStoreData.getConfigurations()).thenReturn(userConfigurations);
        when(mDeletedEphemeralSsidsStoreData.getSsidToTimeMap()).thenReturn(deletedEphemeralSsids);
    }

    /**
     * Verifies that the provided network was not present in the last config store write.
     */
    private void verifyNetworkNotInConfigStoreData(WifiConfiguration configuration) {
        assertFalse(isNetworkInConfigStoreData(configuration));
    }

    /**
     * Verifies that the provided network was present in the last config store write.
     */
    private void verifyNetworkInConfigStoreData(WifiConfiguration configuration) {
        assertTrue(isNetworkInConfigStoreData(configuration));
    }

    private void assertPasswordsMaskedInWifiConfiguration(WifiConfiguration configuration) {
        if (!TextUtils.isEmpty(configuration.preSharedKey)) {
            assertEquals(WifiConfigManager.PASSWORD_MASK, configuration.preSharedKey);
        }
        if (configuration.wepKeys != null) {
            for (int i = 0; i < configuration.wepKeys.length; i++) {
                if (!TextUtils.isEmpty(configuration.wepKeys[i])) {
                    assertEquals(WifiConfigManager.PASSWORD_MASK, configuration.wepKeys[i]);
                }
            }
        }
        if (!TextUtils.isEmpty(configuration.enterpriseConfig.getPassword())) {
            assertEquals(
                    WifiConfigManager.PASSWORD_MASK,
                    configuration.enterpriseConfig.getPassword());
        }
    }

    private void assertRandomizedMacAddressMaskedInWifiConfiguration(
            WifiConfiguration configuration) {
        MacAddress defaultMac = MacAddress.fromString(WifiInfo.DEFAULT_MAC_ADDRESS);
        MacAddress randomizedMacAddress = configuration.getRandomizedMacAddress();
        if (randomizedMacAddress != null) {
            assertEquals(defaultMac, randomizedMacAddress);
        }
    }

    /**
     * Verifies that the network was present in the network change broadcast and returns the
     * change reason.
     */
    private int verifyNetworkInBroadcastAndReturnReason(WifiConfiguration configuration) {
        ArgumentCaptor<Intent> intentCaptor = ArgumentCaptor.forClass(Intent.class);
        ArgumentCaptor<UserHandle> userHandleCaptor = ArgumentCaptor.forClass(UserHandle.class);
        mContextConfigStoreMockOrder.verify(mContext)
                .sendBroadcastAsUser(intentCaptor.capture(), userHandleCaptor.capture());

        assertEquals(userHandleCaptor.getValue(), UserHandle.ALL);
        Intent intent = intentCaptor.getValue();

        int changeReason = intent.getIntExtra(WifiManager.EXTRA_CHANGE_REASON, -1);
        WifiConfiguration retrievedConfig =
                (WifiConfiguration) intent.getExtra(WifiManager.EXTRA_WIFI_CONFIGURATION);
        assertEquals(retrievedConfig.configKey(), configuration.configKey());

        // Verify that all the passwords are masked in the broadcast configuration.
        assertPasswordsMaskedInWifiConfiguration(retrievedConfig);

        return changeReason;
    }

    /**
     * Verifies that we sent out an add broadcast with the provided network.
     */
    private void verifyNetworkAddBroadcast(WifiConfiguration configuration) {
        assertEquals(
                verifyNetworkInBroadcastAndReturnReason(configuration),
                WifiManager.CHANGE_REASON_ADDED);
    }

    /**
     * Verifies that we sent out an update broadcast with the provided network.
     */
    private void verifyNetworkUpdateBroadcast(WifiConfiguration configuration) {
        assertEquals(
                verifyNetworkInBroadcastAndReturnReason(configuration),
                WifiManager.CHANGE_REASON_CONFIG_CHANGE);
    }

    /**
     * Verifies that we sent out a remove broadcast with the provided network.
     */
    private void verifyNetworkRemoveBroadcast(WifiConfiguration configuration) {
        assertEquals(
                verifyNetworkInBroadcastAndReturnReason(configuration),
                WifiManager.CHANGE_REASON_REMOVED);
    }

    private void verifyWifiConfigStoreRead() {
        assertTrue(mWifiConfigManager.loadFromStore());
        mContextConfigStoreMockOrder.verify(mContext)
                .sendBroadcastAsUser(any(Intent.class), any(UserHandle.class));
    }

    private void triggerStoreReadIfNeeded() {
        // Trigger a store read if not already done.
        if (!mStoreReadTriggered) {
            verifyWifiConfigStoreRead();
            mStoreReadTriggered = true;
        }
    }

    /**
     * Adds the provided configuration to WifiConfigManager with uid = TEST_CREATOR_UID.
     */
    private NetworkUpdateResult addNetworkToWifiConfigManager(WifiConfiguration configuration) {
        return addNetworkToWifiConfigManager(configuration, TEST_CREATOR_UID, null);
    }

    /**
     * Adds the provided configuration to WifiConfigManager with uid specified.
     */
    private NetworkUpdateResult addNetworkToWifiConfigManager(WifiConfiguration configuration,
                                                              int uid) {
        return addNetworkToWifiConfigManager(configuration, uid, null);
    }

    /**
     * Adds the provided configuration to WifiConfigManager and modifies the provided configuration
     * with creator/update uid, package name and time. This also sets defaults for fields not
     * populated.
     * These fields are populated internally by WifiConfigManager and hence we need
     * to modify the configuration before we compare the added network with the retrieved network.
     * This method also triggers a store read if not already done.
     */
    private NetworkUpdateResult addNetworkToWifiConfigManager(WifiConfiguration configuration,
                                                              int uid,
                                                              @Nullable String packageName) {
        clearInvocations(mContext, mWifiConfigStore, mNetworkListSharedStoreData,
                mNetworkListUserStoreData);
        triggerStoreReadIfNeeded();
        when(mClock.getWallClockMillis()).thenReturn(TEST_WALLCLOCK_CREATION_TIME_MILLIS);
        NetworkUpdateResult result =
                mWifiConfigManager.addOrUpdateNetwork(configuration, uid, packageName);
        setDefaults(configuration);
        setCreationDebugParams(
                configuration, uid, packageName != null ? packageName : TEST_CREATOR_NAME);
        configuration.networkId = result.getNetworkId();
        return result;
    }

    /**
     * Add network to WifiConfigManager and ensure that it was successful.
     */
    private NetworkUpdateResult verifyAddNetworkToWifiConfigManager(
            WifiConfiguration configuration) {
        NetworkUpdateResult result = addNetworkToWifiConfigManager(configuration);
        assertTrue(result.getNetworkId() != WifiConfiguration.INVALID_NETWORK_ID);
        assertTrue(result.isNewNetwork());
        assertTrue(result.hasIpChanged());
        assertTrue(result.hasProxyChanged());

        verifyNetworkAddBroadcast(configuration);
        // Verify that the config store write was triggered with this new configuration.
        verifyNetworkInConfigStoreData(configuration);
        return result;
    }

    /**
     * Add ephemeral network to WifiConfigManager and ensure that it was successful.
     */
    private NetworkUpdateResult verifyAddEphemeralNetworkToWifiConfigManager(
            WifiConfiguration configuration) throws Exception {
        NetworkUpdateResult result = addNetworkToWifiConfigManager(configuration);
        assertTrue(result.getNetworkId() != WifiConfiguration.INVALID_NETWORK_ID);
        assertTrue(result.isNewNetwork());
        assertTrue(result.hasIpChanged());
        assertTrue(result.hasProxyChanged());

        verifyNetworkAddBroadcast(configuration);
        // Ensure that the write was not invoked for ephemeral network addition.
        mContextConfigStoreMockOrder.verify(mWifiConfigStore, never()).write(anyBoolean());
        return result;
    }

    /**
     * Add ephemeral network to WifiConfigManager and ensure that it was successful.
     */
    private NetworkUpdateResult verifyAddSuggestionOrRequestNetworkToWifiConfigManager(
            WifiConfiguration configuration) throws Exception {
        NetworkUpdateResult result =
                addNetworkToWifiConfigManager(configuration, TEST_CREATOR_UID, TEST_CREATOR_NAME);
        assertTrue(result.getNetworkId() != WifiConfiguration.INVALID_NETWORK_ID);
        assertTrue(result.isNewNetwork());
        assertTrue(result.hasIpChanged());
        assertTrue(result.hasProxyChanged());

        verifyNetworkAddBroadcast(configuration);
        // Ensure that the write was not invoked for ephemeral network addition.
        mContextConfigStoreMockOrder.verify(mWifiConfigStore, never()).write(anyBoolean());
        return result;
    }

    /**
     * Add Passpoint network to WifiConfigManager and ensure that it was successful.
     */
    private NetworkUpdateResult verifyAddPasspointNetworkToWifiConfigManager(
            WifiConfiguration configuration) throws Exception {
        NetworkUpdateResult result = addNetworkToWifiConfigManager(configuration);
        assertTrue(result.getNetworkId() != WifiConfiguration.INVALID_NETWORK_ID);
        assertTrue(result.isNewNetwork());
        assertTrue(result.hasIpChanged());
        assertTrue(result.hasProxyChanged());

        // Verify keys are not being installed.
        verify(mWifiKeyStore, never()).updateNetworkKeys(any(WifiConfiguration.class),
                any(WifiConfiguration.class));
        verifyNetworkAddBroadcast(configuration);
        // Ensure that the write was not invoked for Passpoint network addition.
        mContextConfigStoreMockOrder.verify(mWifiConfigStore, never()).write(anyBoolean());
        return result;
    }

    /**
     * Updates the provided configuration to WifiConfigManager and modifies the provided
     * configuration with update uid, package name and time.
     * These fields are populated internally by WifiConfigManager and hence we need
     * to modify the configuration before we compare the added network with the retrieved network.
     */
    private NetworkUpdateResult updateNetworkToWifiConfigManager(WifiConfiguration configuration) {
        clearInvocations(mContext, mWifiConfigStore, mNetworkListSharedStoreData,
                mNetworkListUserStoreData);
        when(mClock.getWallClockMillis()).thenReturn(TEST_WALLCLOCK_UPDATE_TIME_MILLIS);
        NetworkUpdateResult result =
                mWifiConfigManager.addOrUpdateNetwork(configuration, TEST_UPDATE_UID);
        setUpdateDebugParams(configuration);
        return result;
    }

    /**
     * Update network to WifiConfigManager config change and ensure that it was successful.
     */
    private NetworkUpdateResult verifyUpdateNetworkToWifiConfigManager(
            WifiConfiguration configuration) {
        NetworkUpdateResult result = updateNetworkToWifiConfigManager(configuration);
        assertTrue(result.getNetworkId() != WifiConfiguration.INVALID_NETWORK_ID);
        assertFalse(result.isNewNetwork());

        verifyNetworkUpdateBroadcast(configuration);
        // Verify that the config store write was triggered with this new configuration.
        verifyNetworkInConfigStoreData(configuration);
        return result;
    }

    /**
     * Update network to WifiConfigManager without IP config change and ensure that it was
     * successful.
     */
    private NetworkUpdateResult verifyUpdateNetworkToWifiConfigManagerWithoutIpChange(
            WifiConfiguration configuration) {
        NetworkUpdateResult result = verifyUpdateNetworkToWifiConfigManager(configuration);
        assertFalse(result.hasIpChanged());
        assertFalse(result.hasProxyChanged());
        return result;
    }

    /**
     * Update network to WifiConfigManager with IP config change and ensure that it was
     * successful.
     */
    private NetworkUpdateResult verifyUpdateNetworkToWifiConfigManagerWithIpChange(
            WifiConfiguration configuration) {
        NetworkUpdateResult result = verifyUpdateNetworkToWifiConfigManager(configuration);
        assertTrue(result.hasIpChanged());
        assertTrue(result.hasProxyChanged());
        return result;
    }

    /**
     * Removes network from WifiConfigManager and ensure that it was successful.
     */
    private void verifyRemoveNetworkFromWifiConfigManager(
            WifiConfiguration configuration) {
        assertTrue(mWifiConfigManager.removeNetwork(configuration.networkId, TEST_CREATOR_UID));

        verifyNetworkRemoveBroadcast(configuration);
        // Verify if the config store write was triggered without this new configuration.
        verifyNetworkNotInConfigStoreData(configuration);
    }

    /**
     * Removes ephemeral network from WifiConfigManager and ensure that it was successful.
     */
    private void verifyRemoveEphemeralNetworkFromWifiConfigManager(
            WifiConfiguration configuration) throws Exception {
        assertTrue(mWifiConfigManager.removeNetwork(configuration.networkId, TEST_CREATOR_UID));

        verifyNetworkRemoveBroadcast(configuration);
        // Ensure that the write was not invoked for ephemeral network remove.
        mContextConfigStoreMockOrder.verify(mWifiConfigStore, never()).write(anyBoolean());
    }

    /**
     * Removes Passpoint network from WifiConfigManager and ensure that it was successful.
     */
    private void verifyRemovePasspointNetworkFromWifiConfigManager(
            WifiConfiguration configuration) throws Exception {
        assertTrue(mWifiConfigManager.removeNetwork(configuration.networkId, TEST_CREATOR_UID));

        // Verify keys are not being removed.
        verify(mWifiKeyStore, never()).removeKeys(any(WifiEnterpriseConfig.class));
        verifyNetworkRemoveBroadcast(configuration);
        // Ensure that the write was not invoked for Passpoint network remove.
        mContextConfigStoreMockOrder.verify(mWifiConfigStore, never()).write(anyBoolean());
    }

    /**
     * Verifies the provided network's public status and ensures that the network change broadcast
     * has been sent out.
     */
    private void verifyUpdateNetworkStatus(WifiConfiguration configuration, int status) {
        assertEquals(status, configuration.status);
        verifyNetworkUpdateBroadcast(configuration);
    }

    /**
     * Verifies the network's selection status update.
     *
     * For temporarily disabled reasons, the method ensures that the status has changed only if
     * disable reason counter has exceeded the threshold.
     *
     * For permanently disabled/enabled reasons, the method ensures that the public status has
     * changed and the network change broadcast has been sent out.
     */
    private void verifyUpdateNetworkSelectionStatus(
            int networkId, int reason, int temporaryDisableReasonCounter) {
        when(mClock.getElapsedSinceBootMillis())
                .thenReturn(TEST_ELAPSED_UPDATE_NETWORK_SELECTION_TIME_MILLIS);

        // Fetch the current status of the network before we try to update the status.
        WifiConfiguration retrievedNetwork = mWifiConfigManager.getConfiguredNetwork(networkId);
        NetworkSelectionStatus currentStatus = retrievedNetwork.getNetworkSelectionStatus();
        int currentDisableReason = currentStatus.getNetworkSelectionDisableReason();

        // First set the status to the provided reason.
        assertTrue(mWifiConfigManager.updateNetworkSelectionStatus(networkId, reason));

        // Now fetch the network configuration and verify the new status of the network.
        retrievedNetwork = mWifiConfigManager.getConfiguredNetwork(networkId);

        NetworkSelectionStatus retrievedStatus = retrievedNetwork.getNetworkSelectionStatus();
        int retrievedDisableReason = retrievedStatus.getNetworkSelectionDisableReason();
        long retrievedDisableTime = retrievedStatus.getDisableTime();
        int retrievedDisableReasonCounter = retrievedStatus.getDisableReasonCounter(reason);
        int disableReasonThreshold =
                WifiConfigManager.NETWORK_SELECTION_DISABLE_THRESHOLD[reason];

        if (reason == NetworkSelectionStatus.NETWORK_SELECTION_ENABLE) {
            assertEquals(reason, retrievedDisableReason);
            assertTrue(retrievedStatus.isNetworkEnabled());
            assertEquals(
                    NetworkSelectionStatus.INVALID_NETWORK_SELECTION_DISABLE_TIMESTAMP,
                    retrievedDisableTime);
            verifyUpdateNetworkStatus(retrievedNetwork, WifiConfiguration.Status.ENABLED);
        } else if (reason < NetworkSelectionStatus.DISABLED_TLS_VERSION_MISMATCH) {
            // For temporarily disabled networks, we need to ensure that the current status remains
            // until the threshold is crossed.
            assertEquals(temporaryDisableReasonCounter, retrievedDisableReasonCounter);
            if (retrievedDisableReasonCounter < disableReasonThreshold) {
                assertEquals(currentDisableReason, retrievedDisableReason);
                assertEquals(
                        currentStatus.getNetworkSelectionStatus(),
                        retrievedStatus.getNetworkSelectionStatus());
            } else {
                assertEquals(reason, retrievedDisableReason);
                assertTrue(retrievedStatus.isNetworkTemporaryDisabled());
                assertEquals(
                        TEST_ELAPSED_UPDATE_NETWORK_SELECTION_TIME_MILLIS, retrievedDisableTime);
            }
        } else if (reason < NetworkSelectionStatus.NETWORK_SELECTION_DISABLED_MAX) {
            assertEquals(reason, retrievedDisableReason);
            assertTrue(retrievedStatus.isNetworkPermanentlyDisabled());
            assertEquals(
                    NetworkSelectionStatus.INVALID_NETWORK_SELECTION_DISABLE_TIMESTAMP,
                    retrievedDisableTime);
            verifyUpdateNetworkStatus(retrievedNetwork, WifiConfiguration.Status.DISABLED);
        }
    }

    /**
     * Creates a scan detail corresponding to the provided network and given BSSID, level &frequency
     * values.
     */
    private ScanDetail createScanDetailForNetwork(
            WifiConfiguration configuration, String bssid, int level, int frequency) {
        return WifiConfigurationTestUtil.createScanDetailForNetwork(configuration, bssid, level,
                frequency, mClock.getUptimeSinceBootMillis(), mClock.getWallClockMillis());
    }
    /**
     * Creates a scan detail corresponding to the provided network and BSSID value.
     */
    private ScanDetail createScanDetailForNetwork(WifiConfiguration configuration, String bssid) {
        return createScanDetailForNetwork(configuration, bssid, 0, 0);
    }

    /**
     * Creates a scan detail corresponding to the provided network and fixed BSSID value.
     */
    private ScanDetail createScanDetailForNetwork(WifiConfiguration configuration) {
        return createScanDetailForNetwork(configuration, TEST_BSSID);
    }

    /**
     * Adds the provided network and then creates a scan detail corresponding to the network. The
     * method then creates a ScanDetail corresponding to the network and ensures that the network
     * is properly matched using
     * {@link WifiConfigManager#getConfiguredNetworkForScanDetailAndCache(ScanDetail)} and also
     * verifies that the provided scan detail was cached,
     */
    private void verifyAddSingleNetworkAndMatchScanDetailToNetworkAndCache(
            WifiConfiguration network) {
        // First add the provided network.
        verifyAddNetworkToWifiConfigManager(network);

        // Now create a dummy scan detail corresponding to the network.
        ScanDetail scanDetail = createScanDetailForNetwork(network);
        ScanResult scanResult = scanDetail.getScanResult();

        WifiConfiguration retrievedNetwork =
                mWifiConfigManager.getConfiguredNetworkForScanDetailAndCache(scanDetail);
        // Retrieve the network with password data for comparison.
        retrievedNetwork =
                mWifiConfigManager.getConfiguredNetworkWithPassword(retrievedNetwork.networkId);

        WifiConfigurationTestUtil.assertConfigurationEqualForConfigManagerAddOrUpdate(
                network, retrievedNetwork);

        // Now retrieve the scan detail cache and ensure that the new scan detail is in cache.
        ScanDetailCache retrievedScanDetailCache =
                mWifiConfigManager.getScanDetailCacheForNetwork(network.networkId);
        assertEquals(1, retrievedScanDetailCache.size());
        ScanResult retrievedScanResult = retrievedScanDetailCache.getScanResult(scanResult.BSSID);

        ScanTestUtil.assertScanResultEquals(scanResult, retrievedScanResult);
    }

    /**
     * Adds a new network and verifies that the |HasEverConnected| flag is set to false.
     */
    private void verifyAddNetworkHasEverConnectedFalse(WifiConfiguration network) {
        NetworkUpdateResult result = verifyAddNetworkToWifiConfigManager(network);
        WifiConfiguration retrievedNetwork =
                mWifiConfigManager.getConfiguredNetwork(result.getNetworkId());
        assertFalse("Adding a new network should not have hasEverConnected set to true.",
                retrievedNetwork.getNetworkSelectionStatus().getHasEverConnected());
    }

    /**
     * Updates an existing network with some credential change and verifies that the
     * |HasEverConnected| flag is set to false.
     */
    private void verifyUpdateNetworkWithCredentialChangeHasEverConnectedFalse(
            WifiConfiguration network) {
        NetworkUpdateResult result = verifyUpdateNetworkToWifiConfigManagerWithoutIpChange(network);
        WifiConfiguration retrievedNetwork =
                mWifiConfigManager.getConfiguredNetwork(result.getNetworkId());
        assertFalse("Updating network credentials config should clear hasEverConnected.",
                retrievedNetwork.getNetworkSelectionStatus().getHasEverConnected());
        assertTrue(result.hasCredentialChanged());
    }

    /**
     * Updates an existing network after connection using
     * {@link WifiConfigManager#updateNetworkAfterConnect(int)} and asserts that the
     * |HasEverConnected| flag is set to true.
     */
    private void verifyUpdateNetworkAfterConnectHasEverConnectedTrue(int networkId) {
        assertTrue(mWifiConfigManager.updateNetworkAfterConnect(networkId));
        WifiConfiguration retrievedNetwork = mWifiConfigManager.getConfiguredNetwork(networkId);
        assertTrue("hasEverConnected expected to be true after connection.",
                retrievedNetwork.getNetworkSelectionStatus().getHasEverConnected());
    }

    /**
     * Sets up a user profiles for WifiConfigManager testing.
     *
     * @param userId Id of the user.
     */
    private void setupUserProfiles(int userId) {
        final UserInfo userInfo =
                new UserInfo(userId, Integer.toString(userId), UserInfo.FLAG_PRIMARY);
        List<UserInfo> userProfiles = Arrays.asList(userInfo);
        when(mUserManager.getProfiles(userId)).thenReturn(userProfiles);
        when(mUserManager.isUserUnlockingOrUnlocked(userId)).thenReturn(true);
    }

    private void verifyRemoveNetworksForApp() {
        verifyAddNetworkToWifiConfigManager(WifiConfigurationTestUtil.createOpenNetwork());
        verifyAddNetworkToWifiConfigManager(WifiConfigurationTestUtil.createPskNetwork());
        verifyAddNetworkToWifiConfigManager(WifiConfigurationTestUtil.createWepNetwork());

        assertFalse(mWifiConfigManager.getConfiguredNetworks().isEmpty());

        ApplicationInfo app = new ApplicationInfo();
        app.uid = TEST_CREATOR_UID;
        app.packageName = TEST_CREATOR_NAME;
        assertEquals(3, mWifiConfigManager.removeNetworksForApp(app).size());

        // Ensure all the networks are removed now.
        assertTrue(mWifiConfigManager.getConfiguredNetworks().isEmpty());
    }

    /**
     * Verifies SSID blacklist consistent with Watchdog trigger.
     *
     * Expected behavior: A SSID won't gets blacklisted if there only signle SSID
     * be observed and Watchdog trigger is activated.
     */
    @Test
    public void verifyConsistentWatchdogAndSsidBlacklist() {

        WifiConfiguration openNetwork = WifiConfigurationTestUtil.createOpenNetwork();
        NetworkUpdateResult result = verifyAddNetworkToWifiConfigManager(openNetwork);

        when(mWifiInjector.getWifiLastResortWatchdog().shouldIgnoreSsidUpdate())
                .thenReturn(true);

        int networkId = result.getNetworkId();
        // First set it to enabled.
        verifyUpdateNetworkSelectionStatus(
                networkId, NetworkSelectionStatus.NETWORK_SELECTION_ENABLE, 0);

        int assocRejectReason = NetworkSelectionStatus.DISABLED_ASSOCIATION_REJECTION;
        int assocRejectThreshold =
                WifiConfigManager.NETWORK_SELECTION_DISABLE_THRESHOLD[assocRejectReason];
        for (int i = 1; i <= assocRejectThreshold; i++) {
            assertFalse(mWifiConfigManager.updateNetworkSelectionStatus(
                        networkId, assocRejectReason));
        }

        assertFalse(mWifiConfigManager.getConfiguredNetwork(networkId)
                    .getNetworkSelectionStatus().isNetworkTemporaryDisabled());
    }

    /**
     * Verifies that isInFlakyRandomizationSsidHotlist returns true if the network's SSID is in
     * the hotlist and the network is using randomized MAC.
     */
    @Test
    public void testFlakyRandomizationSsidHotlist() {
        WifiConfiguration openNetwork = WifiConfigurationTestUtil.createOpenNetwork();
        NetworkUpdateResult result = verifyAddNetworkToWifiConfigManager(openNetwork);
        int networkId = result.getNetworkId();

        // should return false when there is nothing in the hotlist
        assertFalse(mWifiConfigManager.isInFlakyRandomizationSsidHotlist(networkId));

        // add the network's SSID to the hotlist and verify the method returns true
        Set<String> ssidHotlist = new HashSet<>();
        ssidHotlist.add(openNetwork.SSID);
        when(mDeviceConfigFacade.getRandomizationFlakySsidHotlist()).thenReturn(ssidHotlist);
        mOnPropertiesChangedListenerCaptor.getValue().onPropertiesChanged(null);
        assertTrue(mWifiConfigManager.isInFlakyRandomizationSsidHotlist(networkId));

        // Now change the macRandomizationSetting to "trusted" and then verify
        // isInFlakyRandomizationSsidHotlist returns false
        openNetwork.macRandomizationSetting = WifiConfiguration.RANDOMIZATION_NONE;
        NetworkUpdateResult networkUpdateResult = updateNetworkToWifiConfigManager(openNetwork);
        assertNotEquals(WifiConfiguration.INVALID_NETWORK_ID, networkUpdateResult.getNetworkId());
        assertFalse(mWifiConfigManager.isInFlakyRandomizationSsidHotlist(networkId));
    }
}<|MERGE_RESOLUTION|>--- conflicted
+++ resolved
@@ -243,23 +243,12 @@
         // static mocking
         mSession = ExtendedMockito.mockitoSession()
                 .mockStatic(WifiConfigStore.class, withSettings().lenient())
-<<<<<<< HEAD
-                .spyStatic(WifiConfigurationUtil.class)
-                .strictness(Strictness.LENIENT)
-                .startMocking();
-        when(WifiConfigStore.createUserFiles(anyInt(), any(UserManager.class)))
-                .thenReturn(mock(List.class));
-        when(mTelephonyManager.createForSubscriptionId(anyInt())).thenReturn(mDataTelephonyManager);
-        when(WifiConfigurationUtil.calculatePersistentMacForConfiguration(any(), any()))
-                .thenReturn(TEST_RANDOMIZED_MAC);
-=======
                 .strictness(Strictness.LENIENT)
                 .startMocking();
         when(WifiConfigStore.createUserFiles(anyInt(), anyBoolean())).thenReturn(mock(List.class));
         when(mTelephonyManager.createForSubscriptionId(anyInt())).thenReturn(mDataTelephonyManager);
         verify(mDeviceConfigFacade).addOnPropertiesChangedListener(any(),
                 mOnPropertiesChangedListenerCaptor.capture());
->>>>>>> aa0a79a0
     }
 
     /**
