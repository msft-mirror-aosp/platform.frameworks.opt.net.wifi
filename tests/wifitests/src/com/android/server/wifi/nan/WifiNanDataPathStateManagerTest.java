--- conflicted
+++ resolved
@@ -32,9 +32,6 @@
 
 import android.app.test.TestAlarmManager;
 import android.content.Context;
-<<<<<<< HEAD
-import android.os.test.TestLooper;
-=======
 import android.net.ConnectivityManager;
 import android.net.LinkProperties;
 import android.net.NetworkCapabilities;
@@ -58,19 +55,14 @@
 import android.os.INetworkManagementService;
 import android.os.Message;
 import android.os.Messenger;
->>>>>>> 7124382d
+import android.os.test.TestLooper;
 import android.test.suitebuilder.annotation.SmallTest;
 import android.util.Pair;
 
-<<<<<<< HEAD
-=======
 import com.android.internal.util.AsyncChannel;
-import com.android.server.wifi.MockAlarmManager;
-import com.android.server.wifi.MockLooper;
 
 import libcore.util.HexEncoding;
 
->>>>>>> 7124382d
 import org.junit.Before;
 import org.junit.Rule;
 import org.junit.Test;
@@ -95,9 +87,6 @@
     private WifiNanStateManager mDut;
     @Mock private WifiNanNative mMockNative;
     @Mock private Context mMockContext;
-<<<<<<< HEAD
-    TestAlarmManager mAlarmManager;
-=======
     @Mock private IWifiNanManager mMockNanService;
     @Mock private WifiNanPublishSession mMockPublishSession;
     @Mock private WifiNanSubscribeSession mMockSubscribeSession;
@@ -107,8 +96,7 @@
     @Mock private WifiNanDataPathStateManager.NetworkInterfaceWrapper mMockNetworkInterface;
     @Mock private IWifiNanEventCallback mMockCallback;
     @Mock IWifiNanSessionCallback mMockSessionCallback;
-    private MockAlarmManager mAlarmManager;
->>>>>>> 7124382d
+    TestAlarmManager mAlarmManager;
 
     @Rule
     public ErrorCollector collector = new ErrorCollector();
@@ -124,13 +112,9 @@
         when(mMockContext.getSystemService(Context.ALARM_SERVICE))
                 .thenReturn(mAlarmManager.getAlarmManager());
 
-<<<<<<< HEAD
+        when(mMockContext.getSystemService(Context.CONNECTIVITY_SERVICE)).thenReturn(mMockCm);
+
         mMockLooper = new TestLooper();
-=======
-        when(mMockContext.getSystemService(Context.CONNECTIVITY_SERVICE)).thenReturn(mMockCm);
-
-        mMockLooper = new MockLooper();
->>>>>>> 7124382d
 
         mDut = installNewNanStateManager();
         mDut.start(mMockContext, mMockLooper.getLooper());
@@ -652,7 +636,7 @@
         nc.setLinkDownstreamBandwidthKbps(1);
         nc.setSignalStrength(1);
 
-        return new NetworkRequest(nc, 0, 0);
+        return new NetworkRequest(nc, 0, 0, NetworkRequest.Type.NONE);
     }
 
     private NetworkRequest getDirectNetworkRequest(int clientId, int role, byte[] peer,
@@ -686,7 +670,7 @@
         nc.setLinkDownstreamBandwidthKbps(1);
         nc.setSignalStrength(1);
 
-        return new NetworkRequest(nc, 0, 0);
+        return new NetworkRequest(nc, 0, 0, NetworkRequest.Type.REQUEST);
     }
 
     private Pair<Integer, Messenger> initDataPathEndPoint(int clientId, int pubSubId, int peerId,
