/*
 * Copyright (C) 2016 The Android Open Source Project
 *
 * Licensed under the Apache License, Version 2.0 (the "License");
 * you may not use this file except in compliance with the License.
 * You may obtain a copy of the License at
 *
 *      http://www.apache.org/licenses/LICENSE-2.0
 *
 * Unless required by applicable law or agreed to in writing, software
 * distributed under the License is distributed on an "AS IS" BASIS,
 * WITHOUT WARRANTIES OR CONDITIONS OF ANY KIND, either express or implied.
 * See the License for the specific language governing permissions and
 * limitations under the License.
 */

package com.android.server.wifi;

import static android.net.wifi.WifiManager.DEVICE_MOBILITY_STATE_STATIONARY;
import static android.net.wifi.WifiManager.HOTSPOT_FAILED;
import static android.net.wifi.WifiManager.HOTSPOT_STARTED;
import static android.net.wifi.WifiManager.HOTSPOT_STOPPED;
import static android.net.wifi.WifiManager.IFACE_IP_MODE_CONFIGURATION_ERROR;
import static android.net.wifi.WifiManager.IFACE_IP_MODE_LOCAL_ONLY;
import static android.net.wifi.WifiManager.IFACE_IP_MODE_TETHERED;
import static android.net.wifi.WifiManager.LocalOnlyHotspotCallback.ERROR_GENERIC;
import static android.net.wifi.WifiManager.LocalOnlyHotspotCallback.ERROR_INCOMPATIBLE_MODE;
import static android.net.wifi.WifiManager.LocalOnlyHotspotCallback.ERROR_NO_CHANNEL;
import static android.net.wifi.WifiManager.LocalOnlyHotspotCallback.ERROR_TETHERING_DISALLOWED;
import static android.net.wifi.WifiManager.SAP_START_FAILURE_GENERAL;
import static android.net.wifi.WifiManager.SAP_START_FAILURE_NO_CHANNEL;
import static android.net.wifi.WifiManager.WIFI_AP_STATE_DISABLED;
import static android.net.wifi.WifiManager.WIFI_AP_STATE_DISABLING;
import static android.net.wifi.WifiManager.WIFI_AP_STATE_ENABLED;
import static android.net.wifi.WifiManager.WIFI_AP_STATE_ENABLING;
import static android.net.wifi.WifiManager.WIFI_AP_STATE_FAILED;
import static android.net.wifi.WifiManager.WIFI_FEATURE_INFRA_5G;
import static android.net.wifi.WifiManager.WIFI_STATE_DISABLED;

import static com.android.server.wifi.LocalOnlyHotspotRequestInfo.HOTSPOT_NO_ERROR;
import static com.android.server.wifi.WifiController.CMD_SET_AP;
import static com.android.server.wifi.WifiController.CMD_WIFI_TOGGLED;

import static org.junit.Assert.assertEquals;
import static org.junit.Assert.assertFalse;
import static org.junit.Assert.assertNotNull;
import static org.junit.Assert.assertNull;
import static org.junit.Assert.assertTrue;
import static org.junit.Assert.fail;
import static org.mockito.Matchers.any;
import static org.mockito.Matchers.anyString;
import static org.mockito.Matchers.eq;
import static org.mockito.Mockito.anyBoolean;
import static org.mockito.Mockito.anyInt;
import static org.mockito.Mockito.anyLong;
import static org.mockito.Mockito.anyObject;
import static org.mockito.Mockito.argThat;
import static org.mockito.Mockito.atLeastOnce;
import static org.mockito.Mockito.doNothing;
import static org.mockito.Mockito.doReturn;
import static org.mockito.Mockito.doThrow;
import static org.mockito.Mockito.inOrder;
import static org.mockito.Mockito.isNull;
import static org.mockito.Mockito.mock;
import static org.mockito.Mockito.never;
import static org.mockito.Mockito.reset;
import static org.mockito.Mockito.spy;
import static org.mockito.Mockito.times;
import static org.mockito.Mockito.verify;
import static org.mockito.Mockito.verifyNoMoreInteractions;
import static org.mockito.Mockito.verifyZeroInteractions;
import static org.mockito.Mockito.when;

import android.Manifest;
import android.app.ActivityManager;
import android.app.AppOpsManager;
import android.app.admin.DeviceAdminInfo;
import android.app.admin.DevicePolicyManagerInternal;
import android.content.BroadcastReceiver;
import android.content.ContentResolver;
import android.content.Context;
import android.content.Intent;
import android.content.IntentFilter;
import android.content.pm.ApplicationInfo;
import android.content.pm.PackageManager;
import android.content.pm.ParceledListSlice;
import android.content.res.Resources;
import android.net.Uri;
import android.net.wifi.IDppCallback;
import android.net.wifi.INetworkRequestMatchCallback;
import android.net.wifi.IOnWifiUsabilityStatsListener;
import android.net.wifi.ISoftApCallback;
import android.net.wifi.ITrafficStateCallback;
import android.net.wifi.ScanResult;
import android.net.wifi.WifiConfiguration;
import android.net.wifi.WifiConfiguration.KeyMgmt;
import android.net.wifi.WifiEnterpriseConfig;
import android.net.wifi.WifiInfo;
import android.net.wifi.WifiManager;
import android.net.wifi.WifiManager.LocalOnlyHotspotCallback;
import android.net.wifi.WifiManager.SoftApCallback;
import android.net.wifi.WifiSsid;
import android.net.wifi.hotspot2.IProvisioningCallback;
import android.net.wifi.hotspot2.OsuProvider;
import android.net.wifi.hotspot2.PasspointConfiguration;
import android.net.wifi.hotspot2.pps.HomeSp;
import android.os.Binder;
import android.os.Build;
import android.os.Handler;
import android.os.HandlerThread;
import android.os.IBinder;
import android.os.IPowerManager;
import android.os.Looper;
import android.os.Message;
import android.os.Messenger;
import android.os.PowerManager;
import android.os.Process;
import android.os.RemoteException;
import android.os.UserManager;
import android.os.test.TestLooper;
import android.telephony.TelephonyManager;

import androidx.test.filters.SmallTest;

import com.android.internal.os.PowerProfile;
import com.android.internal.telephony.TelephonyIntents;
import com.android.internal.util.AsyncChannel;
import com.android.server.wifi.WifiServiceImpl.LocalOnlyRequestorCallback;
import com.android.server.wifi.hotspot2.PasspointManager;
import com.android.server.wifi.hotspot2.PasspointProvisioningTestUtil;
import com.android.server.wifi.util.WifiAsyncChannel;
import com.android.server.wifi.util.WifiPermissionsUtil;
import com.android.server.wifi.util.WifiPermissionsWrapper;

import org.junit.Before;
import org.junit.Test;
import org.mockito.ArgumentCaptor;
import org.mockito.ArgumentMatcher;
import org.mockito.InOrder;
import org.mockito.Mock;
import org.mockito.MockitoAnnotations;
import org.mockito.Spy;

import java.io.FileDescriptor;
import java.io.PrintWriter;
import java.io.StringWriter;
import java.util.ArrayList;
import java.util.Arrays;
import java.util.List;

/**
 * Unit tests for {@link WifiServiceImpl}.
 *
 * Note: this is intended to build up over time and will not immediately cover the entire file.
 */
@SmallTest
public class WifiServiceImplTest {

    private static final String TAG = "WifiServiceImplTest";
    private static final String SCAN_PACKAGE_NAME = "scanPackage";
    private static final int DEFAULT_VERBOSE_LOGGING = 0;
    private static final String ANDROID_SYSTEM_PACKAGE = "android";
    private static final String TEST_PACKAGE_NAME = "TestPackage";
    private static final String SYSUI_PACKAGE_NAME = "com.android.systemui";
    private static final int TEST_PID = 6789;
    private static final int TEST_PID2 = 9876;
    private static final int TEST_UID = 1200000;
    private static final int OTHER_TEST_UID = 1300000;
    private static final int TEST_USER_HANDLE = 13;
    private static final int TEST_TRAFFIC_STATE_CALLBACK_IDENTIFIER = 17;
    private static final int TEST_NETWORK_REQUEST_MATCH_CALLBACK_IDENTIFIER = 234;
    private static final int TEST_WIFI_USABILITY_STATS_LISTENER_IDENTIFIER = 2;
    private static final String WIFI_IFACE_NAME = "wlan0";
    private static final String WIFI_IFACE_NAME2 = "wlan1";
    private static final String TEST_COUNTRY_CODE = "US";
    private static final String TEST_FACTORY_MAC = "10:22:34:56:78:92";
    private static final List<WifiConfiguration> TEST_WIFI_CONFIGURATION_LIST = Arrays.asList(
            WifiConfigurationTestUtil.generateWifiConfig(
                    0, 1000000, "\"red\"", true, true, null, null),
            WifiConfigurationTestUtil.generateWifiConfig(
                    1, 1000001, "\"green\"", true, false, "example.com", "Green"),
            WifiConfigurationTestUtil.generateWifiConfig(
                    2, 1200000, "\"blue\"", false, true, null, null),
            WifiConfigurationTestUtil.generateWifiConfig(
                    3, 1100000, "\"cyan\"", true, true, null, null),
            WifiConfigurationTestUtil.generateWifiConfig(
                    4, 1100001, "\"yellow\"", true, true, "example.org", "Yellow"),
            WifiConfigurationTestUtil.generateWifiConfig(
                    5, 1100002, "\"magenta\"", false, false, null, null));

    private AsyncChannel mAsyncChannel;
    private WifiServiceImpl mWifiServiceImpl;
    private TestLooper mLooper;
    private PowerManager mPowerManager;
    private Handler mHandler;
    private Handler mHandlerSpyForCmiRunWithScissors;
    private Messenger mAppMessenger;
    private int mPid;
    private int mPid2 = Process.myPid();
    private OsuProvider mOsuProvider;
    private SoftApCallback mStateMachineSoftApCallback;
    private ApplicationInfo mApplicationInfo;
    private static final String DPP_URI = "DPP:some_dpp_uri";

    final ArgumentCaptor<BroadcastReceiver> mBroadcastReceiverCaptor =
            ArgumentCaptor.forClass(BroadcastReceiver.class);
    final ArgumentCaptor<IntentFilter> mIntentFilterCaptor =
            ArgumentCaptor.forClass(IntentFilter.class);

    final ArgumentCaptor<Message> mMessageCaptor = ArgumentCaptor.forClass(Message.class);
    final ArgumentCaptor<SoftApModeConfiguration> mSoftApModeConfigCaptor =
            ArgumentCaptor.forClass(SoftApModeConfiguration.class);
    final ArgumentCaptor<Handler> mHandlerCaptor = ArgumentCaptor.forClass(Handler.class);

    @Mock Context mContext;
    @Mock WifiInjector mWifiInjector;
    @Mock WifiCountryCode mWifiCountryCode;
    @Mock Clock mClock;
    @Mock WifiController mWifiController;
    @Mock WifiTrafficPoller mWifiTrafficPoller;
    @Mock ClientModeImpl mClientModeImpl;
    @Mock ActiveModeWarden mActiveModeWarden;
    @Mock HandlerThread mHandlerThread;
    @Mock Resources mResources;
    @Mock FrameworkFacade mFrameworkFacade;
    @Mock WifiLockManager mLockManager;
    @Mock WifiMulticastLockManager mWifiMulticastLockManager;
    @Mock WifiLastResortWatchdog mWifiLastResortWatchdog;
    @Mock WifiBackupRestore mWifiBackupRestore;
    @Mock WifiMetrics mWifiMetrics;
    @Mock WifiPermissionsUtil mWifiPermissionsUtil;
    @Mock WifiPermissionsWrapper mWifiPermissionsWrapper;
    @Mock WifiSettingsStore mSettingsStore;
    @Mock ContentResolver mContentResolver;
    @Mock PackageManager mPackageManager;
    @Mock UserManager mUserManager;
    @Mock WifiApConfigStore mWifiApConfigStore;
    @Mock WifiConfiguration mApConfig;
    @Mock ActivityManager mActivityManager;
    @Mock AppOpsManager mAppOpsManager;
    @Mock IBinder mAppBinder;
    @Mock IBinder mAnotherAppBinder;
    @Mock LocalOnlyHotspotRequestInfo mRequestInfo;
    @Mock LocalOnlyHotspotRequestInfo mRequestInfo2;
    @Mock IProvisioningCallback mProvisioningCallback;
    @Mock ISoftApCallback mClientSoftApCallback;
    @Mock ISoftApCallback mAnotherSoftApCallback;
    @Mock PowerProfile mPowerProfile;
    @Mock WifiTrafficPoller mWifiTrafficPolller;
    @Mock ScanRequestProxy mScanRequestProxy;
    @Mock ITrafficStateCallback mTrafficStateCallback;
    @Mock INetworkRequestMatchCallback mNetworkRequestMatchCallback;
    @Mock WifiNetworkSuggestionsManager mWifiNetworkSuggestionsManager;
    @Mock DevicePolicyManagerInternal mDevicePolicyManagerInternal;
    @Mock TelephonyManager mTelephonyManager;
    @Mock IOnWifiUsabilityStatsListener mOnWifiUsabilityStatsListener;
    @Mock WifiConfigManager mWifiConfigManager;
    @Mock WifiScoreReport mWifiScoreReport;
    @Mock WifiScoreCard mWifiScoreCard;
    @Mock PasspointManager mPasspointManager;
    @Mock IDppCallback mDppCallback;

    @Spy FakeWifiLog mLog;

    private class WifiAsyncChannelTester {
        private static final String TAG = "WifiAsyncChannelTester";
        public static final int CHANNEL_STATE_FAILURE = -1;
        public static final int CHANNEL_STATE_DISCONNECTED = 0;
        public static final int CHANNEL_STATE_HALF_CONNECTED = 1;
        public static final int CHANNEL_STATE_FULLY_CONNECTED = 2;

        private int mState = CHANNEL_STATE_DISCONNECTED;
        private WifiAsyncChannel mChannel;
        private WifiLog mAsyncTestLog;

        WifiAsyncChannelTester(WifiInjector wifiInjector) {
            mAsyncTestLog = wifiInjector.makeLog(TAG);
        }

        public int getChannelState() {
            return mState;
        }

        public void connect(final Looper looper, final Messenger messenger,
                final Handler incomingMessageHandler) {
            assertEquals("AsyncChannel must be in disconnected state",
                    CHANNEL_STATE_DISCONNECTED, mState);
            mChannel = new WifiAsyncChannel(TAG);
            mChannel.setWifiLog(mLog);
            Handler handler = new Handler(mLooper.getLooper()) {
                @Override
                public void handleMessage(Message msg) {
                    switch (msg.what) {
                        case AsyncChannel.CMD_CHANNEL_HALF_CONNECTED:
                            if (msg.arg1 == AsyncChannel.STATUS_SUCCESSFUL) {
                                mChannel.sendMessage(AsyncChannel.CMD_CHANNEL_FULL_CONNECTION);
                                mState = CHANNEL_STATE_HALF_CONNECTED;
                            } else {
                                mState = CHANNEL_STATE_FAILURE;
                            }
                            break;
                        case AsyncChannel.CMD_CHANNEL_FULLY_CONNECTED:
                            mState = CHANNEL_STATE_FULLY_CONNECTED;
                            break;
                        case AsyncChannel.CMD_CHANNEL_DISCONNECTED:
                            mState = CHANNEL_STATE_DISCONNECTED;
                            break;
                        default:
                            incomingMessageHandler.handleMessage(msg);
                            break;
                    }
                }
            };
            mChannel.connect(null, handler, messenger);
        }

        private Message sendMessageSynchronously(Message request) {
            return mChannel.sendMessageSynchronously(request);
        }

        private void sendMessage(Message request) {
            mChannel.sendMessage(request);
        }
    }

    @Before public void setUp() throws Exception {
        MockitoAnnotations.initMocks(this);
        mLooper = new TestLooper();
        mHandler = spy(new Handler(mLooper.getLooper()));
        mAppMessenger = new Messenger(mHandler);
        mAsyncChannel = spy(new AsyncChannel());
        mApplicationInfo = new ApplicationInfo();
        mApplicationInfo.targetSdkVersion = Build.VERSION_CODES.CUR_DEVELOPMENT;

        WifiInjector.sWifiInjector = mWifiInjector;
        when(mRequestInfo.getPid()).thenReturn(mPid);
        when(mRequestInfo2.getPid()).thenReturn(mPid2);
        when(mWifiInjector.getUserManager()).thenReturn(mUserManager);
        when(mWifiInjector.getWifiCountryCode()).thenReturn(mWifiCountryCode);
        when(mWifiInjector.getWifiController()).thenReturn(mWifiController);
        when(mWifiInjector.getWifiMetrics()).thenReturn(mWifiMetrics);
        when(mWifiInjector.getClientModeImpl()).thenReturn(mClientModeImpl);
        when(mClientModeImpl.syncInitialize(any())).thenReturn(true);
        when(mClientModeImpl.getHandler()).thenReturn(new Handler());
        when(mWifiInjector.getActiveModeWarden()).thenReturn(mActiveModeWarden);
        when(mWifiInjector.getWifiServiceHandlerThread()).thenReturn(mHandlerThread);
        when(mWifiInjector.getPowerProfile()).thenReturn(mPowerProfile);
        when(mHandlerThread.getLooper()).thenReturn(mLooper.getLooper());
        when(mContext.getResources()).thenReturn(mResources);
        when(mContext.getContentResolver()).thenReturn(mContentResolver);
        when(mContext.getPackageManager()).thenReturn(mPackageManager);
        when(mPackageManager.getApplicationInfoAsUser(any(), anyInt(), anyInt()))
                .thenReturn(mApplicationInfo);
        when(mWifiInjector.getWifiApConfigStore()).thenReturn(mWifiApConfigStore);
        doNothing().when(mFrameworkFacade).registerContentObserver(eq(mContext), any(),
                anyBoolean(), any());
        when(mContext.getSystemService(Context.ACTIVITY_SERVICE)).thenReturn(mActivityManager);
        when(mContext.getSystemService(Context.APP_OPS_SERVICE)).thenReturn(mAppOpsManager);
        IPowerManager powerManagerService = mock(IPowerManager.class);
        mPowerManager = new PowerManager(mContext, powerManagerService, new Handler());
        when(mContext.getSystemServiceName(PowerManager.class)).thenReturn(Context.POWER_SERVICE);
        when(mContext.getSystemService(PowerManager.class)).thenReturn(mPowerManager);
        WifiAsyncChannel wifiAsyncChannel = new WifiAsyncChannel("WifiServiceImplTest");
        wifiAsyncChannel.setWifiLog(mLog);
        when(mFrameworkFacade.makeWifiAsyncChannel(anyString())).thenReturn(wifiAsyncChannel);
        when(mWifiPermissionsWrapper.getDevicePolicyManagerInternal())
                .thenReturn(mDevicePolicyManagerInternal);
        when(mWifiInjector.getFrameworkFacade()).thenReturn(mFrameworkFacade);
        when(mWifiInjector.getWifiLockManager()).thenReturn(mLockManager);
        when(mWifiInjector.getWifiMulticastLockManager()).thenReturn(mWifiMulticastLockManager);
        when(mWifiInjector.getWifiLastResortWatchdog()).thenReturn(mWifiLastResortWatchdog);
        when(mWifiInjector.getWifiBackupRestore()).thenReturn(mWifiBackupRestore);
        when(mWifiInjector.makeLog(anyString())).thenReturn(mLog);
        when(mWifiInjector.getWifiTrafficPoller()).thenReturn(mWifiTrafficPoller);
        when(mWifiInjector.getWifiPermissionsUtil()).thenReturn(mWifiPermissionsUtil);
        when(mWifiInjector.getWifiPermissionsWrapper()).thenReturn(mWifiPermissionsWrapper);
        when(mWifiInjector.getWifiSettingsStore()).thenReturn(mSettingsStore);
        when(mWifiInjector.getClock()).thenReturn(mClock);
        when(mWifiInjector.getScanRequestProxy()).thenReturn(mScanRequestProxy);
        when(mWifiInjector.getWifiNetworkSuggestionsManager())
                .thenReturn(mWifiNetworkSuggestionsManager);
        when(mWifiInjector.makeTelephonyManager()).thenReturn(mTelephonyManager);
        when(mWifiInjector.getWifiConfigManager()).thenReturn(mWifiConfigManager);
        when(mWifiInjector.getPasspointManager()).thenReturn(mPasspointManager);
        when(mClientModeImpl.getWifiScoreReport()).thenReturn(mWifiScoreReport);
        when(mWifiInjector.getWifiScoreCard()).thenReturn(mWifiScoreCard);
        when(mClientModeImpl.syncStartSubscriptionProvisioning(anyInt(),
                any(OsuProvider.class), any(IProvisioningCallback.class), any())).thenReturn(true);
        when(mPackageManager.hasSystemFeature(
                PackageManager.FEATURE_WIFI_PASSPOINT)).thenReturn(true);
        // Create an OSU provider that can be provisioned via an open OSU AP
        mOsuProvider = PasspointProvisioningTestUtil.generateOsuProvider(true);
        when(mContext.getOpPackageName()).thenReturn(TEST_PACKAGE_NAME);
        when(mContext.checkPermission(eq(android.Manifest.permission.NETWORK_SETTINGS),
                anyInt(), anyInt())).thenReturn(PackageManager.PERMISSION_DENIED);
        when(mContext.checkPermission(eq(android.Manifest.permission.NETWORK_SETUP_WIZARD),
                anyInt(), anyInt())).thenReturn(PackageManager.PERMISSION_DENIED);
        when(mContext.checkPermission(eq(android.Manifest.permission.NETWORK_STACK),
                anyInt(), anyInt())).thenReturn(PackageManager.PERMISSION_DENIED);
        when(mContext.checkPermission(eq(android.Manifest.permission.NETWORK_MANAGED_PROVISIONING),
                anyInt(), anyInt())).thenReturn(PackageManager.PERMISSION_DENIED);
        when(mScanRequestProxy.startScan(anyInt(), anyString())).thenReturn(true);

        ArgumentCaptor<SoftApCallback> softApCallbackCaptor =
                ArgumentCaptor.forClass(SoftApCallback.class);
        mWifiServiceImpl = new WifiServiceImpl(mContext, mWifiInjector, mAsyncChannel);
        verify(mActiveModeWarden).registerSoftApCallback(softApCallbackCaptor.capture());
        mStateMachineSoftApCallback = softApCallbackCaptor.getValue();
        mWifiServiceImpl.setWifiHandlerLogForTest(mLog);
        mDppCallback = new IDppCallback() {
            @Override
            public void onSuccessConfigReceived(int newNetworkId) throws RemoteException {

            }

            @Override
            public void onSuccess(int status) throws RemoteException {

            }

            @Override
            public void onFailure(int status) throws RemoteException {

            }

            @Override
            public void onProgress(int status) throws RemoteException {

            }

            @Override
            public IBinder asBinder() {
                return null;
            }
        };
    }

    private WifiAsyncChannelTester verifyAsyncChannelHalfConnected() throws RemoteException {
        WifiAsyncChannelTester channelTester = new WifiAsyncChannelTester(mWifiInjector);
        Handler handler = mock(Handler.class);
        TestLooper looper = new TestLooper();
        channelTester.connect(looper.getLooper(),
                mWifiServiceImpl.getWifiServiceMessenger(TEST_PACKAGE_NAME), handler);
        mLooper.dispatchAll();
        assertEquals("AsyncChannel must be half connected",
                WifiAsyncChannelTester.CHANNEL_STATE_HALF_CONNECTED,
                channelTester.getChannelState());
        return channelTester;
    }

    /**
     * Verifies that any operations on WifiServiceImpl without setting up the ClientModeImpl
     * channel would fail.
     */
    @Test
    public void testRemoveNetworkUnknown() {
        assertFalse(mWifiServiceImpl.removeNetwork(-1, TEST_PACKAGE_NAME));
        verify(mClientModeImpl, never()).syncRemoveNetwork(any(), anyInt());
    }

    /**
     * Tests whether we're able to set up an async channel connection with WifiServiceImpl.
     * This is the path used by some WifiManager public API calls.
     */
    @Test
    public void testAsyncChannelHalfConnected() throws RemoteException {
        verifyAsyncChannelHalfConnected();
    }

    /**
     * Ensure WifiMetrics.dump() is the only dump called when 'dumpsys wifi WifiMetricsProto' is
     * called. This is required to support simple metrics collection via dumpsys
     */
    @Test
    public void testWifiMetricsDump() {
        mWifiServiceImpl.dump(new FileDescriptor(), new PrintWriter(new StringWriter()),
                new String[]{mWifiMetrics.PROTO_DUMP_ARG});
        verify(mWifiMetrics)
                .dump(any(FileDescriptor.class), any(PrintWriter.class), any(String[].class));
        verify(mClientModeImpl, never())
                .dump(any(FileDescriptor.class), any(PrintWriter.class), any(String[].class));
    }

    /**
     * Ensure WifiServiceImpl.dump() doesn't throw an NPE when executed with null args
     */
    @Test
    public void testDumpNullArgs() {
        setupClientModeImplHandlerForRunWithScissors();

        mWifiServiceImpl.dump(new FileDescriptor(), new PrintWriter(new StringWriter()), null);
    }

    /**
     * Ensure that WifiServiceImpl.dump() calls
     * {@link ClientModeImpl#updateLinkLayerStatsRssiAndScoreReport()}, then calls
     * mWifiInjector.getClientModeImplHandler().runWithScissors() at least once before calling
     * {@link WifiScoreReport#dump(FileDescriptor, PrintWriter, String[])}.
     *
     * runWithScissors() needs to be called at least once so that we know that the async call
     * {@link ClientModeImpl#updateLinkLayerStatsRssiAndScoreReport()} has completed, since
     * runWithScissors() blocks the current thread until the call completes, which includes all
     * previous calls posted to that thread.
     *
     * This ensures that WifiScoreReport will always get updated RSSI and link layer stats before
     * dumping during a bug report, no matter if the screen is on or not.
     */
    @Test
    public void testWifiScoreReportDump() {
        setupClientModeImplHandlerForRunWithScissors();

        mWifiServiceImpl.dump(new FileDescriptor(), new PrintWriter(new StringWriter()), null);

        InOrder inOrder = inOrder(mClientModeImpl, mHandlerSpyForCmiRunWithScissors,
                mWifiScoreReport);

        inOrder.verify(mClientModeImpl).updateLinkLayerStatsRssiAndScoreReport();
        inOrder.verify(mHandlerSpyForCmiRunWithScissors, atLeastOnce())
                .runWithScissors(any(), anyLong());
        inOrder.verify(mWifiScoreReport).dump(any(), any(), any());
    }

    /**
     * Verify that metrics is incremented correctly for Privileged Apps.
     */
    @Test
    public void testSetWifiEnabledMetricsPrivilegedApp() throws Exception {
        when(mContext.checkPermission(eq(android.Manifest.permission.NETWORK_SETTINGS),
                anyInt(), anyInt())).thenReturn(PackageManager.PERMISSION_GRANTED);
        when(mSettingsStore.handleWifiToggled(anyBoolean())).thenReturn(true);
        when(mSettingsStore.isAirplaneModeOn()).thenReturn(false);

        InOrder inorder = inOrder(mWifiMetrics);
        assertTrue(mWifiServiceImpl.setWifiEnabled(TEST_PACKAGE_NAME, true));
        assertTrue(mWifiServiceImpl.setWifiEnabled(TEST_PACKAGE_NAME, false));
        inorder.verify(mWifiMetrics).incrementNumWifiToggles(eq(true), eq(true));
        inorder.verify(mWifiMetrics).incrementNumWifiToggles(eq(true), eq(false));
    }

    /**
     * Verify that metrics is incremented correctly for normal Apps targeting pre-Q.
     */
    @Test
    public void testSetWifiEnabledMetricsNormalAppBelowQSDK() throws Exception {
        doReturn(AppOpsManager.MODE_ALLOWED).when(mAppOpsManager)
                .noteOp(AppOpsManager.OPSTR_CHANGE_WIFI_STATE, Process.myUid(), TEST_PACKAGE_NAME);
        when(mWifiPermissionsUtil.isTargetSdkLessThan(anyString(),
                eq(Build.VERSION_CODES.Q), anyInt())).thenReturn(true);
        when(mSettingsStore.handleWifiToggled(anyBoolean())).thenReturn(true);
        when(mSettingsStore.isAirplaneModeOn()).thenReturn(false);

        InOrder inorder = inOrder(mWifiMetrics);
        assertTrue(mWifiServiceImpl.setWifiEnabled(TEST_PACKAGE_NAME, true));
        assertTrue(mWifiServiceImpl.setWifiEnabled(TEST_PACKAGE_NAME, false));
        inorder.verify(mWifiMetrics).incrementNumWifiToggles(eq(false), eq(true));
        inorder.verify(mWifiMetrics).incrementNumWifiToggles(eq(false), eq(false));
    }

    /**
     * Verify that metrics is not incremented by apps targeting Q SDK.
     */
    @Test
    public void testSetWifiEnabledMetricsNormalAppTargetingQSDKNoIncrement() throws Exception {
        doReturn(AppOpsManager.MODE_ALLOWED).when(mAppOpsManager)
                .noteOp(AppOpsManager.OPSTR_CHANGE_WIFI_STATE, Process.myUid(), TEST_PACKAGE_NAME);
        when(mWifiPermissionsUtil.isTargetSdkLessThan(anyString(),
                eq(Build.VERSION_CODES.Q), anyInt())).thenReturn(false);
        when(mSettingsStore.handleWifiToggled(eq(true))).thenReturn(true);
        when(mSettingsStore.isAirplaneModeOn()).thenReturn(false);

        assertFalse(mWifiServiceImpl.setWifiEnabled(TEST_PACKAGE_NAME, true));
        assertFalse(mWifiServiceImpl.setWifiEnabled(TEST_PACKAGE_NAME, false));
        verify(mWifiMetrics, never()).incrementNumWifiToggles(anyBoolean(), anyBoolean());
    }

    /**
     * Verify that wifi can be enabled by a caller with NETWORK_SETTINGS permission.
     */
    @Test
    public void testSetWifiEnabledSuccessWithNetworkSettingsPermission() throws Exception {
        when(mContext.checkPermission(eq(android.Manifest.permission.NETWORK_SETTINGS),
                anyInt(), anyInt())).thenReturn(PackageManager.PERMISSION_GRANTED);
        when(mSettingsStore.handleWifiToggled(eq(true))).thenReturn(true);
        when(mSettingsStore.isAirplaneModeOn()).thenReturn(false);
        assertTrue(mWifiServiceImpl.setWifiEnabled(TEST_PACKAGE_NAME, true));
        verify(mWifiController).sendMessage(eq(CMD_WIFI_TOGGLED));
    }

    /**
     * Verify that wifi can be enabled by a caller with NETWORK_MANAGED_PROVISIONING permission.
     */
    @Test
    public void testSetWifiEnabledSuccessWithNetworkManagedProvisioningPermission()
            throws Exception {
        when(mContext.checkPermission(eq(android.Manifest.permission.NETWORK_MANAGED_PROVISIONING),
                anyInt(), anyInt())).thenReturn(PackageManager.PERMISSION_GRANTED);
        when(mSettingsStore.handleWifiToggled(eq(true))).thenReturn(true);
        when(mSettingsStore.isAirplaneModeOn()).thenReturn(false);
        assertTrue(mWifiServiceImpl.setWifiEnabled(TEST_PACKAGE_NAME, true));
        verify(mWifiController).sendMessage(eq(CMD_WIFI_TOGGLED));
    }

    /**
<<<<<<< HEAD
=======
     * Verify that wifi can be enabled by the DO apps targeting Q SDK.
     */
    @Test
    public void testSetWifiEnabledSuccessForDOAppsTargetingQSDK() throws Exception {
        doReturn(AppOpsManager.MODE_ALLOWED).when(mAppOpsManager)
                .noteOp(AppOpsManager.OPSTR_CHANGE_WIFI_STATE, Process.myUid(), TEST_PACKAGE_NAME);
        when(mWifiPermissionsUtil.isTargetSdkLessThan(anyString(),
                eq(Build.VERSION_CODES.Q), anyInt())).thenReturn(false);
        when(mDevicePolicyManagerInternal.isActiveAdminWithPolicy(
                Process.myUid(), DeviceAdminInfo.USES_POLICY_DEVICE_OWNER))
                .thenReturn(true);

        when(mSettingsStore.handleWifiToggled(eq(true))).thenReturn(true);
        when(mSettingsStore.isAirplaneModeOn()).thenReturn(false);
        assertTrue(mWifiServiceImpl.setWifiEnabled(TEST_PACKAGE_NAME, true));

        verify(mWifiController).sendMessage(eq(CMD_WIFI_TOGGLED));
    }

    /**
>>>>>>> c72198c5
     * Verify that wifi can be enabled by the system apps targeting Q SDK.
     */
    @Test
    public void testSetWifiEnabledSuccessForSystemAppsTargetingQSDK() throws Exception {
        doReturn(AppOpsManager.MODE_ALLOWED).when(mAppOpsManager)
                .noteOp(AppOpsManager.OPSTR_CHANGE_WIFI_STATE, Process.myUid(), TEST_PACKAGE_NAME);
        when(mWifiPermissionsUtil.isTargetSdkLessThan(anyString(),
<<<<<<< HEAD
                eq(Build.VERSION_CODES.Q))).thenReturn(false);
=======
                eq(Build.VERSION_CODES.Q), anyInt())).thenReturn(false);
>>>>>>> c72198c5
        mApplicationInfo.flags = ApplicationInfo.FLAG_SYSTEM;

        when(mSettingsStore.handleWifiToggled(eq(true))).thenReturn(true);
        when(mSettingsStore.isAirplaneModeOn()).thenReturn(false);
        assertTrue(mWifiServiceImpl.setWifiEnabled(TEST_PACKAGE_NAME, true));

        verify(mWifiController).sendMessage(eq(CMD_WIFI_TOGGLED));
    }

    /**
     * Verify that wifi can be enabled by the apps targeting pre-Q SDK.
     */
    @Test
    public void testSetWifiEnabledSuccessForAppsTargetingBelowQSDK() throws Exception {
        doReturn(AppOpsManager.MODE_ALLOWED).when(mAppOpsManager)
                .noteOp(AppOpsManager.OPSTR_CHANGE_WIFI_STATE, Process.myUid(), TEST_PACKAGE_NAME);
        when(mWifiPermissionsUtil.isTargetSdkLessThan(anyString(),
                eq(Build.VERSION_CODES.Q), anyInt())).thenReturn(true);

        when(mSettingsStore.handleWifiToggled(eq(true))).thenReturn(true);
        when(mSettingsStore.isAirplaneModeOn()).thenReturn(false);
        assertTrue(mWifiServiceImpl.setWifiEnabled(TEST_PACKAGE_NAME, true));

        verify(mWifiController).sendMessage(eq(CMD_WIFI_TOGGLED));
    }

    /**
     * Verify that wifi is not enabled when wificontroller is not started.
     */
    @Test
    public void testSetWifiEnabledFailureWhenInCryptDebounce() throws Exception {
        when(mFrameworkFacade.inStorageManagerCryptKeeperBounce()).thenReturn(true);
        when(mContext.checkPermission(eq(android.Manifest.permission.NETWORK_SETTINGS),
                anyInt(), anyInt())).thenReturn(PackageManager.PERMISSION_GRANTED);
        when(mSettingsStore.handleWifiToggled(eq(true))).thenReturn(true);
        when(mSettingsStore.isAirplaneModeOn()).thenReturn(false);
        assertFalse(mWifiServiceImpl.setWifiEnabled(TEST_PACKAGE_NAME, true));
        verifyZeroInteractions(mWifiController);
    }

    /**
     * Verify that wifi cannot be enabled by the apps targeting Q SDK.
     */
    @Test
    public void testSetWifiEnabledFailureForAppsTargetingQSDK() throws Exception {
        doReturn(AppOpsManager.MODE_ALLOWED).when(mAppOpsManager)
                .noteOp(AppOpsManager.OPSTR_CHANGE_WIFI_STATE, Process.myUid(), TEST_PACKAGE_NAME);
        when(mWifiPermissionsUtil.isTargetSdkLessThan(anyString(),
                eq(Build.VERSION_CODES.Q), anyInt())).thenReturn(false);

        when(mSettingsStore.handleWifiToggled(eq(true))).thenReturn(true);
        when(mSettingsStore.isAirplaneModeOn()).thenReturn(false);
        assertFalse(mWifiServiceImpl.setWifiEnabled(TEST_PACKAGE_NAME, true));

        verify(mWifiController, never()).sendMessage(eq(CMD_WIFI_TOGGLED));
    }

    /**
     * Verify a SecurityException is thrown if OPSTR_CHANGE_WIFI_STATE is disabled for the app.
     */
    @Test
    public void testSetWifiEnableAppOpsRejected() throws Exception {
        doThrow(new SecurityException()).when(mAppOpsManager)
                .noteOp(AppOpsManager.OPSTR_CHANGE_WIFI_STATE, Process.myUid(), TEST_PACKAGE_NAME);
        when(mWifiPermissionsUtil.isTargetSdkLessThan(anyString(),
                eq(Build.VERSION_CODES.Q), anyInt())).thenReturn(true);
        when(mSettingsStore.handleWifiToggled(eq(true))).thenReturn(true);
        try {
            mWifiServiceImpl.setWifiEnabled(TEST_PACKAGE_NAME, true);
            fail();
        } catch (SecurityException e) {

        }
        verify(mWifiController, never()).sendMessage(eq(CMD_WIFI_TOGGLED));
    }

    /**
     * Verify a SecurityException is thrown if OP_CHANGE_WIFI_STATE is set to MODE_IGNORED
     * for the app.
     */
    @Test // No exception expected, but the operation should not be done
    public void testSetWifiEnableAppOpsIgnored() throws Exception {
        doReturn(AppOpsManager.MODE_IGNORED).when(mAppOpsManager)
                .noteOp(AppOpsManager.OPSTR_CHANGE_WIFI_STATE, Process.myUid(), TEST_PACKAGE_NAME);
        when(mWifiPermissionsUtil.isTargetSdkLessThan(anyString(),
                eq(Build.VERSION_CODES.Q), anyInt())).thenReturn(true);
        when(mSettingsStore.handleWifiToggled(eq(true))).thenReturn(true);

        mWifiServiceImpl.setWifiEnabled(TEST_PACKAGE_NAME, true);
        verify(mWifiController, never()).sendMessage(eq(CMD_WIFI_TOGGLED));
    }

    /**
     * Verify that a call from an app with the NETWORK_SETTINGS permission can enable wifi if we
     * are in airplane mode.
     */
    @Test
    public void testSetWifiEnabledFromNetworkSettingsHolderWhenInAirplaneMode() throws Exception {
        when(mSettingsStore.handleWifiToggled(eq(true))).thenReturn(true);
        when(mSettingsStore.isAirplaneModeOn()).thenReturn(true);
        when(mContext.checkPermission(
                eq(android.Manifest.permission.NETWORK_SETTINGS), anyInt(), anyInt()))
                .thenReturn(PackageManager.PERMISSION_GRANTED);

        assertTrue(mWifiServiceImpl.setWifiEnabled(SYSUI_PACKAGE_NAME, true));
        verify(mWifiController).sendMessage(eq(CMD_WIFI_TOGGLED));
    }

    /**
     * Verify that a caller without the NETWORK_SETTINGS permission can't enable wifi
     * if we are in airplane mode.
     */
    @Test
    public void testSetWifiEnabledFromAppFailsWhenInAirplaneMode() throws Exception {
        doReturn(AppOpsManager.MODE_ALLOWED).when(mAppOpsManager)
                .noteOp(AppOpsManager.OPSTR_CHANGE_WIFI_STATE, Process.myUid(), TEST_PACKAGE_NAME);
        when(mWifiPermissionsUtil.isTargetSdkLessThan(anyString(),
                eq(Build.VERSION_CODES.Q), anyInt())).thenReturn(true);
        when(mSettingsStore.handleWifiToggled(eq(true))).thenReturn(true);
        when(mSettingsStore.isAirplaneModeOn()).thenReturn(true);
        when(mContext.checkPermission(
                eq(android.Manifest.permission.NETWORK_SETTINGS), anyInt(), anyInt()))
                .thenReturn(PackageManager.PERMISSION_DENIED);

        assertFalse(mWifiServiceImpl.setWifiEnabled(TEST_PACKAGE_NAME, true));
        verify(mWifiController, never()).sendMessage(eq(CMD_WIFI_TOGGLED));
    }

    /**
     * Verify that a call from an app with the NETWORK_SETTINGS permission can enable wifi if we
     * are in softap mode.
     */
    @Test
    public void testSetWifiEnabledFromNetworkSettingsHolderWhenApEnabled() throws Exception {
        when(mSettingsStore.isWifiToggleEnabled()).thenReturn(false);
        mWifiServiceImpl.checkAndStartWifi();

        verify(mContext).registerReceiver(mBroadcastReceiverCaptor.capture(),
                (IntentFilter) argThat(new IntentFilterMatcher()));

        TestUtil.sendWifiApStateChanged(mBroadcastReceiverCaptor.getValue(), mContext,
                WIFI_AP_STATE_ENABLED, WIFI_AP_STATE_ENABLING, SAP_START_FAILURE_GENERAL,
                WIFI_IFACE_NAME, IFACE_IP_MODE_LOCAL_ONLY);

        when(mSettingsStore.handleWifiToggled(eq(true))).thenReturn(true);
        when(mContext.checkPermission(
                eq(android.Manifest.permission.NETWORK_SETTINGS), anyInt(), anyInt()))
                .thenReturn(PackageManager.PERMISSION_GRANTED);
        when(mSettingsStore.isAirplaneModeOn()).thenReturn(false);
        assertTrue(mWifiServiceImpl.setWifiEnabled(SYSUI_PACKAGE_NAME, true));
        verify(mWifiController).sendMessage(eq(CMD_WIFI_TOGGLED));
    }

    /**
     * Verify that a call from an app cannot enable wifi if we are in softap mode.
     */
    @Test
    public void testSetWifiEnabledFromAppFailsWhenApEnabled() throws Exception {
        doReturn(AppOpsManager.MODE_ALLOWED).when(mAppOpsManager)
                .noteOp(AppOpsManager.OPSTR_CHANGE_WIFI_STATE, Process.myUid(), TEST_PACKAGE_NAME);
        when(mWifiPermissionsUtil.isTargetSdkLessThan(anyString(),
                eq(Build.VERSION_CODES.Q), anyInt())).thenReturn(true);
        when(mSettingsStore.isWifiToggleEnabled()).thenReturn(false);
        mWifiServiceImpl.checkAndStartWifi();

        verify(mContext).registerReceiver(mBroadcastReceiverCaptor.capture(),
                (IntentFilter) argThat(new IntentFilterMatcher()));

        TestUtil.sendWifiApStateChanged(mBroadcastReceiverCaptor.getValue(), mContext,
                WIFI_AP_STATE_ENABLED, WIFI_AP_STATE_ENABLING, SAP_START_FAILURE_GENERAL,
                WIFI_IFACE_NAME, IFACE_IP_MODE_LOCAL_ONLY);

        when(mContext.checkPermission(
                eq(android.Manifest.permission.NETWORK_SETTINGS), anyInt(), anyInt()))
                .thenReturn(PackageManager.PERMISSION_DENIED);
        when(mSettingsStore.isAirplaneModeOn()).thenReturn(false);
        assertFalse(mWifiServiceImpl.setWifiEnabled(TEST_PACKAGE_NAME, true));
        verify(mSettingsStore, never()).handleWifiToggled(anyBoolean());
        verify(mWifiController, never()).sendMessage(eq(CMD_WIFI_TOGGLED));
    }


    /**
     * Verify that the CMD_TOGGLE_WIFI message won't be sent if wifi is already on.
     */
    @Test
    public void testSetWifiEnabledNoToggle() throws Exception {
        when(mSettingsStore.handleWifiToggled(eq(true))).thenReturn(false);
        when(mContext.checkPermission(eq(android.Manifest.permission.NETWORK_SETTINGS),
                anyInt(), anyInt())).thenReturn(PackageManager.PERMISSION_GRANTED);
        assertTrue(mWifiServiceImpl.setWifiEnabled(TEST_PACKAGE_NAME, true));
        verify(mWifiController, never()).sendMessage(eq(CMD_WIFI_TOGGLED));
    }

    /**
     * Verify a SecurityException is thrown if a caller does not have the CHANGE_WIFI_STATE
     * permission to toggle wifi.
     */
    @Test
    public void testSetWifiEnableWithoutChangeWifiStatePermission() throws Exception {
        doThrow(new SecurityException()).when(mContext)
                .enforceCallingOrSelfPermission(eq(android.Manifest.permission.CHANGE_WIFI_STATE),
                                                eq("WifiService"));
        try {
            mWifiServiceImpl.setWifiEnabled(TEST_PACKAGE_NAME, true);
            fail();
        } catch (SecurityException e) {
        }
    }

    /**
     * Verify that wifi can be disabled by a caller with NETWORK_SETTINGS permission.
     */
    @Test
    public void testSetWifiDisabledSuccessWithNetworkSettingsPermission() throws Exception {
        when(mContext.checkPermission(eq(android.Manifest.permission.NETWORK_SETTINGS),
                anyInt(), anyInt())).thenReturn(PackageManager.PERMISSION_GRANTED);
        when(mSettingsStore.handleWifiToggled(eq(false))).thenReturn(true);
        assertTrue(mWifiServiceImpl.setWifiEnabled(TEST_PACKAGE_NAME, false));
        verify(mWifiController).sendMessage(eq(CMD_WIFI_TOGGLED));
    }

    /**
     * Verify that wifi can be disabled by a caller with NETWORK_MANAGED_PROVISIONING permission.
     */
    @Test
    public void testSetWifiDisabledSuccessWithNetworkManagedProvisioningPermission()
            throws Exception {
        when(mContext.checkPermission(eq(android.Manifest.permission.NETWORK_MANAGED_PROVISIONING),
                anyInt(), anyInt())).thenReturn(PackageManager.PERMISSION_GRANTED);
        when(mSettingsStore.handleWifiToggled(eq(false))).thenReturn(true);
        assertTrue(mWifiServiceImpl.setWifiEnabled(TEST_PACKAGE_NAME, false));
        verify(mWifiController).sendMessage(eq(CMD_WIFI_TOGGLED));
    }

    /**
<<<<<<< HEAD
=======
     * Verify that wifi can be disabled by the PO apps targeting Q SDK.
     */
    @Test
    public void testSetWifiDisabledSuccessForPOAppsTargetingQSDK() throws Exception {
        doReturn(AppOpsManager.MODE_ALLOWED).when(mAppOpsManager)
                .noteOp(AppOpsManager.OPSTR_CHANGE_WIFI_STATE, Process.myUid(), TEST_PACKAGE_NAME);
        when(mWifiPermissionsUtil.isTargetSdkLessThan(anyString(),
                eq(Build.VERSION_CODES.Q), anyInt())).thenReturn(false);
        when(mDevicePolicyManagerInternal.isActiveAdminWithPolicy(
                Process.myUid(), DeviceAdminInfo.USES_POLICY_PROFILE_OWNER))
                .thenReturn(true);

        when(mSettingsStore.handleWifiToggled(eq(false))).thenReturn(true);
        when(mSettingsStore.isAirplaneModeOn()).thenReturn(false);
        assertTrue(mWifiServiceImpl.setWifiEnabled(TEST_PACKAGE_NAME, false));

        verify(mWifiController).sendMessage(eq(CMD_WIFI_TOGGLED));
    }

    /**
>>>>>>> c72198c5
     * Verify that wifi can be disabled by the system apps targeting Q SDK.
     */
    @Test
    public void testSetWifiDisabledSuccessForSystemAppsTargetingQSDK() throws Exception {
        doReturn(AppOpsManager.MODE_ALLOWED).when(mAppOpsManager)
                .noteOp(AppOpsManager.OPSTR_CHANGE_WIFI_STATE, Process.myUid(), TEST_PACKAGE_NAME);
        when(mWifiPermissionsUtil.isTargetSdkLessThan(anyString(),
<<<<<<< HEAD
                eq(Build.VERSION_CODES.Q))).thenReturn(false);
=======
                eq(Build.VERSION_CODES.Q), anyInt())).thenReturn(false);
>>>>>>> c72198c5
        mApplicationInfo.flags = ApplicationInfo.FLAG_SYSTEM;

        when(mSettingsStore.handleWifiToggled(eq(false))).thenReturn(true);
        when(mSettingsStore.isAirplaneModeOn()).thenReturn(false);
        assertTrue(mWifiServiceImpl.setWifiEnabled(TEST_PACKAGE_NAME, false));

        verify(mWifiController).sendMessage(eq(CMD_WIFI_TOGGLED));
    }


    /**
     * Verify that wifi can be disabled by the apps targeting pre-Q SDK.
     */
    @Test
    public void testSetWifiDisabledSuccessForAppsTargetingBelowQSDK() throws Exception {
        doReturn(AppOpsManager.MODE_ALLOWED).when(mAppOpsManager)
                .noteOp(AppOpsManager.OPSTR_CHANGE_WIFI_STATE, Process.myUid(), TEST_PACKAGE_NAME);
        when(mWifiPermissionsUtil.isTargetSdkLessThan(anyString(),
                eq(Build.VERSION_CODES.Q), anyInt())).thenReturn(true);

        when(mSettingsStore.handleWifiToggled(eq(false))).thenReturn(true);
        when(mSettingsStore.isAirplaneModeOn()).thenReturn(false);
        assertTrue(mWifiServiceImpl.setWifiEnabled(TEST_PACKAGE_NAME, false));

        verify(mWifiController).sendMessage(eq(CMD_WIFI_TOGGLED));
    }

    /**
     * Verify that wifi is not disabled when wificontroller is not started.
     */
    @Test
    public void testSetWifiDisabledFailureWhenInCryptDebounce() throws Exception {
        when(mFrameworkFacade.inStorageManagerCryptKeeperBounce()).thenReturn(true);
        when(mContext.checkPermission(eq(android.Manifest.permission.NETWORK_SETTINGS),
                anyInt(), anyInt())).thenReturn(PackageManager.PERMISSION_GRANTED);
        when(mSettingsStore.handleWifiToggled(eq(false))).thenReturn(false);
        when(mSettingsStore.isAirplaneModeOn()).thenReturn(false);
        assertFalse(mWifiServiceImpl.setWifiEnabled(TEST_PACKAGE_NAME, false));
        verifyZeroInteractions(mWifiController);
    }

    /**
     * Verify that wifi cannot be disabled by the apps targeting Q SDK.
     */
    @Test
    public void testSetWifiDisabledFailureForAppsTargetingQSDK() throws Exception {
        doReturn(AppOpsManager.MODE_ALLOWED).when(mAppOpsManager)
                .noteOp(AppOpsManager.OPSTR_CHANGE_WIFI_STATE, Process.myUid(), TEST_PACKAGE_NAME);
        when(mWifiPermissionsUtil.isTargetSdkLessThan(anyString(),
                eq(Build.VERSION_CODES.Q), anyInt())).thenReturn(false);

        when(mSettingsStore.handleWifiToggled(eq(false))).thenReturn(true);
        when(mSettingsStore.isAirplaneModeOn()).thenReturn(false);
        assertFalse(mWifiServiceImpl.setWifiEnabled(TEST_PACKAGE_NAME, false));

        verify(mWifiController, never()).sendMessage(eq(CMD_WIFI_TOGGLED));
    }

    /**
     * Verify that CMD_TOGGLE_WIFI message won't be sent if wifi is already off.
     */
    @Test
    public void testSetWifiDisabledNoToggle() throws Exception {
        when(mContext.checkPermission(eq(android.Manifest.permission.NETWORK_SETTINGS),
                anyInt(), anyInt())).thenReturn(PackageManager.PERMISSION_GRANTED);
        when(mSettingsStore.handleWifiToggled(eq(false))).thenReturn(false);
        assertTrue(mWifiServiceImpl.setWifiEnabled(TEST_PACKAGE_NAME, false));
        verify(mWifiController, never()).sendMessage(eq(CMD_WIFI_TOGGLED));
    }

    /**
     * Verify a SecurityException is thrown if a caller does not have the CHANGE_WIFI_STATE
     * permission to toggle wifi.
     */
    @Test
    public void testSetWifiDisabledWithoutChangeWifiStatePermission() throws Exception {
        doThrow(new SecurityException()).when(mContext)
                .enforceCallingOrSelfPermission(eq(android.Manifest.permission.CHANGE_WIFI_STATE),
                        eq("WifiService"));
        try {
            mWifiServiceImpl.setWifiEnabled(TEST_PACKAGE_NAME, false);
            fail();
        } catch (SecurityException e) { }
    }

    /**
     * Ensure unpermitted callers cannot write the SoftApConfiguration.
     *
     * @throws SecurityException
     */
    @Test
    public void testSetWifiApConfigurationNotSavedWithoutPermission() {
        when(mWifiPermissionsUtil.checkConfigOverridePermission(anyInt())).thenReturn(false);
        WifiConfiguration apConfig = new WifiConfiguration();
        try {
            mWifiServiceImpl.setWifiApConfiguration(apConfig, TEST_PACKAGE_NAME);
            fail("Expected SecurityException");
        } catch (SecurityException e) { }
    }

    /**
     * Ensure softap config is written when the caller has the correct permission.
     */
    @Test
    public void testSetWifiApConfigurationSuccess() {
        when(mWifiPermissionsUtil.checkConfigOverridePermission(anyInt())).thenReturn(true);
        WifiConfiguration apConfig = createValidSoftApConfiguration();

        assertTrue(mWifiServiceImpl.setWifiApConfiguration(apConfig, TEST_PACKAGE_NAME));
        mLooper.dispatchAll();
        verifyCheckChangePermission(TEST_PACKAGE_NAME);
        verify(mWifiApConfigStore).setApConfiguration(eq(apConfig));
    }

    /**
     * Ensure that a null config does not overwrite the saved ap config.
     */
    @Test
    public void testSetWifiApConfigurationNullConfigNotSaved() {
        when(mWifiPermissionsUtil.checkConfigOverridePermission(anyInt())).thenReturn(true);
        assertFalse(mWifiServiceImpl.setWifiApConfiguration(null, TEST_PACKAGE_NAME));
        verify(mWifiApConfigStore, never()).setApConfiguration(isNull(WifiConfiguration.class));
    }

    /**
     * Ensure that an invalid config does not overwrite the saved ap config.
     */
    @Test
    public void testSetWifiApConfigurationWithInvalidConfigNotSaved() {
        when(mWifiPermissionsUtil.checkConfigOverridePermission(anyInt())).thenReturn(true);
        assertFalse(mWifiServiceImpl.setWifiApConfiguration(new WifiConfiguration(),
                                                            TEST_PACKAGE_NAME));
        verify(mWifiApConfigStore, never()).setApConfiguration(any());
    }

    /**
     * Ensure unpermitted callers are not able to retrieve the softap config.
     *
     * @throws SecurityException
     */
    @Test
    public void testGetWifiApConfigurationNotReturnedWithoutPermission() {
        when(mWifiPermissionsUtil.checkConfigOverridePermission(anyInt())).thenReturn(false);
        try {
            mWifiServiceImpl.getWifiApConfiguration();
            fail("Expected a SecurityException");
        } catch (SecurityException e) {
        }
    }

    /**
     * Ensure permitted callers are able to retrieve the softap config.
     */
    @Test
    public void testGetWifiApConfigurationSuccess() {
        setupClientModeImplHandlerForRunWithScissors();

        mWifiServiceImpl = new WifiServiceImpl(mContext, mWifiInjector, mAsyncChannel);
        mWifiServiceImpl.setWifiHandlerLogForTest(mLog);

        when(mFrameworkFacade.inStorageManagerCryptKeeperBounce()).thenReturn(false);
        when(mSettingsStore.isWifiToggleEnabled()).thenReturn(false);

        when(mWifiPermissionsUtil.checkConfigOverridePermission(anyInt())).thenReturn(true);
        WifiConfiguration apConfig = new WifiConfiguration();
        when(mWifiApConfigStore.getApConfiguration()).thenReturn(apConfig);
        assertEquals(apConfig, mWifiServiceImpl.getWifiApConfiguration());
    }

    /**
     * Ensure we return the proper variable for the softap state after getting an AP state change
     * broadcast.
     */
    @Test
    public void testGetWifiApEnabled() {
        setupClientModeImplHandlerForRunWithScissors();

        // set up WifiServiceImpl with a live thread for testing
        HandlerThread serviceHandlerThread = createAndStartHandlerThreadForRunWithScissors();
        when(mWifiInjector.getWifiServiceHandlerThread()).thenReturn(serviceHandlerThread);
        mWifiServiceImpl = new WifiServiceImpl(mContext, mWifiInjector, mAsyncChannel);
        mWifiServiceImpl.setWifiHandlerLogForTest(mLog);

        // ap should be disabled when wifi hasn't been started
        assertEquals(WifiManager.WIFI_AP_STATE_DISABLED, mWifiServiceImpl.getWifiApEnabledState());

        when(mFrameworkFacade.inStorageManagerCryptKeeperBounce()).thenReturn(false);
        when(mSettingsStore.isWifiToggleEnabled()).thenReturn(false);
        mWifiServiceImpl.checkAndStartWifi();
        mLooper.dispatchAll();

        // ap should be disabled initially
        assertEquals(WifiManager.WIFI_AP_STATE_DISABLED, mWifiServiceImpl.getWifiApEnabledState());

        // send an ap state change to verify WifiServiceImpl is updated
        verify(mContext).registerReceiver(mBroadcastReceiverCaptor.capture(),
                (IntentFilter) argThat(new IntentFilterMatcher()));

        TestUtil.sendWifiApStateChanged(mBroadcastReceiverCaptor.getValue(), mContext,
                WIFI_AP_STATE_FAILED, WIFI_AP_STATE_DISABLED, SAP_START_FAILURE_GENERAL,
                WIFI_IFACE_NAME, IFACE_IP_MODE_LOCAL_ONLY);
        mLooper.dispatchAll();

        assertEquals(WifiManager.WIFI_AP_STATE_FAILED, mWifiServiceImpl.getWifiApEnabledState());
    }

    /**
     * Ensure we do not allow unpermitted callers to get the wifi ap state.
     */
    @Test
    public void testGetWifiApEnabledPermissionDenied() {
        // we should not be able to get the state
        doThrow(new SecurityException()).when(mContext)
                .enforceCallingOrSelfPermission(eq(android.Manifest.permission.ACCESS_WIFI_STATE),
                                                eq("WifiService"));

        try {
            mWifiServiceImpl.getWifiApEnabledState();
            fail("expected SecurityException");
        } catch (SecurityException expected) { }
    }

    /**
     * Make sure we do not start wifi if System services have to be restarted to decrypt the device.
     */
    @Test
    public void testWifiControllerDoesNotStartWhenDeviceTriggerResetMainAtBoot() {
        when(mFrameworkFacade.inStorageManagerCryptKeeperBounce()).thenReturn(true);
        when(mSettingsStore.isWifiToggleEnabled()).thenReturn(false);
        mWifiServiceImpl.checkAndStartWifi();
        verify(mWifiController, never()).start();
    }

    /**
     * Make sure we do start WifiController (wifi disabled) if the device is already decrypted.
     */
    @Test
    public void testWifiControllerStartsWhenDeviceIsDecryptedAtBootWithWifiDisabled() {
        when(mFrameworkFacade.inStorageManagerCryptKeeperBounce()).thenReturn(false);
        when(mSettingsStore.isWifiToggleEnabled()).thenReturn(false);
        mWifiServiceImpl.checkAndStartWifi();
        verify(mWifiController).start();
        verify(mWifiController, never()).sendMessage(CMD_WIFI_TOGGLED);
    }

    /**
     * Make sure we do start WifiController (wifi enabled) if the device is already decrypted.
     */
    @Test
    public void testWifiFullyStartsWhenDeviceIsDecryptedAtBootWithWifiEnabled() {
        when(mFrameworkFacade.inStorageManagerCryptKeeperBounce()).thenReturn(false);
        when(mSettingsStore.handleWifiToggled(true)).thenReturn(true);
        when(mSettingsStore.isWifiToggleEnabled()).thenReturn(true);
        when(mClientModeImpl.syncGetWifiState()).thenReturn(WIFI_STATE_DISABLED);
        when(mContext.getPackageName()).thenReturn(ANDROID_SYSTEM_PACKAGE);
        when(mContext.checkPermission(eq(android.Manifest.permission.NETWORK_SETTINGS),
                anyInt(), anyInt())).thenReturn(PackageManager.PERMISSION_GRANTED);
        mWifiServiceImpl.checkAndStartWifi();
        verify(mWifiController).start();
        verify(mWifiController).sendMessage(CMD_WIFI_TOGGLED);
    }

    /**
     * Verify caller with proper permission can call startSoftAp.
     */
    @Test
    public void testStartSoftApWithPermissionsAndNullConfig() {
        boolean result = mWifiServiceImpl.startSoftAp(null);
        assertTrue(result);
        verify(mWifiController)
                .sendMessage(eq(CMD_SET_AP), eq(1), anyInt(), mSoftApModeConfigCaptor.capture());
        assertNull(mSoftApModeConfigCaptor.getValue().getWifiConfiguration());
    }

    /**
     * Verify caller with proper permissions but an invalid config does not start softap.
     */
    @Test
    public void testStartSoftApWithPermissionsAndInvalidConfig() {
        boolean result = mWifiServiceImpl.startSoftAp(mApConfig);
        assertFalse(result);
        verifyZeroInteractions(mWifiController);
    }

    /**
     * Verify caller with proper permission and valid config does start softap.
     */
    @Test
    public void testStartSoftApWithPermissionsAndValidConfig() {
        WifiConfiguration config = createValidSoftApConfiguration();
        boolean result = mWifiServiceImpl.startSoftAp(config);
        assertTrue(result);
        verify(mWifiController)
                .sendMessage(eq(CMD_SET_AP), eq(1), anyInt(), mSoftApModeConfigCaptor.capture());
        assertEquals(config, mSoftApModeConfigCaptor.getValue().getWifiConfiguration());
    }

    /**
     * Verify does not start softap when wificontroller is not started.
     */
    @Test
    public void testStartSoftApWhenInCryptDebounce() {
        when(mFrameworkFacade.inStorageManagerCryptKeeperBounce()).thenReturn(true);

        WifiConfiguration config = createValidSoftApConfiguration();
        boolean result = mWifiServiceImpl.startSoftAp(config);
        assertFalse(result);
        verifyZeroInteractions(mWifiController);
    }

    /**
     * Verify a SecurityException is thrown when a caller without the correct permission attempts to
     * start softap.
     */
    @Test(expected = SecurityException.class)
    public void testStartSoftApWithoutPermissionThrowsException() throws Exception {
        doThrow(new SecurityException()).when(mContext)
                .enforceCallingOrSelfPermission(eq(android.Manifest.permission.NETWORK_STACK),
                                                eq("WifiService"));
        mWifiServiceImpl.startSoftAp(null);
    }

    /**
     * Verify caller with proper permission can call stopSoftAp.
     */
    @Test
    public void testStopSoftApWithPermissions() {
        boolean result = mWifiServiceImpl.stopSoftAp();
        assertTrue(result);
        verify(mWifiController).sendMessage(eq(CMD_SET_AP), eq(0),
                eq(WifiManager.IFACE_IP_MODE_TETHERED));
    }

    /**
     * Verify does not stop softap when wificontroller is not started.
     */
    @Test
    public void testStopSoftApWhenInCryptDebounce() {
        when(mFrameworkFacade.inStorageManagerCryptKeeperBounce()).thenReturn(true);

        boolean result = mWifiServiceImpl.stopSoftAp();
        assertFalse(result);
        verifyZeroInteractions(mWifiController);
    }

    /**
     * Verify SecurityException is thrown when a caller without the correct permission attempts to
     * stop softap.
     */
    @Test(expected = SecurityException.class)
    public void testStopSoftApWithoutPermissionThrowsException() throws Exception {
        doThrow(new SecurityException()).when(mContext)
                .enforceCallingOrSelfPermission(eq(android.Manifest.permission.NETWORK_STACK),
                                                eq("WifiService"));
        mWifiServiceImpl.stopSoftAp();
    }

    /**
     * Ensure that we handle app ops check failure when handling scan request.
     */
    @Test
    public void testStartScanFailureAppOpsIgnored() {
        setupClientModeImplHandlerForRunWithScissors();
        doReturn(AppOpsManager.MODE_IGNORED).when(mAppOpsManager)
                .noteOp(AppOpsManager.OPSTR_CHANGE_WIFI_STATE, Process.myUid(), SCAN_PACKAGE_NAME);
        assertFalse(mWifiServiceImpl.startScan(SCAN_PACKAGE_NAME));
        verify(mScanRequestProxy, never()).startScan(Process.myUid(), SCAN_PACKAGE_NAME);
    }

    /**
     * Ensure that we handle scan access permission check failure when handling scan request.
     */
    @Test
    public void testStartScanFailureInCanAccessScanResultsPermission() {
        setupClientModeImplHandlerForRunWithScissors();
        doThrow(new SecurityException()).when(mWifiPermissionsUtil)
                .enforceCanAccessScanResults(SCAN_PACKAGE_NAME, Process.myUid());
        assertFalse(mWifiServiceImpl.startScan(SCAN_PACKAGE_NAME));
        verify(mScanRequestProxy, never()).startScan(Process.myUid(), SCAN_PACKAGE_NAME);
    }

    /**
     * Ensure that we handle scan request failure when posting the runnable to handler fails.
     */
    @Test
    public void testStartScanFailureInRunWithScissors() {
        setupClientModeImplHandlerForRunWithScissors();
        doReturn(false).when(mHandlerSpyForCmiRunWithScissors)
                .runWithScissors(any(), anyLong());
        assertFalse(mWifiServiceImpl.startScan(SCAN_PACKAGE_NAME));
        verify(mScanRequestProxy, never()).startScan(Process.myUid(), SCAN_PACKAGE_NAME);
    }

    /**
     * Ensure that we handle scan request failure from ScanRequestProxy fails.
     */
    @Test
    public void testStartScanFailureFromScanRequestProxy() {
        setupClientModeImplHandlerForRunWithScissors();
        when(mScanRequestProxy.startScan(anyInt(), anyString())).thenReturn(false);
        assertFalse(mWifiServiceImpl.startScan(SCAN_PACKAGE_NAME));
        verify(mScanRequestProxy).startScan(Process.myUid(), SCAN_PACKAGE_NAME);
    }

    static final String TEST_SSID = "Sid's Place";
    static final String TEST_SSID_WITH_QUOTES = "\"" + TEST_SSID + "\"";
    static final String TEST_BSSID = "01:02:03:04:05:06";
    static final String TEST_PACKAGE = "package";
    static final int TEST_NETWORK_ID = 567;

    private void setupForGetConnectionInfo() {
        WifiInfo wifiInfo = new WifiInfo();
        wifiInfo.setSSID(WifiSsid.createFromAsciiEncoded(TEST_SSID));
        wifiInfo.setBSSID(TEST_BSSID);
        wifiInfo.setNetworkId(TEST_NETWORK_ID);
        when(mClientModeImpl.syncRequestConnectionInfo()).thenReturn(wifiInfo);
    }

    /**
     * Test that connected SSID and BSSID are not exposed to an app that does not have the
     * appropriate permissions.
     */
    @Test
    public void testConnectedIdsAreHiddenFromAppWithoutPermission() throws Exception {
        setupForGetConnectionInfo();

        doThrow(new SecurityException()).when(mWifiPermissionsUtil).enforceCanAccessScanResults(
                anyString(), anyInt());

        WifiInfo connectionInfo = mWifiServiceImpl.getConnectionInfo(TEST_PACKAGE);

        assertEquals(WifiSsid.NONE, connectionInfo.getSSID());
        assertEquals(WifiInfo.DEFAULT_MAC_ADDRESS, connectionInfo.getBSSID());
        assertEquals(WifiConfiguration.INVALID_NETWORK_ID, connectionInfo.getNetworkId());
    }

    /**
     * Test that connected SSID and BSSID are not exposed to an app that does not have the
     * appropriate permissions, when enforceCanAccessScanResults raises a SecurityException.
     */
    @Test
    public void testConnectedIdsAreHiddenOnSecurityException() throws Exception {
        setupForGetConnectionInfo();

        doThrow(new SecurityException()).when(mWifiPermissionsUtil).enforceCanAccessScanResults(
                anyString(), anyInt());

        WifiInfo connectionInfo = mWifiServiceImpl.getConnectionInfo(TEST_PACKAGE);

        assertEquals(WifiSsid.NONE, connectionInfo.getSSID());
        assertEquals(WifiInfo.DEFAULT_MAC_ADDRESS, connectionInfo.getBSSID());
        assertEquals(WifiConfiguration.INVALID_NETWORK_ID, connectionInfo.getNetworkId());
    }

    /**
     * Test that connected SSID and BSSID are exposed to an app that does have the
     * appropriate permissions.
     */
    @Test
    public void testConnectedIdsAreVisibleFromPermittedApp() throws Exception {
        setupForGetConnectionInfo();

        WifiInfo connectionInfo = mWifiServiceImpl.getConnectionInfo(TEST_PACKAGE);

        assertEquals(TEST_SSID_WITH_QUOTES, connectionInfo.getSSID());
        assertEquals(TEST_BSSID, connectionInfo.getBSSID());
        assertEquals(TEST_NETWORK_ID, connectionInfo.getNetworkId());
    }

    /**
     * Test that configured network list are exposed empty list to an app that does not have the
     * appropriate permissions.
     */
    @Test
    public void testConfiguredNetworkListAreEmptyFromAppWithoutPermission() throws Exception {
        when(mClientModeImpl.syncGetConfiguredNetworks(anyInt(), any(), anyInt()))
                .thenReturn(TEST_WIFI_CONFIGURATION_LIST);

        // no permission = target SDK=Q && not a carrier app
        when(mTelephonyManager.checkCarrierPrivilegesForPackageAnyPhone(anyString())).thenReturn(
                TelephonyManager.CARRIER_PRIVILEGE_STATUS_NO_ACCESS);

        ParceledListSlice<WifiConfiguration> configs =
                mWifiServiceImpl.getConfiguredNetworks(TEST_PACKAGE);

        assertEquals(0, configs.getList().size());
    }

    /**
     * Test that configured network list are exposed empty list to an app that does not have the
     * appropriate permissions, when enforceCanAccessScanResults raises a SecurityException.
     */
    @Test
    public void testConfiguredNetworkListAreEmptyOnSecurityException() throws Exception {
        when(mClientModeImpl.syncGetConfiguredNetworks(anyInt(), any(), anyInt()))
                .thenReturn(TEST_WIFI_CONFIGURATION_LIST);

        doThrow(new SecurityException()).when(mWifiPermissionsUtil).enforceCanAccessScanResults(
                anyString(), anyInt());

        ParceledListSlice<WifiConfiguration> configs =
                mWifiServiceImpl.getConfiguredNetworks(TEST_PACKAGE);

        assertEquals(0, configs.getList().size());

    }

    /**
     * Test that configured network list are exposed to an app that does have the
     * appropriate permissions.
     */
    @Test
    public void testConfiguredNetworkListAreVisibleFromPermittedApp() throws Exception {
        when(mClientModeImpl.syncGetConfiguredNetworks(anyInt(), any(), anyInt()))
                .thenReturn(TEST_WIFI_CONFIGURATION_LIST);

        when(mContext.checkPermission(eq(android.Manifest.permission.NETWORK_SETTINGS),
                anyInt(), anyInt())).thenReturn(PackageManager.PERMISSION_GRANTED);

        mWifiServiceImpl.mClientModeImplChannel = mAsyncChannel;

        ParceledListSlice<WifiConfiguration> configs =
                mWifiServiceImpl.getConfiguredNetworks(TEST_PACKAGE);

        verify(mClientModeImpl).syncGetConfiguredNetworks(anyInt(), any(), eq(Process.WIFI_UID));
        WifiConfigurationTestUtil.assertConfigurationsEqualForBackup(
                TEST_WIFI_CONFIGURATION_LIST, configs.getList());
    }


    /**
     * Test that privileged network list are exposed null to an app that does not have the
     * appropriate permissions.
     */
    @Test
    public void testPrivilegedConfiguredNetworkListAreEmptyFromAppWithoutPermission()
            throws Exception {
        when(mClientModeImpl.syncGetPrivilegedConfiguredNetwork(any()))
                .thenReturn(TEST_WIFI_CONFIGURATION_LIST);

        doThrow(new SecurityException()).when(mWifiPermissionsUtil).enforceCanAccessScanResults(
                anyString(), anyInt());

        ParceledListSlice<WifiConfiguration> configs =
                mWifiServiceImpl.getPrivilegedConfiguredNetworks(TEST_PACKAGE);

        assertEquals(null, configs);
    }

    /**
     * Test that privileged network list are exposed null to an app that does not have the
     * appropriate permissions, when enforceCanAccessScanResults raises a SecurityException.
     */
    @Test
    public void testPrivilegedConfiguredNetworkListAreEmptyOnSecurityException() throws Exception {
        when(mClientModeImpl.syncGetPrivilegedConfiguredNetwork(any()))
                .thenReturn(TEST_WIFI_CONFIGURATION_LIST);

        doThrow(new SecurityException()).when(mWifiPermissionsUtil).enforceCanAccessScanResults(
                anyString(), anyInt());

        ParceledListSlice<WifiConfiguration> configs =
                mWifiServiceImpl.getPrivilegedConfiguredNetworks(TEST_PACKAGE);

        assertEquals(null, configs);

    }

    /**
     * Test that privileged network list are exposed to an app that does have the
     * appropriate permissions (simulated by not throwing an exception for READ_WIFI_CREDENTIAL).
     */
    @Test
    public void testPrivilegedConfiguredNetworkListAreVisibleFromPermittedApp() throws Exception {
        when(mClientModeImpl.syncGetPrivilegedConfiguredNetwork(any()))
                .thenReturn(TEST_WIFI_CONFIGURATION_LIST);

        mWifiServiceImpl.mClientModeImplChannel = mAsyncChannel;

        ParceledListSlice<WifiConfiguration> configs =
                mWifiServiceImpl.getPrivilegedConfiguredNetworks(TEST_PACKAGE);

        WifiConfigurationTestUtil.assertConfigurationsEqualForBackup(
                TEST_WIFI_CONFIGURATION_LIST, configs.getList());
    }

    /**
     * Test fetching of scan results.
     */
    @Test
    public void testGetScanResults() {
        setupClientModeImplHandlerForRunWithScissors();

        ScanResult[] scanResults =
                ScanTestUtil.createScanDatas(new int[][]{{2417, 2427, 5180, 5170}})[0]
                        .getResults();
        List<ScanResult> scanResultList =
                new ArrayList<>(Arrays.asList(scanResults));
        when(mScanRequestProxy.getScanResults()).thenReturn(scanResultList);

        String packageName = "test.com";
        List<ScanResult> retrievedScanResultList = mWifiServiceImpl.getScanResults(packageName);
        verify(mScanRequestProxy).getScanResults();

        ScanTestUtil.assertScanResultsEquals(scanResults,
                retrievedScanResultList.toArray(new ScanResult[retrievedScanResultList.size()]));
    }

    /**
     * Ensure that we handle scan results failure when posting the runnable to handler fails.
     */
    @Test
    public void testGetScanResultsFailureInRunWithScissors() {
        setupClientModeImplHandlerForRunWithScissors();
        doReturn(false).when(mHandlerSpyForCmiRunWithScissors)
                .runWithScissors(any(), anyLong());

        ScanResult[] scanResults =
                ScanTestUtil.createScanDatas(new int[][]{{2417, 2427, 5180, 5170}})[0]
                        .getResults();
        List<ScanResult> scanResultList =
                new ArrayList<>(Arrays.asList(scanResults));
        when(mScanRequestProxy.getScanResults()).thenReturn(scanResultList);

        String packageName = "test.com";
        List<ScanResult> retrievedScanResultList = mWifiServiceImpl.getScanResults(packageName);
        verify(mScanRequestProxy, never()).getScanResults();

        assertTrue(retrievedScanResultList.isEmpty());
    }

    private void registerLOHSRequestFull() {
        // allow test to proceed without a permission check failure
        when(mWifiPermissionsUtil.isLocationModeEnabled()).thenReturn(true);
        when(mFrameworkFacade.isAppForeground(anyInt())).thenReturn(true);
        when(mUserManager.hasUserRestriction(UserManager.DISALLOW_CONFIG_TETHERING))
                .thenReturn(false);
        int result = mWifiServiceImpl.startLocalOnlyHotspot(mAppMessenger, mAppBinder,
                TEST_PACKAGE_NAME);
        assertEquals(LocalOnlyHotspotCallback.REQUEST_REGISTERED, result);
        verifyCheckChangePermission(TEST_PACKAGE_NAME);
    }

    /**
     * Verify that the call to startLocalOnlyHotspot returns REQUEST_REGISTERED when successfully
     * called.
     */
    @Test
    public void testStartLocalOnlyHotspotSingleRegistrationReturnsRequestRegistered() {
        registerLOHSRequestFull();
    }

    /**
     * Verify that a call to startLocalOnlyHotspot throws a SecurityException if the caller does not
     * have the CHANGE_WIFI_STATE permission.
     */
    @Test(expected = SecurityException.class)
    public void testStartLocalOnlyHotspotThrowsSecurityExceptionWithoutCorrectPermission() {
        doThrow(new SecurityException()).when(mContext)
                .enforceCallingOrSelfPermission(eq(android.Manifest.permission.CHANGE_WIFI_STATE),
                                                eq("WifiService"));
        mWifiServiceImpl.startLocalOnlyHotspot(mAppMessenger, mAppBinder, TEST_PACKAGE_NAME);
    }

    /**
     * Verify that a call to startLocalOnlyHotspot throws a SecurityException if the caller does not
     * have Location permission.
     */
    @Test(expected = SecurityException.class)
    public void testStartLocalOnlyHotspotThrowsSecurityExceptionWithoutLocationPermission() {
        doThrow(new SecurityException())
                .when(mWifiPermissionsUtil).enforceLocationPermission(eq(TEST_PACKAGE_NAME),
                                                                      anyInt());
        mWifiServiceImpl.startLocalOnlyHotspot(mAppMessenger, mAppBinder, TEST_PACKAGE_NAME);
    }

    /**
     * Verify that a call to startLocalOnlyHotspot throws a SecurityException if Location mode is
     * disabled.
     */
    @Test(expected = SecurityException.class)
    public void testStartLocalOnlyHotspotThrowsSecurityExceptionWithoutLocationEnabled() {
        when(mWifiPermissionsUtil.isLocationModeEnabled()).thenReturn(false);
        mWifiServiceImpl.startLocalOnlyHotspot(mAppMessenger, mAppBinder, TEST_PACKAGE_NAME);
    }

    /**
     * Only start LocalOnlyHotspot if the caller is the foreground app at the time of the request.
     */
    @Test
    public void testStartLocalOnlyHotspotFailsIfRequestorNotForegroundApp() throws Exception {
        when(mWifiPermissionsUtil.isLocationModeEnabled()).thenReturn(true);

        when(mFrameworkFacade.isAppForeground(anyInt())).thenReturn(false);
        int result = mWifiServiceImpl.startLocalOnlyHotspot(mAppMessenger, mAppBinder,
                TEST_PACKAGE_NAME);
        assertEquals(LocalOnlyHotspotCallback.ERROR_INCOMPATIBLE_MODE, result);
    }

    /**
     * Only start LocalOnlyHotspot if device is in crypt debounce mode.
     */
    @Test
    public void testStartLocalOnlyHotspotFailsIfInCryptDebounce() throws Exception {
        when(mWifiPermissionsUtil.isLocationModeEnabled()).thenReturn(true);
        when(mFrameworkFacade.isAppForeground(anyInt())).thenReturn(true);
        when(mFrameworkFacade.inStorageManagerCryptKeeperBounce()).thenReturn(true);
        int result = mWifiServiceImpl.startLocalOnlyHotspot(mAppMessenger, mAppBinder,
                TEST_PACKAGE_NAME);
        assertEquals(LocalOnlyHotspotCallback.ERROR_INCOMPATIBLE_MODE, result);
    }

    /**
     * Only start LocalOnlyHotspot if we are not tethering.
     */
    @Test
    public void testTetheringDoesNotStartWhenAlreadyTetheringActive() throws Exception {
        setupClientModeImplHandlerForPost();

        WifiConfiguration config = createValidSoftApConfiguration();
        assertTrue(mWifiServiceImpl.startSoftAp(config));
        verify(mWifiController)
                .sendMessage(eq(CMD_SET_AP), eq(1), eq(0), mSoftApModeConfigCaptor.capture());
        assertEquals(config, mSoftApModeConfigCaptor.getValue().getWifiConfiguration());

        mWifiServiceImpl.updateInterfaceIpState(WIFI_IFACE_NAME, IFACE_IP_MODE_TETHERED);
        mLooper.dispatchAll();

        // Start another session without a stop, that should fail.
        assertFalse(mWifiServiceImpl.startSoftAp(createValidSoftApConfiguration()));
        verifyNoMoreInteractions(mWifiController);
    }

    /**
     * Only start LocalOnlyHotspot if we are not tethering.
     */
    @Test
    public void testHotspotDoesNotStartWhenAlreadyTethering() throws Exception {
        setupClientModeImplHandlerForPost();

        when(mWifiPermissionsUtil.isLocationModeEnabled()).thenReturn(true);
        when(mFrameworkFacade.isAppForeground(anyInt())).thenReturn(true);
        mWifiServiceImpl.updateInterfaceIpState(WIFI_IFACE_NAME, IFACE_IP_MODE_TETHERED);
        mLooper.dispatchAll();
        int returnCode = mWifiServiceImpl.startLocalOnlyHotspot(
                mAppMessenger, mAppBinder, TEST_PACKAGE_NAME);
        assertEquals(ERROR_INCOMPATIBLE_MODE, returnCode);
    }

    /**
     * Only start LocalOnlyHotspot if admin setting does not disallow tethering.
     */
    @Test
    public void testHotspotDoesNotStartWhenTetheringDisallowed() throws Exception {
        when(mWifiPermissionsUtil.isLocationModeEnabled()).thenReturn(true);
        when(mFrameworkFacade.isAppForeground(anyInt())).thenReturn(true);
        when(mUserManager.hasUserRestriction(UserManager.DISALLOW_CONFIG_TETHERING))
                .thenReturn(true);
        int returnCode = mWifiServiceImpl.startLocalOnlyHotspot(
                mAppMessenger, mAppBinder, TEST_PACKAGE_NAME);
        assertEquals(ERROR_TETHERING_DISALLOWED, returnCode);
    }

    /**
     * Verify that callers can only have one registered LOHS request.
     */
    @Test(expected = IllegalStateException.class)
    public void testStartLocalOnlyHotspotThrowsExceptionWhenCallerAlreadyRegistered() {
        registerLOHSRequestFull();

        // now do the second request that will fail
        mWifiServiceImpl.startLocalOnlyHotspot(mAppMessenger, mAppBinder, TEST_PACKAGE_NAME);
    }

    /**
     * Verify that the call to stopLocalOnlyHotspot does not do anything when there aren't any
     * registered callers.
     */
    @Test
    public void testStopLocalOnlyHotspotDoesNothingWithoutRegisteredRequests() {
        // allow test to proceed without a permission check failure
        mWifiServiceImpl.stopLocalOnlyHotspot();
        // there is nothing registered, so this shouldn't do anything
        verify(mWifiController, never()).sendMessage(eq(CMD_SET_AP), anyInt(), anyInt());
    }

    /**
     * Verify that the call to stopLocalOnlyHotspot does not do anything when one caller unregisters
     * but there is still an active request
     */
    @Test
    public void testStopLocalOnlyHotspotDoesNothingWithARemainingRegisteredRequest() {
        // register a request that will remain after the stopLOHS call
        mWifiServiceImpl.registerLOHSForTest(mPid, mRequestInfo);

        registerLOHSRequestFull();

        // Since we are calling with the same pid, the second register call will be removed
        mWifiServiceImpl.stopLocalOnlyHotspot();
        // there is still a valid registered request - do not tear down LOHS
        verify(mWifiController, never()).sendMessage(eq(CMD_SET_AP), anyInt(), anyInt());
    }

    /**
     * Verify that the call to stopLocalOnlyHotspot sends a message to WifiController to stop
     * the softAp when there is one registered caller when that caller is removed.
     */
    @Test
    public void testStopLocalOnlyHotspotTriggersSoftApStopWithOneRegisteredRequest() {
        registerLOHSRequestFull();
        verify(mWifiController)
                .sendMessage(eq(CMD_SET_AP), eq(1), anyInt(), any(SoftApModeConfiguration.class));

        // No permission check required for change_wifi_state.
        verify(mContext, never()).enforceCallingOrSelfPermission(
                eq("android.Manifest.permission.CHANGE_WIFI_STATE"), anyString());

        mWifiServiceImpl.stopLocalOnlyHotspot();
        // there is was only one request registered, we should tear down softap
        verify(mWifiController).sendMessage(eq(CMD_SET_AP), eq(0),
                eq(WifiManager.IFACE_IP_MODE_LOCAL_ONLY));
    }

    /**
     * Verify that by default startLocalOnlyHotspot starts access point at 2 GHz.
     */
    @Test
    public void testStartLocalOnlyHotspotAt2Ghz() {
        registerLOHSRequestFull();
        verifyLohsBand(WifiConfiguration.AP_BAND_2GHZ);
    }

    /**
     * Verify that startLocalOnlyHotspot will start access point at 5 GHz if properly configured.
     */
    @Test
    public void testStartLocalOnlyHotspotAt5Ghz() {
        when(mResources.getBoolean(
                eq(com.android.internal.R.bool.config_wifi_local_only_hotspot_5ghz)))
                .thenReturn(true);
        when(mPackageManager.hasSystemFeature(PackageManager.FEATURE_AUTOMOTIVE)).thenReturn(true);
        when(mClientModeImpl.syncGetSupportedFeatures(any(AsyncChannel.class)))
                .thenReturn((long) WIFI_FEATURE_INFRA_5G);

        verify(mAsyncChannel).connect(any(), mHandlerCaptor.capture(), any(Handler.class));
        final Handler handler = mHandlerCaptor.getValue();
        handler.handleMessage(handler.obtainMessage(
                AsyncChannel.CMD_CHANNEL_HALF_CONNECTED, AsyncChannel.STATUS_SUCCESSFUL, 0));

        registerLOHSRequestFull();
        verifyLohsBand(WifiConfiguration.AP_BAND_5GHZ);
    }

    private void verifyLohsBand(int expectedBand) {
        verify(mWifiController)
                .sendMessage(eq(CMD_SET_AP), eq(1), anyInt(), mSoftApModeConfigCaptor.capture());
        final WifiConfiguration configuration = mSoftApModeConfigCaptor.getValue().mConfig;
        assertNotNull(configuration);
        assertEquals(expectedBand, configuration.apBand);
    }

    /**
         * Verify that WifiServiceImpl does not send the stop ap message if there were no
         * pending LOHS requests upon a binder death callback.
         */
    @Test
    public void testServiceImplNotCalledWhenBinderDeathTriggeredNoRequests() {
        LocalOnlyRequestorCallback binderDeathCallback =
                mWifiServiceImpl.new LocalOnlyRequestorCallback();

        binderDeathCallback.onLocalOnlyHotspotRequestorDeath(mRequestInfo);
        verify(mWifiController, never()).sendMessage(eq(CMD_SET_AP), eq(0),
                eq(WifiManager.IFACE_IP_MODE_LOCAL_ONLY));
    }

    /**
     * Verify that WifiServiceImpl does not send the stop ap message if there are remaining
     * registered LOHS requests upon a binder death callback.  Additionally verify that softap mode
     * will be stopped if that remaining request is removed (to verify the binder death properly
     * cleared the requestor that died).
     */
    @Test
    public void testServiceImplNotCalledWhenBinderDeathTriggeredWithRegisteredRequests() {
        LocalOnlyRequestorCallback binderDeathCallback =
                mWifiServiceImpl.new LocalOnlyRequestorCallback();

        // registering a request directly from the test will not trigger a message to start
        // softap mode
        mWifiServiceImpl.registerLOHSForTest(mPid, mRequestInfo);

        registerLOHSRequestFull();

        binderDeathCallback.onLocalOnlyHotspotRequestorDeath(mRequestInfo);
        verify(mWifiController, never()).sendMessage(eq(CMD_SET_AP), anyInt(), anyInt());

        reset(mWifiController);

        // now stop as the second request and confirm CMD_SET_AP will be sent to make sure binder
        // death requestor was removed
        mWifiServiceImpl.stopLocalOnlyHotspot();
        verify(mWifiController).sendMessage(eq(CMD_SET_AP), eq(0),
                eq(WifiManager.IFACE_IP_MODE_LOCAL_ONLY));
    }

    /**
     * Verify that a call to registerSoftApCallback throws a SecurityException if the caller does
     * not have NETWORK_SETTINGS permission.
     */
    @Test
    public void registerSoftApCallbackThrowsSecurityExceptionOnMissingPermissions() {
        doThrow(new SecurityException()).when(mContext)
                .enforceCallingOrSelfPermission(eq(android.Manifest.permission.NETWORK_SETTINGS),
                                                eq("WifiService"));
        try {
            final int callbackIdentifier = 1;
            mWifiServiceImpl.registerSoftApCallback(mAppBinder, mClientSoftApCallback,
                    callbackIdentifier);
            fail("expected SecurityException");
        } catch (SecurityException expected) {
        }
    }

    /**
     * Verify that a call to registerSoftApCallback throws an IllegalArgumentException if the
     * parameters are not provided.
     */
    @Test
    public void registerSoftApCallbackThrowsIllegalArgumentExceptionOnInvalidArguments() {
        try {
            final int callbackIdentifier = 1;
            mWifiServiceImpl.registerSoftApCallback(mAppBinder, null, callbackIdentifier);
            fail("expected IllegalArgumentException");
        } catch (IllegalArgumentException expected) {
        }
    }

    /**
     * Verify that a call to unregisterSoftApCallback throws a SecurityException if the caller does
     * not have NETWORK_SETTINGS permission.
     */
    @Test
    public void unregisterSoftApCallbackThrowsSecurityExceptionOnMissingPermissions() {
        doThrow(new SecurityException()).when(mContext)
                .enforceCallingOrSelfPermission(eq(android.Manifest.permission.NETWORK_SETTINGS),
                                                eq("WifiService"));
        try {
            final int callbackIdentifier = 1;
            mWifiServiceImpl.unregisterSoftApCallback(callbackIdentifier);
            fail("expected SecurityException");
        } catch (SecurityException expected) {
        }
    }

    /**
     * Verifies that we handle softap callback registration failure if we encounter an exception
     * while linking to death.
     */
    @Test
    public void registerSoftApCallbackFailureOnLinkToDeath() throws Exception {
        setupClientModeImplHandlerForPost();

        doThrow(new RemoteException())
                .when(mAppBinder).linkToDeath(any(IBinder.DeathRecipient.class), anyInt());
        mWifiServiceImpl.registerSoftApCallback(mAppBinder, mClientSoftApCallback, 1);
        mLooper.dispatchAll();
        verify(mClientSoftApCallback, never()).onStateChanged(WIFI_AP_STATE_DISABLED, 0);
        verify(mClientSoftApCallback, never()).onNumClientsChanged(0);
    }


    /**
     * Registers a soft AP callback, then verifies that the current soft AP state and num clients
     * are sent to caller immediately after callback is registered.
     */
    private void registerSoftApCallbackAndVerify(ISoftApCallback callback, int callbackIdentifier)
            throws Exception {
        registerSoftApCallbackAndVerify(mAppBinder, callback, callbackIdentifier);
    }

    /**
     * Registers a soft AP callback, then verifies that the current soft AP state and num clients
     * are sent to caller immediately after callback is registered.
     */
    private void registerSoftApCallbackAndVerify(IBinder binder, ISoftApCallback callback,
                                                 int callbackIdentifier) throws Exception {
        mWifiServiceImpl.registerSoftApCallback(binder, callback, callbackIdentifier);
        mLooper.dispatchAll();
        verify(callback).onStateChanged(WIFI_AP_STATE_DISABLED, 0);
        verify(callback).onNumClientsChanged(0);
    }

    /**
     * Verify that registering twice with same callbackIdentifier will replace the first callback.
     */
    @Test
    public void replacesOldCallbackWithNewCallbackWhenRegisteringTwice() throws Exception {
        setupClientModeImplHandlerForPost();

        final int callbackIdentifier = 1;
        registerSoftApCallbackAndVerify(mAppBinder, mClientSoftApCallback, callbackIdentifier);
        registerSoftApCallbackAndVerify(
                mAnotherAppBinder, mAnotherSoftApCallback, callbackIdentifier);

        verify(mAppBinder).linkToDeath(any(), anyInt());
        verify(mAppBinder).unlinkToDeath(any(), anyInt());
        verify(mAnotherAppBinder).linkToDeath(any(), anyInt());
        verify(mAnotherAppBinder, never()).unlinkToDeath(any(), anyInt());

        final int testNumClients = 4;
        mStateMachineSoftApCallback.onNumClientsChanged(testNumClients);
        mLooper.dispatchAll();
        // Verify only the second callback is being called
        verify(mClientSoftApCallback, never()).onNumClientsChanged(testNumClients);
        verify(mAnotherSoftApCallback).onNumClientsChanged(testNumClients);
    }

    /**
     * Verify that unregisterSoftApCallback removes callback from registered callbacks list
     */
    @Test
    public void unregisterSoftApCallbackRemovesCallback() throws Exception {
        setupClientModeImplHandlerForPost();

        final int callbackIdentifier = 1;
        registerSoftApCallbackAndVerify(mClientSoftApCallback, callbackIdentifier);

        mWifiServiceImpl.unregisterSoftApCallback(callbackIdentifier);
        mLooper.dispatchAll();

        final int testNumClients = 4;
        mStateMachineSoftApCallback.onNumClientsChanged(testNumClients);
        mLooper.dispatchAll();
        verify(mClientSoftApCallback, never()).onNumClientsChanged(testNumClients);
    }

    /**
     * Verify that unregisterSoftApCallback is no-op if callbackIdentifier not registered.
     */
    @Test
    public void unregisterSoftApCallbackDoesNotRemoveCallbackIfCallbackIdentifierNotMatching()
            throws Exception {
        setupClientModeImplHandlerForPost();

        final int callbackIdentifier = 1;
        registerSoftApCallbackAndVerify(mClientSoftApCallback, callbackIdentifier);

        final int differentCallbackIdentifier = 2;
        mWifiServiceImpl.unregisterSoftApCallback(differentCallbackIdentifier);
        mLooper.dispatchAll();

        final int testNumClients = 4;
        mStateMachineSoftApCallback.onNumClientsChanged(testNumClients);
        mLooper.dispatchAll();
        verify(mClientSoftApCallback).onNumClientsChanged(testNumClients);
    }

    /**
     * Registers two callbacks, remove one then verify the right callback is being called on events.
     */
    @Test
    public void correctCallbackIsCalledAfterAddingTwoCallbacksAndRemovingOne() throws Exception {
        setupClientModeImplHandlerForPost();

        final int callbackIdentifier = 1;
        mWifiServiceImpl.registerSoftApCallback(mAppBinder, mClientSoftApCallback,
                callbackIdentifier);

        // Change state from default before registering the second callback
        final int testNumClients = 4;
        mStateMachineSoftApCallback.onStateChanged(WIFI_AP_STATE_ENABLED, 0);
        mStateMachineSoftApCallback.onNumClientsChanged(testNumClients);

        // Register another callback and verify the new state is returned in the immediate callback
        final int anotherUid = 2;
        mWifiServiceImpl.registerSoftApCallback(mAppBinder, mAnotherSoftApCallback, anotherUid);
        mLooper.dispatchAll();
        verify(mAnotherSoftApCallback).onStateChanged(WIFI_AP_STATE_ENABLED, 0);
        verify(mAnotherSoftApCallback).onNumClientsChanged(testNumClients);

        // unregister the fisrt callback
        mWifiServiceImpl.unregisterSoftApCallback(callbackIdentifier);
        mLooper.dispatchAll();

        // Update soft AP state and verify the remaining callback receives the event
        mStateMachineSoftApCallback.onStateChanged(WIFI_AP_STATE_FAILED,
                SAP_START_FAILURE_NO_CHANNEL);
        mLooper.dispatchAll();
        verify(mClientSoftApCallback, never()).onStateChanged(WIFI_AP_STATE_FAILED,
                SAP_START_FAILURE_NO_CHANNEL);
        verify(mAnotherSoftApCallback).onStateChanged(WIFI_AP_STATE_FAILED,
                SAP_START_FAILURE_NO_CHANNEL);
    }

    /**
     * Verify that wifi service registers for callers BinderDeath event
     */
    @Test
    public void registersForBinderDeathOnRegisterSoftApCallback() throws Exception {
        setupClientModeImplHandlerForPost();

        final int callbackIdentifier = 1;
        registerSoftApCallbackAndVerify(mClientSoftApCallback, callbackIdentifier);
        verify(mAppBinder).linkToDeath(any(IBinder.DeathRecipient.class), anyInt());
    }

    /**
     * Verify that we un-register the soft AP callback on receiving BinderDied event.
     */
    @Test
    public void unregistersSoftApCallbackOnBinderDied() throws Exception {
        setupClientModeImplHandlerForPost();

        ArgumentCaptor<IBinder.DeathRecipient> drCaptor =
                ArgumentCaptor.forClass(IBinder.DeathRecipient.class);
        final int callbackIdentifier = 1;
        registerSoftApCallbackAndVerify(mClientSoftApCallback, callbackIdentifier);
        verify(mAppBinder).linkToDeath(drCaptor.capture(), anyInt());

        drCaptor.getValue().binderDied();
        mLooper.dispatchAll();
        verify(mAppBinder).unlinkToDeath(drCaptor.getValue(), 0);

        // Verify callback is removed from the list as well
        final int testNumClients = 4;
        mStateMachineSoftApCallback.onNumClientsChanged(testNumClients);
        mLooper.dispatchAll();
        verify(mClientSoftApCallback, never()).onNumClientsChanged(testNumClients);
    }

    /**
     * Verify that soft AP callback is called on NumClientsChanged event
     */
    @Test
    public void callsRegisteredCallbacksOnNumClientsChangedEvent() throws Exception {
        setupClientModeImplHandlerForPost();

        final int callbackIdentifier = 1;
        registerSoftApCallbackAndVerify(mClientSoftApCallback, callbackIdentifier);

        final int testNumClients = 4;
        mStateMachineSoftApCallback.onNumClientsChanged(testNumClients);
        mLooper.dispatchAll();
        verify(mClientSoftApCallback).onNumClientsChanged(testNumClients);
    }

    /**
     * Verify that soft AP callback is called on SoftApStateChanged event
     */
    @Test
    public void callsRegisteredCallbacksOnSoftApStateChangedEvent() throws Exception {
        setupClientModeImplHandlerForPost();

        final int callbackIdentifier = 1;
        registerSoftApCallbackAndVerify(mClientSoftApCallback, callbackIdentifier);

        mStateMachineSoftApCallback.onStateChanged(WIFI_AP_STATE_ENABLED, 0);
        mLooper.dispatchAll();
        verify(mClientSoftApCallback).onStateChanged(WIFI_AP_STATE_ENABLED, 0);
    }

    /**
     * Verify that mSoftApState and mSoftApNumClients in WifiServiceImpl are being updated on soft
     * Ap events, even when no callbacks are registered.
     */
    @Test
    public void updatesSoftApStateAndNumClientsOnSoftApEvents() throws Exception {
        setupClientModeImplHandlerForPost();

        final int testNumClients = 4;
        mStateMachineSoftApCallback.onStateChanged(WIFI_AP_STATE_ENABLED, 0);
        mStateMachineSoftApCallback.onNumClientsChanged(testNumClients);

        // Register callback after num clients and soft AP are changed.
        final int callbackIdentifier = 1;
        mWifiServiceImpl.registerSoftApCallback(mAppBinder, mClientSoftApCallback,
                callbackIdentifier);
        mLooper.dispatchAll();
        verify(mClientSoftApCallback).onStateChanged(WIFI_AP_STATE_ENABLED, 0);
        verify(mClientSoftApCallback).onNumClientsChanged(testNumClients);
    }

    private class IntentFilterMatcher implements ArgumentMatcher<IntentFilter> {
        @Override
        public boolean matches(IntentFilter filter) {
            return filter.hasAction(WifiManager.WIFI_AP_STATE_CHANGED_ACTION);
        }
    }

    /**
     * Verify that onFailed is called for registered LOHS callers when a WIFI_AP_STATE_CHANGE
     * broadcast is received.
     */
    @Test
    public void testRegisteredCallbacksTriggeredOnSoftApFailureGeneric() throws Exception {
        when(mFrameworkFacade.inStorageManagerCryptKeeperBounce()).thenReturn(false);
        when(mSettingsStore.isWifiToggleEnabled()).thenReturn(false);
        mWifiServiceImpl.checkAndStartWifi();

        verify(mContext).registerReceiver(mBroadcastReceiverCaptor.capture(),
                (IntentFilter) argThat(new IntentFilterMatcher()));

        registerLOHSRequestFull();

        TestUtil.sendWifiApStateChanged(mBroadcastReceiverCaptor.getValue(), mContext,
                WIFI_AP_STATE_FAILED, WIFI_AP_STATE_DISABLED, SAP_START_FAILURE_GENERAL,
                WIFI_IFACE_NAME, IFACE_IP_MODE_LOCAL_ONLY);
        mLooper.dispatchAll();
        verify(mHandler).handleMessage(mMessageCaptor.capture());
        Message message = mMessageCaptor.getValue();
        assertEquals(HOTSPOT_FAILED, message.what);
        assertEquals(ERROR_GENERIC, message.arg1);
    }

    /**
     * Verify that onFailed is called for registered LOHS callers when a WIFI_AP_STATE_CHANGE
     * broadcast is received with the SAP_START_FAILURE_NO_CHANNEL error.
     */
    @Test
    public void testRegisteredCallbacksTriggeredOnSoftApFailureNoChannel() throws Exception {
        when(mFrameworkFacade.inStorageManagerCryptKeeperBounce()).thenReturn(false);
        when(mSettingsStore.isWifiToggleEnabled()).thenReturn(false);
        mWifiServiceImpl.checkAndStartWifi();

        verify(mContext).registerReceiver(mBroadcastReceiverCaptor.capture(),
                (IntentFilter) argThat(new IntentFilterMatcher()));

        registerLOHSRequestFull();

        TestUtil.sendWifiApStateChanged(mBroadcastReceiverCaptor.getValue(), mContext,
                WIFI_AP_STATE_FAILED, WIFI_AP_STATE_DISABLED, SAP_START_FAILURE_NO_CHANNEL,
                WIFI_IFACE_NAME, IFACE_IP_MODE_LOCAL_ONLY);

        mLooper.dispatchAll();
        verify(mHandler).handleMessage(mMessageCaptor.capture());
        Message message = mMessageCaptor.getValue();
        assertEquals(HOTSPOT_FAILED, message.what);
        assertEquals(ERROR_NO_CHANNEL, message.arg1);
    }

    /**
     * Verify that onStopped is called for registered LOHS callers when a WIFI_AP_STATE_CHANGE
     * broadcast is received with WIFI_AP_STATE_DISABLING and LOHS was active.
     */
    @Test
    public void testRegisteredCallbacksTriggeredOnSoftApDisabling() throws Exception {
        setupClientModeImplHandlerForPost();

        when(mFrameworkFacade.inStorageManagerCryptKeeperBounce()).thenReturn(false);
        when(mSettingsStore.isWifiToggleEnabled()).thenReturn(false);
        mWifiServiceImpl.checkAndStartWifi();

        verify(mContext).registerReceiver(mBroadcastReceiverCaptor.capture(),
                (IntentFilter) argThat(new IntentFilterMatcher()));

        registerLOHSRequestFull();

        mWifiServiceImpl.updateInterfaceIpState(WIFI_IFACE_NAME, IFACE_IP_MODE_LOCAL_ONLY);
        mLooper.dispatchAll();
        verify(mHandler).handleMessage(mMessageCaptor.capture());
        Message message = mMessageCaptor.getValue();
        assertEquals(HOTSPOT_STARTED, message.what);
        reset(mHandler);

        TestUtil.sendWifiApStateChanged(mBroadcastReceiverCaptor.getValue(), mContext,
                WIFI_AP_STATE_DISABLING, WIFI_AP_STATE_ENABLED, HOTSPOT_NO_ERROR,
                WIFI_IFACE_NAME, IFACE_IP_MODE_LOCAL_ONLY);

        mLooper.dispatchAll();
        verify(mHandler).handleMessage(mMessageCaptor.capture());
        message = mMessageCaptor.getValue();
        assertEquals(HOTSPOT_STOPPED, message.what);
    }


    /**
     * Verify that onStopped is called for registered LOHS callers when a WIFI_AP_STATE_CHANGE
     * broadcast is received with WIFI_AP_STATE_DISABLED and LOHS was enabled.
     */
    @Test
    public void testRegisteredCallbacksTriggeredOnSoftApDisabled() throws Exception {
        setupClientModeImplHandlerForPost();

        when(mFrameworkFacade.inStorageManagerCryptKeeperBounce()).thenReturn(false);
        when(mSettingsStore.isWifiToggleEnabled()).thenReturn(false);
        mWifiServiceImpl.checkAndStartWifi();

        verify(mContext).registerReceiver(mBroadcastReceiverCaptor.capture(),
                (IntentFilter) argThat(new IntentFilterMatcher()));

        registerLOHSRequestFull();

        mWifiServiceImpl.updateInterfaceIpState(WIFI_IFACE_NAME, IFACE_IP_MODE_LOCAL_ONLY);
        mLooper.dispatchAll();
        verify(mHandler).handleMessage(mMessageCaptor.capture());
        Message message = mMessageCaptor.getValue();
        assertEquals(HOTSPOT_STARTED, message.what);
        reset(mHandler);

        TestUtil.sendWifiApStateChanged(mBroadcastReceiverCaptor.getValue(), mContext,
                WIFI_AP_STATE_DISABLED, WIFI_AP_STATE_DISABLING, HOTSPOT_NO_ERROR,
                WIFI_IFACE_NAME, IFACE_IP_MODE_LOCAL_ONLY);

        mLooper.dispatchAll();
        verify(mHandler).handleMessage(mMessageCaptor.capture());
        message = mMessageCaptor.getValue();
        assertEquals(HOTSPOT_STOPPED, message.what);
    }

    /**
     * Verify that no callbacks are called for registered LOHS callers when a WIFI_AP_STATE_CHANGE
     * broadcast is received and the softap started.
     */
    @Test
    public void testRegisteredCallbacksNotTriggeredOnSoftApStart() throws Exception {
        when(mFrameworkFacade.inStorageManagerCryptKeeperBounce()).thenReturn(false);
        when(mSettingsStore.isWifiToggleEnabled()).thenReturn(false);
        mWifiServiceImpl.checkAndStartWifi();

        verify(mContext).registerReceiver(mBroadcastReceiverCaptor.capture(),
                (IntentFilter) argThat(new IntentFilterMatcher()));

        registerLOHSRequestFull();

        TestUtil.sendWifiApStateChanged(mBroadcastReceiverCaptor.getValue(), mContext,
                WIFI_AP_STATE_ENABLED, WIFI_AP_STATE_DISABLED, HOTSPOT_NO_ERROR, WIFI_IFACE_NAME,
                IFACE_IP_MODE_LOCAL_ONLY);

        mLooper.dispatchAll();
        verify(mHandler, never()).handleMessage(any(Message.class));
    }

    /**
     * Verify that onStopped is called only once for registered LOHS callers when
     * WIFI_AP_STATE_CHANGE broadcasts are received with WIFI_AP_STATE_DISABLING and
     * WIFI_AP_STATE_DISABLED when LOHS was enabled.
     */
    @Test
    public void testRegisteredCallbacksTriggeredOnlyOnceWhenSoftApDisabling() throws Exception {
        setupClientModeImplHandlerForPost();

        when(mFrameworkFacade.inStorageManagerCryptKeeperBounce()).thenReturn(false);
        when(mSettingsStore.isWifiToggleEnabled()).thenReturn(false);
        mWifiServiceImpl.checkAndStartWifi();

        verify(mContext).registerReceiver(mBroadcastReceiverCaptor.capture(),
                (IntentFilter) argThat(new IntentFilterMatcher()));

        registerLOHSRequestFull();

        mWifiServiceImpl.updateInterfaceIpState(WIFI_IFACE_NAME, IFACE_IP_MODE_LOCAL_ONLY);
        mLooper.dispatchAll();
        verify(mHandler).handleMessage(mMessageCaptor.capture());
        Message message = mMessageCaptor.getValue();
        assertEquals(HOTSPOT_STARTED, message.what);
        reset(mHandler);

        TestUtil.sendWifiApStateChanged(mBroadcastReceiverCaptor.getValue(), mContext,
                WIFI_AP_STATE_DISABLING, WIFI_AP_STATE_ENABLED, HOTSPOT_NO_ERROR,
                WIFI_IFACE_NAME, IFACE_IP_MODE_LOCAL_ONLY);
        TestUtil.sendWifiApStateChanged(mBroadcastReceiverCaptor.getValue(), mContext,
                WIFI_AP_STATE_DISABLED, WIFI_AP_STATE_DISABLING, HOTSPOT_NO_ERROR,
                WIFI_IFACE_NAME, IFACE_IP_MODE_LOCAL_ONLY);

        mLooper.dispatchAll();
        verify(mHandler).handleMessage(mMessageCaptor.capture());
        message = mMessageCaptor.getValue();
        assertEquals(HOTSPOT_STOPPED, message.what);
    }

    /**
     * Verify that onFailed is called only once for registered LOHS callers when
     * WIFI_AP_STATE_CHANGE broadcasts are received with WIFI_AP_STATE_FAILED twice.
     */
    @Test
    public void testRegisteredCallbacksTriggeredOnlyOnceWhenSoftApFailsTwice() throws Exception {
        when(mFrameworkFacade.inStorageManagerCryptKeeperBounce()).thenReturn(false);
        when(mSettingsStore.isWifiToggleEnabled()).thenReturn(false);
        mWifiServiceImpl.checkAndStartWifi();

        verify(mContext).registerReceiver(mBroadcastReceiverCaptor.capture(),
                (IntentFilter) argThat(new IntentFilterMatcher()));

        registerLOHSRequestFull();

        TestUtil.sendWifiApStateChanged(mBroadcastReceiverCaptor.getValue(), mContext,
                WIFI_AP_STATE_FAILED, WIFI_AP_STATE_FAILED, ERROR_GENERIC,
                WIFI_IFACE_NAME, IFACE_IP_MODE_LOCAL_ONLY);
        TestUtil.sendWifiApStateChanged(mBroadcastReceiverCaptor.getValue(), mContext,
                WIFI_AP_STATE_FAILED, WIFI_AP_STATE_FAILED, ERROR_GENERIC,
                WIFI_IFACE_NAME, IFACE_IP_MODE_LOCAL_ONLY);

        mLooper.dispatchAll();
        verify(mHandler).handleMessage(mMessageCaptor.capture());
        Message message = mMessageCaptor.getValue();
        assertEquals(HOTSPOT_FAILED, message.what);
        assertEquals(ERROR_GENERIC, message.arg1);
    }

    /**
     * Verify that onFailed is called for all registered LOHS callers when
     * WIFI_AP_STATE_CHANGE broadcasts are received with WIFI_AP_STATE_FAILED.
     */
    @Test
    public void testAllRegisteredCallbacksTriggeredWhenSoftApFails() throws Exception {
        when(mFrameworkFacade.inStorageManagerCryptKeeperBounce()).thenReturn(false);
        when(mSettingsStore.isWifiToggleEnabled()).thenReturn(false);
        mWifiServiceImpl.checkAndStartWifi();

        verify(mContext).registerReceiver(mBroadcastReceiverCaptor.capture(),
                (IntentFilter) argThat(new IntentFilterMatcher()));

        // make an additional request for this test
        mWifiServiceImpl.registerLOHSForTest(TEST_PID, mRequestInfo);

        registerLOHSRequestFull();

        TestUtil.sendWifiApStateChanged(mBroadcastReceiverCaptor.getValue(), mContext,
                WIFI_AP_STATE_FAILED, WIFI_AP_STATE_FAILED, ERROR_GENERIC,
                WIFI_IFACE_NAME, IFACE_IP_MODE_LOCAL_ONLY);
        TestUtil.sendWifiApStateChanged(mBroadcastReceiverCaptor.getValue(), mContext,
                WIFI_AP_STATE_FAILED, WIFI_AP_STATE_FAILED, ERROR_GENERIC,
                WIFI_IFACE_NAME, IFACE_IP_MODE_LOCAL_ONLY);

        verify(mRequestInfo).sendHotspotFailedMessage(ERROR_GENERIC);
        mLooper.dispatchAll();
        verify(mHandler).handleMessage(mMessageCaptor.capture());
        Message message = mMessageCaptor.getValue();
        assertEquals(HOTSPOT_FAILED, message.what);
        assertEquals(ERROR_GENERIC, message.arg1);
    }

    /**
     * Verify that onStopped is called for all registered LOHS callers when
     * WIFI_AP_STATE_CHANGE broadcasts are received with WIFI_AP_STATE_DISABLED when LOHS was
     * active.
     */
    @Test
    public void testAllRegisteredCallbacksTriggeredWhenSoftApStops() throws Exception {
        setupClientModeImplHandlerForPost();

        when(mFrameworkFacade.inStorageManagerCryptKeeperBounce()).thenReturn(false);
        when(mSettingsStore.isWifiToggleEnabled()).thenReturn(false);
        mWifiServiceImpl.checkAndStartWifi();

        verify(mContext).registerReceiver(mBroadcastReceiverCaptor.capture(),
                (IntentFilter) argThat(new IntentFilterMatcher()));

        mWifiServiceImpl.registerLOHSForTest(TEST_PID, mRequestInfo);

        registerLOHSRequestFull();

        mWifiServiceImpl.updateInterfaceIpState(WIFI_IFACE_NAME, IFACE_IP_MODE_LOCAL_ONLY);
        mLooper.dispatchAll();
        verify(mRequestInfo).sendHotspotStartedMessage(any());
        verify(mHandler).handleMessage(mMessageCaptor.capture());
        Message message = mMessageCaptor.getValue();
        assertEquals(HOTSPOT_STARTED, message.what);
        reset(mHandler);

        TestUtil.sendWifiApStateChanged(mBroadcastReceiverCaptor.getValue(), mContext,
                WIFI_AP_STATE_DISABLING, WIFI_AP_STATE_ENABLED, HOTSPOT_NO_ERROR,
                WIFI_IFACE_NAME, IFACE_IP_MODE_LOCAL_ONLY);
        TestUtil.sendWifiApStateChanged(mBroadcastReceiverCaptor.getValue(), mContext,
                WIFI_AP_STATE_DISABLED, WIFI_AP_STATE_DISABLING, HOTSPOT_NO_ERROR,
                WIFI_IFACE_NAME, IFACE_IP_MODE_LOCAL_ONLY);

        verify(mRequestInfo).sendHotspotStoppedMessage();
        mLooper.dispatchAll();
        verify(mHandler).handleMessage(mMessageCaptor.capture());
        message = mMessageCaptor.getValue();
        assertEquals(HOTSPOT_STOPPED, message.what);
    }

    /**
     * Verify that onFailed is called for all registered LOHS callers when
     * WIFI_AP_STATE_CHANGE broadcasts are received with WIFI_AP_STATE_DISABLED when LOHS was
     * not active.
     */
    @Test
    public void testAllRegisteredCallbacksTriggeredWhenSoftApStopsLOHSNotActive() throws Exception {
        setupClientModeImplHandlerForPost();

        when(mFrameworkFacade.inStorageManagerCryptKeeperBounce()).thenReturn(false);
        when(mSettingsStore.isWifiToggleEnabled()).thenReturn(false);
        mWifiServiceImpl.checkAndStartWifi();

        verify(mContext).registerReceiver(mBroadcastReceiverCaptor.capture(),
                (IntentFilter) argThat(new IntentFilterMatcher()));

        mWifiServiceImpl.registerLOHSForTest(TEST_PID, mRequestInfo);
        mWifiServiceImpl.registerLOHSForTest(TEST_PID2, mRequestInfo2);

        TestUtil.sendWifiApStateChanged(mBroadcastReceiverCaptor.getValue(), mContext,
                WIFI_AP_STATE_DISABLING, WIFI_AP_STATE_ENABLED, HOTSPOT_NO_ERROR,
                WIFI_IFACE_NAME, IFACE_IP_MODE_LOCAL_ONLY);
        TestUtil.sendWifiApStateChanged(mBroadcastReceiverCaptor.getValue(), mContext,
                WIFI_AP_STATE_DISABLED, WIFI_AP_STATE_DISABLING, HOTSPOT_NO_ERROR,
                WIFI_IFACE_NAME, IFACE_IP_MODE_LOCAL_ONLY);

        verify(mRequestInfo).sendHotspotFailedMessage(ERROR_GENERIC);
        verify(mRequestInfo2).sendHotspotFailedMessage(ERROR_GENERIC);
    }

    /**
     * Verify that if we do not have registered LOHS requestors and we receive an update that LOHS
     * is up and ready for use, we tell WifiController to tear it down.  This can happen if softap
     * mode fails to come up properly and we get an onFailed message for a tethering call and we
     * had registered callers for LOHS.
     */
    @Test
    public void testLOHSReadyWithoutRegisteredRequestsStopsSoftApMode() {
        setupClientModeImplHandlerForPost();

        mWifiServiceImpl.updateInterfaceIpState(WIFI_IFACE_NAME, IFACE_IP_MODE_LOCAL_ONLY);
        mLooper.dispatchAll();

        verify(mWifiController).sendMessage(eq(CMD_SET_AP), eq(0),
                eq(WifiManager.IFACE_IP_MODE_TETHERED));
    }

    /**
     * Verify that all registered LOHS requestors are notified via a HOTSPOT_STARTED message that
     * the hotspot is up and ready to use.
     */
    @Test
    public void testRegisteredLocalOnlyHotspotRequestorsGetOnStartedCallbackWhenReady()
            throws Exception {
        setupClientModeImplHandlerForPost();

        registerLOHSRequestFull();

        mWifiServiceImpl.registerLOHSForTest(TEST_PID, mRequestInfo);

        mWifiServiceImpl.updateInterfaceIpState(WIFI_IFACE_NAME, IFACE_IP_MODE_LOCAL_ONLY);
        mLooper.dispatchAll();
        verify(mRequestInfo).sendHotspotStartedMessage(any(WifiConfiguration.class));

        mLooper.dispatchAll();
        verify(mHandler).handleMessage(mMessageCaptor.capture());
        Message message = mMessageCaptor.getValue();
        assertEquals(HOTSPOT_STARTED, message.what);
        assertNotNull((WifiConfiguration) message.obj);
    }

    /**
     * Verify that if a LOHS is already active, a new call to register a request will trigger the
     * onStarted callback.
     */
    @Test
    public void testRegisterLocalOnlyHotspotRequestAfterAlreadyStartedGetsOnStartedCallback()
            throws Exception {
        setupClientModeImplHandlerForPost();

        mWifiServiceImpl.registerLOHSForTest(TEST_PID, mRequestInfo);

        mWifiServiceImpl.updateInterfaceIpState(WIFI_IFACE_NAME, IFACE_IP_MODE_LOCAL_ONLY);
        mLooper.dispatchAll();

        registerLOHSRequestFull();

        mLooper.dispatchAll();

        verify(mHandler).handleMessage(mMessageCaptor.capture());
        Message message = mMessageCaptor.getValue();
        assertEquals(HOTSPOT_STARTED, message.what);
        // since the first request was registered out of band, the config will be null
        assertNull((WifiConfiguration) message.obj);
    }

    /**
     * Verify that if a LOHS request is active and we receive an update with an ip mode
     * configuration error, callers are notified via the onFailed callback with the generic
     * error and are unregistered.
     */
    @Test
    public void testCallOnFailedLocalOnlyHotspotRequestWhenIpConfigFails() throws Exception {
        setupClientModeImplHandlerForPost();

        registerLOHSRequestFull();

        mWifiServiceImpl.updateInterfaceIpState(WIFI_IFACE_NAME, IFACE_IP_MODE_CONFIGURATION_ERROR);
        mLooper.dispatchAll();

        verify(mHandler).handleMessage(mMessageCaptor.capture());
        Message message = mMessageCaptor.getValue();
        assertEquals(HOTSPOT_FAILED, message.what);
        assertEquals(ERROR_GENERIC, message.arg1);

        verify(mWifiController, never()).sendMessage(eq(CMD_SET_AP), eq(0),
                eq(WifiManager.IFACE_IP_MODE_LOCAL_ONLY));

        // sendMessage should only happen once since the requestor should be unregistered
        reset(mHandler);

        // send HOTSPOT_FAILED message should only happen once since the requestor should be
        // unregistered
        mWifiServiceImpl.updateInterfaceIpState(WIFI_IFACE_NAME, IFACE_IP_MODE_CONFIGURATION_ERROR);
        mLooper.dispatchAll();
        verify(mHandler, never()).handleMessage(any(Message.class));
    }

    /**
     * Verify that softap mode is stopped for tethering if we receive an update with an ip mode
     * configuration error.
     */
    @Test
    public void testStopSoftApWhenIpConfigFails() throws Exception {
        setupClientModeImplHandlerForPost();

        mWifiServiceImpl.updateInterfaceIpState(WIFI_IFACE_NAME, IFACE_IP_MODE_CONFIGURATION_ERROR);
        mLooper.dispatchAll();

        verify(mWifiController).sendMessage(eq(CMD_SET_AP), eq(0),
                eq(WifiManager.IFACE_IP_MODE_TETHERED));
    }

    /**
     * Verify that if a LOHS request is active and tethering starts, callers are notified on the
     * incompatible mode and are unregistered.
     */
    @Test
    public void testCallOnFailedLocalOnlyHotspotRequestWhenTetheringStarts() throws Exception {
        setupClientModeImplHandlerForPost();

        registerLOHSRequestFull();

        mWifiServiceImpl.updateInterfaceIpState(WIFI_IFACE_NAME, IFACE_IP_MODE_TETHERED);
        mLooper.dispatchAll();

        verify(mHandler).handleMessage(mMessageCaptor.capture());
        Message message = mMessageCaptor.getValue();
        assertEquals(HOTSPOT_FAILED, message.what);
        assertEquals(ERROR_INCOMPATIBLE_MODE, message.arg1);

        // sendMessage should only happen once since the requestor should be unregistered
        reset(mHandler);

        mWifiServiceImpl.updateInterfaceIpState(WIFI_IFACE_NAME, IFACE_IP_MODE_TETHERED);
        mLooper.dispatchAll();
        verify(mHandler, never()).handleMessage(any(Message.class));
    }

    /**
     * Verify that if LOHS is disabled, a new call to register a request will not trigger the
     * onStopped callback.
     */
    @Test
    public void testRegisterLocalOnlyHotspotRequestWhenStoppedDoesNotGetOnStoppedCallback()
            throws Exception {
        registerLOHSRequestFull();
        mLooper.dispatchAll();

        verify(mHandler, never()).handleMessage(any(Message.class));
    }

    /**
     * Verify that if a LOHS was active and then stopped, a new call to register a request will
     * not trigger the onStarted callback.
     */
    @Test
    public void testRegisterLocalOnlyHotspotRequestAfterStoppedNoOnStartedCallback()
            throws Exception {
        setupClientModeImplHandlerForPost();

        when(mFrameworkFacade.inStorageManagerCryptKeeperBounce()).thenReturn(false);
        when(mSettingsStore.isWifiToggleEnabled()).thenReturn(false);
        mWifiServiceImpl.checkAndStartWifi();
        verify(mContext).registerReceiver(mBroadcastReceiverCaptor.capture(),
                (IntentFilter) argThat(new IntentFilterMatcher()));

        // register a request so we don't drop the LOHS interface ip update
        mWifiServiceImpl.registerLOHSForTest(TEST_PID, mRequestInfo);

        mWifiServiceImpl.updateInterfaceIpState(WIFI_IFACE_NAME, IFACE_IP_MODE_LOCAL_ONLY);
        mLooper.dispatchAll();

        registerLOHSRequestFull();
        mLooper.dispatchAll();

        verify(mHandler).handleMessage(mMessageCaptor.capture());
        assertEquals(HOTSPOT_STARTED, mMessageCaptor.getValue().what);

        reset(mHandler);

        // now stop the hotspot
        TestUtil.sendWifiApStateChanged(mBroadcastReceiverCaptor.getValue(), mContext,
                WIFI_AP_STATE_DISABLING, WIFI_AP_STATE_ENABLED, HOTSPOT_NO_ERROR,
                WIFI_IFACE_NAME, IFACE_IP_MODE_LOCAL_ONLY);
        TestUtil.sendWifiApStateChanged(mBroadcastReceiverCaptor.getValue(), mContext,
                WIFI_AP_STATE_DISABLED, WIFI_AP_STATE_DISABLING, HOTSPOT_NO_ERROR,
                WIFI_IFACE_NAME, IFACE_IP_MODE_LOCAL_ONLY);
        mLooper.dispatchAll();
        verify(mHandler).handleMessage(mMessageCaptor.capture());
        assertEquals(HOTSPOT_STOPPED, mMessageCaptor.getValue().what);

        reset(mHandler);

        // now register a new caller - they should not get the onStarted callback
        Messenger messenger2 = new Messenger(mHandler);
        IBinder binder2 = mock(IBinder.class);

        int result = mWifiServiceImpl.startLocalOnlyHotspot(messenger2, binder2, TEST_PACKAGE_NAME);
        assertEquals(LocalOnlyHotspotCallback.REQUEST_REGISTERED, result);
        mLooper.dispatchAll();

        verify(mHandler, never()).handleMessage(any(Message.class));
    }

    /**
     * Verify that a call to startWatchLocalOnlyHotspot is only allowed from callers with the
     * signature only NETWORK_SETTINGS permission.
     *
     * This test is expecting the permission check to enforce the permission and throw a
     * SecurityException for callers without the permission.  This exception should be bubbled up to
     * the caller of startLocalOnlyHotspot.
     */
    @Test(expected = SecurityException.class)
    public void testStartWatchLocalOnlyHotspotNotApprovedCaller() {
        doThrow(new SecurityException()).when(mContext)
                .enforceCallingOrSelfPermission(eq(android.Manifest.permission.NETWORK_SETTINGS),
                                                eq("WifiService"));
        mWifiServiceImpl.startWatchLocalOnlyHotspot(mAppMessenger, mAppBinder);
    }

    /**
     * Verify that the call to startWatchLocalOnlyHotspot throws the UnsupportedOperationException
     * when called until the implementation is complete.
     */
    @Test(expected = UnsupportedOperationException.class)
    public void testStartWatchLocalOnlyHotspotNotSupported() {
        mWifiServiceImpl.startWatchLocalOnlyHotspot(mAppMessenger, mAppBinder);
    }

    /**
     * Verify that a call to stopWatchLocalOnlyHotspot is only allowed from callers with the
     * signature only NETWORK_SETTINGS permission.
     */
    @Test(expected = SecurityException.class)
    public void testStopWatchLocalOnlyHotspotNotApprovedCaller() {
        doThrow(new SecurityException()).when(mContext)
                .enforceCallingOrSelfPermission(eq(android.Manifest.permission.NETWORK_SETTINGS),
                                                eq("WifiService"));
        mWifiServiceImpl.stopWatchLocalOnlyHotspot();
    }

    /**
     * Verify that the call to stopWatchLocalOnlyHotspot throws the UnsupportedOperationException
     * until the implementation is complete.
     */
    @Test(expected = UnsupportedOperationException.class)
    public void testStopWatchLocalOnlyHotspotNotSupported() {
        mWifiServiceImpl.stopWatchLocalOnlyHotspot();
    }

    /**
     * Verify that the call to addOrUpdateNetwork for installing Passpoint profile is redirected
     * to the Passpoint specific API addOrUpdatePasspointConfiguration.
     */
    @Test
    public void testAddPasspointProfileViaAddNetwork() throws Exception {
        WifiConfiguration config = WifiConfigurationTestUtil.createPasspointNetwork();
        config.enterpriseConfig.setEapMethod(WifiEnterpriseConfig.Eap.TLS);

        PackageManager pm = mock(PackageManager.class);
        when(pm.hasSystemFeature(PackageManager.FEATURE_WIFI_PASSPOINT)).thenReturn(true);
        when(mContext.getPackageManager()).thenReturn(pm);
        when(pm.getApplicationInfoAsUser(any(), anyInt(), anyInt())).thenReturn(mApplicationInfo);
        when(mWifiPermissionsUtil.isTargetSdkLessThan(anyString(),
                eq(Build.VERSION_CODES.Q), anyInt())).thenReturn(true);

        when(mClientModeImpl.syncAddOrUpdatePasspointConfig(any(),
                any(PasspointConfiguration.class), anyInt(), eq(TEST_PACKAGE_NAME))).thenReturn(
                true);
        assertEquals(0, mWifiServiceImpl.addOrUpdateNetwork(config, TEST_PACKAGE_NAME));
        verifyCheckChangePermission(TEST_PACKAGE_NAME);
        verify(mClientModeImpl).syncAddOrUpdatePasspointConfig(any(),
                any(PasspointConfiguration.class), anyInt(), eq(TEST_PACKAGE_NAME));
        reset(mClientModeImpl);

        when(mClientModeImpl.syncAddOrUpdatePasspointConfig(any(),
                any(PasspointConfiguration.class), anyInt(), eq(TEST_PACKAGE_NAME))).thenReturn(
                false);
        assertEquals(-1, mWifiServiceImpl.addOrUpdateNetwork(config, TEST_PACKAGE_NAME));
        verify(mClientModeImpl).syncAddOrUpdatePasspointConfig(any(),
                any(PasspointConfiguration.class), anyInt(), eq(TEST_PACKAGE_NAME));
    }

    /**
     * Verify that the call to getAllMatchingFqdnsForScanResults is not redirected to specific API
     * syncGetAllMatchingFqdnsForScanResults when the caller doesn't have NETWORK_SETTINGS
     * permissions and NETWORK_SETUP_WIZARD.
     */
    @Test(expected = SecurityException.class)
    public void testGetAllMatchingFqdnsForScanResultsWithoutPermissions() {
        mWifiServiceImpl.getAllMatchingFqdnsForScanResults(new ArrayList<>());
    }

    /**
     * Verify that the call to getWifiConfigsForPasspointProfiles is not redirected to specific API
     * syncGetWifiConfigsForPasspointProfiles when the caller doesn't have NETWORK_SETTINGS
     * permissions and NETWORK_SETUP_WIZARD.
     */
    @Test(expected = SecurityException.class)
    public void testGetWifiConfigsForPasspointProfilesWithoutPermissions() {
        mWifiServiceImpl.getWifiConfigsForPasspointProfiles(new ArrayList<>());
    }

    /**
     * Verify that the call to getMatchingOsuProviders is not redirected to specific API
     * syncGetMatchingOsuProviders when the caller doesn't have NETWORK_SETTINGS
     * permissions and NETWORK_SETUP_WIZARD.
     */
    @Test(expected = SecurityException.class)
    public void testGetMatchingOsuProvidersWithoutPermissions() {
        mWifiServiceImpl.getMatchingOsuProviders(new ArrayList<>());
    }

    /**
     * Verify that the call to getMatchingPasspointConfigsForOsuProviders is not redirected to
     * specific API syncGetMatchingPasspointConfigsForOsuProviders when the caller doesn't have
     * NETWORK_SETTINGS permissions and NETWORK_SETUP_WIZARD.
     */
    @Test(expected = SecurityException.class)
    public void testGetMatchingPasspointConfigsForOsuProvidersWithoutPermissions() {
        mWifiServiceImpl.getMatchingPasspointConfigsForOsuProviders(new ArrayList<>());
    }

    /**
     * Verify that the call to startSubscriptionProvisioning is redirected to the Passpoint
     * specific API startSubscriptionProvisioning when the caller has the right permissions.
     */
    @Test
    public void testStartSubscriptionProvisioningWithPermission() throws Exception {
        when(mContext.checkPermission(eq(android.Manifest.permission.NETWORK_SETTINGS),
                anyInt(), anyInt())).thenReturn(PackageManager.PERMISSION_GRANTED);
        when(mContext.checkPermission(eq(android.Manifest.permission.NETWORK_SETUP_WIZARD),
                anyInt(), anyInt())).thenReturn(PackageManager.PERMISSION_GRANTED);

        mWifiServiceImpl.startSubscriptionProvisioning(mOsuProvider, mProvisioningCallback);
        verify(mClientModeImpl).syncStartSubscriptionProvisioning(anyInt(),
                eq(mOsuProvider), eq(mProvisioningCallback), any());
    }

    /**
     * Verify that the call to startSubscriptionProvisioning is not directed to the Passpoint
     * specific API startSubscriptionProvisioning when the feature is not supported.
     */
    @Test(expected = UnsupportedOperationException.class)
    public void testStartSubscriptionProvisioniningPasspointUnsupported() throws Exception {
        when(mContext.checkPermission(eq(android.Manifest.permission.NETWORK_SETTINGS),
                anyInt(), anyInt())).thenReturn(PackageManager.PERMISSION_GRANTED);
        when(mContext.checkPermission(eq(android.Manifest.permission.NETWORK_SETUP_WIZARD),
                anyInt(), anyInt())).thenReturn(PackageManager.PERMISSION_GRANTED);
        when(mPackageManager.hasSystemFeature(
                PackageManager.FEATURE_WIFI_PASSPOINT)).thenReturn(false);
        mWifiServiceImpl.startSubscriptionProvisioning(mOsuProvider, mProvisioningCallback);
    }

    /**
     * Verify that the call to startSubscriptionProvisioning is not redirected to the Passpoint
     * specific API startSubscriptionProvisioning when the caller provides invalid arguments
     */
    @Test(expected = IllegalArgumentException.class)
    public void testStartSubscriptionProvisioningWithInvalidProvider() throws Exception {
        mWifiServiceImpl.startSubscriptionProvisioning(null, mProvisioningCallback);
    }


    /**
     * Verify that the call to startSubscriptionProvisioning is not redirected to the Passpoint
     * specific API startSubscriptionProvisioning when the caller provides invalid callback
     */
    @Test(expected = IllegalArgumentException.class)
    public void testStartSubscriptionProvisioningWithInvalidCallback() throws Exception {
        mWifiServiceImpl.startSubscriptionProvisioning(mOsuProvider, null);
    }

    /**
     * Verify that the call to startSubscriptionProvisioning is not redirected to the Passpoint
     * specific API startSubscriptionProvisioning when the caller doesn't have NETWORK_SETTINGS
     * permissions and NETWORK_SETUP_WIZARD.
     */
    @Test(expected = SecurityException.class)
    public void testStartSubscriptionProvisioningWithoutPermissions() throws Exception {
        when(mContext.checkCallingOrSelfPermission(
                eq(android.Manifest.permission.NETWORK_SETTINGS))).thenReturn(
                PackageManager.PERMISSION_DENIED);
        when(mContext.checkSelfPermission(
                eq(android.Manifest.permission.NETWORK_SETUP_WIZARD))).thenReturn(
                PackageManager.PERMISSION_DENIED);

        mWifiServiceImpl.startSubscriptionProvisioning(mOsuProvider, mProvisioningCallback);
    }

    /**
     * Verify that the call to getPasspointConfigurations is not redirected to specific API
     * syncGetPasspointConfigs when the caller doesn't have NETWORK_SETTINGS permissions and
     * NETWORK_SETUP_WIZARD.
     */
    @Test(expected = SecurityException.class)
    public void testGetPasspointConfigurationsWithOutPermissions() {
        when(mWifiPermissionsUtil.checkNetworkSettingsPermission(anyInt())).thenReturn(false);
        when(mWifiPermissionsUtil.checkNetworkSetupWizardPermission(anyInt())).thenReturn(false);

        mWifiServiceImpl.getPasspointConfigurations(TEST_PACKAGE_NAME);
    }

    /**
     * Verify that getPasspointConfigurations called by apps that has invalid package will
     * throw {@link SecurityException}.
     */
    @Test(expected = SecurityException.class)
    public void testGetPasspointConfigurationWithInvalidPackage() {
        doThrow(new SecurityException()).when(mAppOpsManager).checkPackage(anyInt(),
                eq(TEST_PACKAGE_NAME));
        when(mWifiPermissionsUtil.checkNetworkSettingsPermission(anyInt())).thenReturn(true);
        when(mWifiPermissionsUtil.checkNetworkSetupWizardPermission(anyInt())).thenReturn(true);

        mWifiServiceImpl.getPasspointConfigurations(TEST_PACKAGE_NAME);
    }

    /**
     * Verify that getPasspointConfigurations called by apps targeting below Q SDK will return
     * empty list if the caller doesn't have NETWORK_SETTINGS permissions and NETWORK_SETUP_WIZARD.
     */
    @Test
    public void testGetPasspointConfigurationForAppsTargetingBelowQSDK() {
        when(mWifiPermissionsUtil.checkNetworkSettingsPermission(anyInt())).thenReturn(false);
        when(mWifiPermissionsUtil.checkNetworkSetupWizardPermission(anyInt())).thenReturn(false);
        when(mWifiPermissionsUtil.isTargetSdkLessThan(eq(TEST_PACKAGE_NAME),
                eq(Build.VERSION_CODES.Q), anyInt())).thenReturn(true);

        List<PasspointConfiguration> result = mWifiServiceImpl.getPasspointConfigurations(
                TEST_PACKAGE_NAME);
        assertNotNull(result);
        assertEquals(0, result.size());
    }

    /**
     * Verify that the call to removePasspointConfiguration is not redirected to specific API
     * syncRemovePasspointConfig when the caller doesn't have NETWORK_SETTINGS and
     * NETWORK_CARRIER_PROVISIONING permission.
     */
    @Test(expected = SecurityException.class)
    public void testRemovePasspointConfigurationWithOutPermissions() {
        when(mWifiPermissionsUtil.checkNetworkSettingsPermission(anyInt())).thenReturn(false);
        when(mWifiPermissionsUtil.checkNetworkCarrierProvisioningPermission(anyInt())).thenReturn(
                false);

        mWifiServiceImpl.removePasspointConfiguration(null, null);
    }

    /**
     * Verify that the call to removePasspointConfiguration for apps targeting below Q SDK will
     * return false if the caller doesn't have NETWORK_SETTINGS and NETWORK_CARRIER_PROVISIONING
     * permission.
     */
    @Test
    public void testRemovePasspointConfigurationForAppsTargetingBelowQSDK() {
        when(mWifiPermissionsUtil.checkNetworkSettingsPermission(anyInt())).thenReturn(false);
        when(mWifiPermissionsUtil.checkNetworkCarrierProvisioningPermission(anyInt())).thenReturn(
                false);
        when(mWifiPermissionsUtil.isTargetSdkLessThan(isNull(),
                eq(Build.VERSION_CODES.Q), anyInt())).thenReturn(true);

        assertFalse(mWifiServiceImpl.removePasspointConfiguration(null, null));
    }

    /**
     * Verify that a call to {@link WifiServiceImpl#restoreBackupData(byte[])} is only allowed from
     * callers with the signature only NETWORK_SETTINGS permission.
     */
    @Test(expected = SecurityException.class)
    public void testRestoreBackupDataNotApprovedCaller() {
        doThrow(new SecurityException()).when(mContext)
                .enforceCallingOrSelfPermission(eq(android.Manifest.permission.NETWORK_SETTINGS),
                        eq("WifiService"));
        mWifiServiceImpl.restoreBackupData(null);
        verify(mWifiBackupRestore, never()).retrieveConfigurationsFromBackupData(any(byte[].class));
    }

    /**
     * Verify that a call to {@link WifiServiceImpl#restoreSupplicantBackupData(byte[], byte[])} is
     * only allowed from callers with the signature only NETWORK_SETTINGS permission.
     */
    @Test(expected = SecurityException.class)
    public void testRestoreSupplicantBackupDataNotApprovedCaller() {
        doThrow(new SecurityException()).when(mContext)
                .enforceCallingOrSelfPermission(eq(android.Manifest.permission.NETWORK_SETTINGS),
                        eq("WifiService"));
        mWifiServiceImpl.restoreSupplicantBackupData(null, null);
        verify(mWifiBackupRestore, never()).retrieveConfigurationsFromSupplicantBackupData(
                any(byte[].class), any(byte[].class));
    }

    /**
     * Verify that a call to {@link WifiServiceImpl#retrieveBackupData()} is only allowed from
     * callers with the signature only NETWORK_SETTINGS permission.
     */
    @Test(expected = SecurityException.class)
    public void testRetrieveBackupDataNotApprovedCaller() {
        doThrow(new SecurityException()).when(mContext)
                .enforceCallingOrSelfPermission(eq(android.Manifest.permission.NETWORK_SETTINGS),
                        eq("WifiService"));
        mWifiServiceImpl.retrieveBackupData();
        verify(mWifiBackupRestore, never()).retrieveBackupDataFromConfigurations(any(List.class));
    }

    /**
     * Verify that a call to {@link WifiServiceImpl#enableVerboseLogging(int)} is allowed from
     * callers with the signature only NETWORK_SETTINGS permission.
     */
    @Test
    public void testEnableVerboseLoggingWithNetworkSettingsPermission() {
        doNothing().when(mContext)
                .enforceCallingOrSelfPermission(eq(android.Manifest.permission.NETWORK_SETTINGS),
                        eq("WifiService"));
        // Vebose logging is enabled first in the constructor for WifiServiceImpl, so reset
        // before invocation.
        reset(mClientModeImpl);
        mWifiServiceImpl.enableVerboseLogging(1);
        verify(mClientModeImpl).enableVerboseLogging(anyInt());
    }

    /**
     * Verify that a call to {@link WifiServiceImpl#enableVerboseLogging(int)} is not allowed from
     * callers without the signature only NETWORK_SETTINGS permission.
     */
    @Test(expected = SecurityException.class)
    public void testEnableVerboseLoggingWithNoNetworkSettingsPermission() {
        doThrow(new SecurityException()).when(mContext)
                .enforceCallingOrSelfPermission(eq(android.Manifest.permission.NETWORK_SETTINGS),
                        eq("WifiService"));
        // Vebose logging is enabled first in the constructor for WifiServiceImpl, so reset
        // before invocation.
        reset(mClientModeImpl);
        mWifiServiceImpl.enableVerboseLogging(1);
        verify(mClientModeImpl, never()).enableVerboseLogging(anyInt());
    }

    /**
     * Helper to test handling of async messages by wifi service when the message comes from an
     * app without {@link android.Manifest.permission#CHANGE_WIFI_STATE} permission.
     */
    private void verifyAsyncChannelMessageHandlingWithoutChangePermisson(
            int requestMsgWhat, int expectedReplyMsgwhat) throws RemoteException {
        WifiAsyncChannelTester tester = verifyAsyncChannelHalfConnected();

        int uidWithoutPermission = 5;
        when(mWifiPermissionsUtil.checkChangePermission(eq(uidWithoutPermission)))
                .thenReturn(false);

        Message request = Message.obtain();
        request.what = requestMsgWhat;
        request.sendingUid = uidWithoutPermission;

        mLooper.startAutoDispatch();
        Message reply = tester.sendMessageSynchronously(request);
        mLooper.stopAutoDispatch();

        verify(mClientModeImpl, never()).sendMessage(any(Message.class));
        assertEquals(expectedReplyMsgwhat, reply.what);
        assertEquals(WifiManager.NOT_AUTHORIZED, reply.arg1);
    }

    /**
     * Helper to test handling of async messages by wifi service when the message comes from an
     * app without one of the privileged permissions.
     */
    private void verifyAsyncChannelMessageHandlingWithoutPrivilegedPermissons(
            int requestMsgWhat, int expectedReplyMsgwhat) throws RemoteException {
        WifiAsyncChannelTester tester = verifyAsyncChannelHalfConnected();

        int uidWithoutPermission = 5;
        when(mContext.checkPermission(eq(android.Manifest.permission.NETWORK_SETTINGS),
                anyInt(), anyInt())).thenReturn(PackageManager.PERMISSION_DENIED);
        when(mContext.checkPermission(eq(android.Manifest.permission.NETWORK_SETUP_WIZARD),
                anyInt(), anyInt())).thenReturn(PackageManager.PERMISSION_DENIED);
        when(mContext.checkPermission(eq(android.Manifest.permission.NETWORK_STACK),
                anyInt(), anyInt())).thenReturn(PackageManager.PERMISSION_DENIED);

        Message request = Message.obtain();
        request.what = requestMsgWhat;
        request.sendingUid = uidWithoutPermission;

        mLooper.startAutoDispatch();
        Message reply = tester.sendMessageSynchronously(request);
        mLooper.stopAutoDispatch();

        verify(mClientModeImpl, never()).sendMessage(any(Message.class));
        assertEquals(expectedReplyMsgwhat, reply.what);
        assertEquals(WifiManager.NOT_AUTHORIZED, reply.arg1);
    }

    /**
     * Verify that the CONNECT_NETWORK message received from an app without
     * one of the privileged permission is rejected with the correct error code.
     */
    @Test
    public void testConnectNetworkWithoutPrivilegedPermission() throws Exception {
        verifyAsyncChannelMessageHandlingWithoutPrivilegedPermissons(
                WifiManager.CONNECT_NETWORK, WifiManager.CONNECT_NETWORK_FAILED);
    }

    /**
     * Verify that the FORGET_NETWORK message received from an app without
     * one of the privileged permission is rejected with the correct error code.
     */
    @Test
    public void testForgetNetworkWithoutPrivilegedPermission() throws Exception {
        verifyAsyncChannelMessageHandlingWithoutPrivilegedPermissons(
                WifiManager.SAVE_NETWORK, WifiManager.SAVE_NETWORK_FAILED);
    }

    /**
     * Verify that the DISABLE_NETWORK message received from an app without
     * one of the privileged permission is rejected with the correct error code.
     */
    @Test
    public void testDisableNetworkWithoutPrivilegedPermission() throws Exception {
        verifyAsyncChannelMessageHandlingWithoutPrivilegedPermissons(
                WifiManager.DISABLE_NETWORK, WifiManager.DISABLE_NETWORK_FAILED);
    }

    /**
     * Verify that the RSSI_PKTCNT_FETCH message received from an app without
     * {@link android.Manifest.permission#CHANGE_WIFI_STATE} permission is rejected with the correct
     * error code.
     */
    @Test
    public void testRssiPktcntFetchWithoutChangePermission() throws Exception {
        verifyAsyncChannelMessageHandlingWithoutChangePermisson(
                WifiManager.RSSI_PKTCNT_FETCH, WifiManager.RSSI_PKTCNT_FETCH_FAILED);
    }

    /**
     * Helper to test handling of async messages by wifi service when the message comes from an
     * app with {@link android.Manifest.permission#CHANGE_WIFI_STATE} permission.
     */
    private void verifyAsyncChannelMessageHandlingWithChangePermisson(
            int requestMsgWhat, Object requestMsgObj) throws RemoteException {
        WifiAsyncChannelTester tester = verifyAsyncChannelHalfConnected();

        when(mWifiPermissionsUtil.checkChangePermission(anyInt())).thenReturn(true);

        Message request = Message.obtain();
        request.what = requestMsgWhat;
        request.obj = requestMsgObj;

        tester.sendMessage(request);
        mLooper.dispatchAll();

        ArgumentCaptor<Message> messageArgumentCaptor = ArgumentCaptor.forClass(Message.class);
        verify(mClientModeImpl).sendMessage(messageArgumentCaptor.capture());
        assertEquals(requestMsgWhat, messageArgumentCaptor.getValue().what);
    }

    /**
     * Helper to test handling of async messages by wifi service when the message comes from an
     * app with one of the  privileged permissions.
     */
    private void verifyAsyncChannelMessageHandlingWithPrivilegedPermissions(
            int requestMsgWhat, Object requestMsgObj) throws RemoteException {
        WifiAsyncChannelTester tester = verifyAsyncChannelHalfConnected();

        when(mContext.checkPermission(eq(android.Manifest.permission.NETWORK_SETTINGS),
                anyInt(), anyInt())).thenReturn(PackageManager.PERMISSION_GRANTED);

        Message request = Message.obtain();
        request.what = requestMsgWhat;
        request.obj = requestMsgObj;

        tester.sendMessage(request);
        mLooper.dispatchAll();

        ArgumentCaptor<Message> messageArgumentCaptor = ArgumentCaptor.forClass(Message.class);
        verify(mClientModeImpl).sendMessage(messageArgumentCaptor.capture());
        assertEquals(requestMsgWhat, messageArgumentCaptor.getValue().what);
    }

    /**
     * Verify that the CONNECT_NETWORK message received from an app with
     * one of the privileged permission is forwarded to ClientModeImpl.
     */
    @Test
    public void testConnectNetworkWithPrivilegedPermission() throws Exception {
        verifyAsyncChannelMessageHandlingWithPrivilegedPermissions(
                WifiManager.CONNECT_NETWORK, new WifiConfiguration());
    }

    /**
     * Verify that the SAVE_NETWORK message received from an app with
     * one of the privileged permission is forwarded to ClientModeImpl.
     */
    @Test
    public void testSaveNetworkWithPrivilegedPermission() throws Exception {
        verifyAsyncChannelMessageHandlingWithPrivilegedPermissions(
                WifiManager.SAVE_NETWORK, new WifiConfiguration());
    }

    /**
     * Verify that the DISABLE_NETWORK message received from an app with
     * one of the privileged permission is forwarded to ClientModeImpl.
     */
    @Test
    public void testDisableNetworkWithPrivilegedPermission() throws Exception {
        verifyAsyncChannelMessageHandlingWithPrivilegedPermissions(
                WifiManager.DISABLE_NETWORK, new Object());
    }

    /**
     * Verify that the RSSI_PKTCNT_FETCH message received from an app with
     * one of the privileged permission is forwarded to ClientModeImpl.
     */
    @Test
    public void testRssiPktcntFetchWithChangePermission() throws Exception {
        verifyAsyncChannelMessageHandlingWithChangePermisson(
                WifiManager.RSSI_PKTCNT_FETCH, new Object());
    }

    /**
     * Verify that setCountryCode() calls WifiCountryCode object on succeess.
     */
    @Test
    public void testSetCountryCode() throws Exception {
        mWifiServiceImpl.setCountryCode(TEST_COUNTRY_CODE);
        verify(mWifiCountryCode).setCountryCode(TEST_COUNTRY_CODE);
    }

    /**
     * Verify that setCountryCode() fails and doesn't call WifiCountryCode object
     * if the caller doesn't have CONNECTIVITY_INTERNAL permission.
     */
    @Test(expected = SecurityException.class)
    public void testSetCountryCodeFailsWithoutConnectivityInternalPermission() throws Exception {
        doThrow(new SecurityException()).when(mContext)
                .enforceCallingOrSelfPermission(
                        eq(android.Manifest.permission.CONNECTIVITY_INTERNAL),
                        eq("ConnectivityService"));
        mWifiServiceImpl.setCountryCode(TEST_COUNTRY_CODE);
        verify(mWifiCountryCode, never()).setCountryCode(TEST_COUNTRY_CODE);
    }

    private void setupClientModeImplHandlerForPost() {
        when(mWifiInjector.getClientModeImplHandler()).thenReturn(mHandler);
    }

    /**
     * Set the wifi state machine mock to return a handler created on test thread.
     */
    private void setupClientModeImplHandlerForRunWithScissors() {
        HandlerThread handlerThread = createAndStartHandlerThreadForRunWithScissors();
        mHandlerSpyForCmiRunWithScissors = spy(handlerThread.getThreadHandler());
        when(mWifiInjector.getClientModeImplHandler())
                .thenReturn(mHandlerSpyForCmiRunWithScissors);
    }

    private HandlerThread createAndStartHandlerThreadForRunWithScissors() {
        HandlerThread handlerThread = new HandlerThread("ServiceHandlerThreadForTest");
        handlerThread.start();
        return handlerThread;
    }

    /**
     * Tests the scenario when a scan request arrives while the device is idle. In this case
     * the scan is done when idle mode ends.
     */
    @Test
    public void testHandleDelayedScanAfterIdleMode() throws Exception {
        setupClientModeImplHandlerForRunWithScissors();
        when(mFrameworkFacade.inStorageManagerCryptKeeperBounce()).thenReturn(false);
        when(mSettingsStore.isWifiToggleEnabled()).thenReturn(false);
        mWifiServiceImpl.checkAndStartWifi();
        verify(mContext).registerReceiver(mBroadcastReceiverCaptor.capture(),
                (IntentFilter) argThat(new IdleModeIntentMatcher()));

        // Tell the wifi service that the device became idle.
        when(mPowerManager.isDeviceIdleMode()).thenReturn(true);
        TestUtil.sendIdleModeChanged(mBroadcastReceiverCaptor.getValue(), mContext);

        // Send a scan request while the device is idle.
        assertFalse(mWifiServiceImpl.startScan(SCAN_PACKAGE_NAME));
        // No scans must be made yet as the device is idle.
        verify(mScanRequestProxy, never()).startScan(Process.myUid(), SCAN_PACKAGE_NAME);

        // Tell the wifi service that idle mode ended.
        when(mPowerManager.isDeviceIdleMode()).thenReturn(false);
        TestUtil.sendIdleModeChanged(mBroadcastReceiverCaptor.getValue(), mContext);

        // Must scan now.
        verify(mScanRequestProxy).startScan(Process.myUid(), TEST_PACKAGE_NAME);
        // The app ops check is executed with this package's identity (not the identity of the
        // original remote caller who requested the scan while idle).
        verify(mAppOpsManager).noteOp(
                AppOpsManager.OPSTR_CHANGE_WIFI_STATE, Process.myUid(), TEST_PACKAGE_NAME);

        // Send another scan request. The device is not idle anymore, so it must be executed
        // immediately.
        assertTrue(mWifiServiceImpl.startScan(SCAN_PACKAGE_NAME));
        verify(mScanRequestProxy).startScan(Process.myUid(), SCAN_PACKAGE_NAME);
    }

    /**
     * Verify that if the caller has NETWORK_SETTINGS permission, then it doesn't need
     * CHANGE_WIFI_STATE permission.
     * @throws Exception
     */
    @Test
    public void testDisconnectWithNetworkSettingsPerm() throws Exception {
        when(mContext.checkPermission(eq(android.Manifest.permission.NETWORK_SETTINGS),
                anyInt(), anyInt())).thenReturn(PackageManager.PERMISSION_GRANTED);
        doThrow(new SecurityException()).when(mContext).enforceCallingOrSelfPermission(
                android.Manifest.permission.CHANGE_WIFI_STATE, "WifiService");
        doThrow(new SecurityException()).when(mAppOpsManager)
                .noteOp(AppOpsManager.OPSTR_CHANGE_WIFI_STATE, Process.myUid(), TEST_PACKAGE_NAME);
        assertTrue(mWifiServiceImpl.disconnect(TEST_PACKAGE_NAME));
        verify(mClientModeImpl).disconnectCommand();
    }

    /**
     * Verify that if the caller doesn't have NETWORK_SETTINGS permission, it could still
     * get access with the CHANGE_WIFI_STATE permission.
     * @throws Exception
     */
    @Test
    public void testDisconnectWithChangeWifiStatePerm() throws Exception {
        assertFalse(mWifiServiceImpl.disconnect(TEST_PACKAGE_NAME));
        verifyCheckChangePermission(TEST_PACKAGE_NAME);
        verify(mClientModeImpl, never()).disconnectCommand();
    }

    /**
     * Verify that the operation fails if the caller has neither NETWORK_SETTINGS or
     * CHANGE_WIFI_STATE permissions.
     * @throws Exception
     */
    @Test
    public void testDisconnectRejected() throws Exception {
        doThrow(new SecurityException()).when(mAppOpsManager)
                .noteOp(AppOpsManager.OPSTR_CHANGE_WIFI_STATE, Process.myUid(), TEST_PACKAGE_NAME);
        try {
            mWifiServiceImpl.disconnect(TEST_PACKAGE_NAME);
            fail();
        } catch (SecurityException e) {

        }
        verifyCheckChangePermission(TEST_PACKAGE_NAME);
        verify(mClientModeImpl, never()).disconnectCommand();
    }

    @Test
    public void testPackageRemovedBroadcastHandling() {
        when(mWifiInjector.getClientModeImplHandler()).thenReturn(mHandler);
        mWifiServiceImpl.checkAndStartWifi();
        verify(mContext).registerReceiver(mBroadcastReceiverCaptor.capture(),
                argThat((IntentFilter filter) ->
                        filter.hasAction(Intent.ACTION_PACKAGE_FULLY_REMOVED)));

        int uid = TEST_UID;
        String packageName = TEST_PACKAGE_NAME;
        // Send the broadcast
        Intent intent = new Intent(Intent.ACTION_PACKAGE_FULLY_REMOVED);
        intent.putExtra(Intent.EXTRA_UID, uid);
        intent.setData(Uri.fromParts("package", packageName, ""));
        mBroadcastReceiverCaptor.getValue().onReceive(mContext, intent);

        verify(mClientModeImpl).removeAppConfigs(packageName, uid);

        mLooper.dispatchAll();
        verify(mScanRequestProxy).clearScanRequestTimestampsForApp(packageName, uid);
        verify(mWifiNetworkSuggestionsManager).removeApp(packageName);
        verify(mClientModeImpl).removeNetworkRequestUserApprovedAccessPointsForApp(packageName);
        verify(mPasspointManager).removePasspointProviderWithPackage(packageName);
    }

    @Test
    public void testPackageRemovedBroadcastHandlingWithNoUid() {
        when(mWifiInjector.getClientModeImplHandler()).thenReturn(mHandler);
        mWifiServiceImpl.checkAndStartWifi();
        verify(mContext).registerReceiver(mBroadcastReceiverCaptor.capture(),
                argThat((IntentFilter filter) ->
                        filter.hasAction(Intent.ACTION_PACKAGE_FULLY_REMOVED)));

        String packageName = TEST_PACKAGE_NAME;
        // Send the broadcast
        Intent intent = new Intent(Intent.ACTION_PACKAGE_FULLY_REMOVED);
        intent.setData(Uri.fromParts("package", packageName, ""));
        mBroadcastReceiverCaptor.getValue().onReceive(mContext, intent);

        verify(mClientModeImpl, never()).removeAppConfigs(anyString(), anyInt());

        mLooper.dispatchAll();
        verify(mScanRequestProxy, never()).clearScanRequestTimestampsForApp(anyString(), anyInt());
        verify(mWifiNetworkSuggestionsManager, never()).removeApp(anyString());
        verify(mClientModeImpl, never()).removeNetworkRequestUserApprovedAccessPointsForApp(
                packageName);
        verify(mPasspointManager, never()).removePasspointProviderWithPackage(anyString());
    }

    @Test
    public void testPackageRemovedBroadcastHandlingWithNoPackageName() {
        when(mWifiInjector.getClientModeImplHandler()).thenReturn(mHandler);
        mWifiServiceImpl.checkAndStartWifi();
        verify(mContext).registerReceiver(mBroadcastReceiverCaptor.capture(),
                argThat((IntentFilter filter) ->
                        filter.hasAction(Intent.ACTION_PACKAGE_FULLY_REMOVED)));

        int uid = TEST_UID;
        // Send the broadcast
        Intent intent = new Intent(Intent.ACTION_PACKAGE_FULLY_REMOVED);
        intent.putExtra(Intent.EXTRA_UID, uid);
        mBroadcastReceiverCaptor.getValue().onReceive(mContext, intent);

        verify(mClientModeImpl, never()).removeAppConfigs(anyString(), anyInt());

        mLooper.dispatchAll();
        verify(mScanRequestProxy, never()).clearScanRequestTimestampsForApp(anyString(), anyInt());
        verify(mWifiNetworkSuggestionsManager, never()).removeApp(anyString());
        verify(mClientModeImpl, never()).removeNetworkRequestUserApprovedAccessPointsForApp(
                anyString());
        verify(mPasspointManager, never()).removePasspointProviderWithPackage(anyString());
    }

    @Test
    public void testUserRemovedBroadcastHandling() {
        mWifiServiceImpl.checkAndStartWifi();
        verify(mContext).registerReceiver(mBroadcastReceiverCaptor.capture(),
                argThat((IntentFilter filter) ->
                        filter.hasAction(Intent.ACTION_USER_REMOVED)));

        int userHandle = TEST_USER_HANDLE;
        // Send the broadcast
        Intent intent = new Intent(Intent.ACTION_USER_REMOVED);
        intent.putExtra(Intent.EXTRA_USER_HANDLE, userHandle);
        mBroadcastReceiverCaptor.getValue().onReceive(mContext, intent);

        verify(mClientModeImpl).removeUserConfigs(userHandle);
    }

    @Test
    public void testUserRemovedBroadcastHandlingWithWrongIntentAction() {
        mWifiServiceImpl.checkAndStartWifi();
        verify(mContext).registerReceiver(mBroadcastReceiverCaptor.capture(),
                argThat((IntentFilter filter) ->
                        filter.hasAction(Intent.ACTION_USER_REMOVED)));

        int userHandle = TEST_USER_HANDLE;
        // Send the broadcast with wrong action
        Intent intent = new Intent(Intent.ACTION_USER_FOREGROUND);
        intent.putExtra(Intent.EXTRA_USER_HANDLE, userHandle);
        mBroadcastReceiverCaptor.getValue().onReceive(mContext, intent);

        verify(mClientModeImpl, never()).removeUserConfigs(userHandle);
    }

    /**
     * Test for needs5GHzToAnyApBandConversion returns true.  Requires the NETWORK_SETTINGS
     * permission.
     */
    @Test
    public void testNeeds5GHzToAnyApBandConversionReturnedTrue() {
        when(mResources.getBoolean(
                eq(com.android.internal.R.bool.config_wifi_convert_apband_5ghz_to_any)))
                .thenReturn(true);
        assertTrue(mWifiServiceImpl.needs5GHzToAnyApBandConversion());

        verify(mContext).enforceCallingOrSelfPermission(
                eq(android.Manifest.permission.NETWORK_SETTINGS), eq("WifiService"));
    }

    /**
     * Test for needs5GHzToAnyApBandConversion returns false.  Requires the NETWORK_SETTINGS
     * permission.
     */
    @Test
    public void testNeeds5GHzToAnyApBandConversionReturnedFalse() {
        when(mResources.getBoolean(
                eq(com.android.internal.R.bool.config_wifi_convert_apband_5ghz_to_any)))
                .thenReturn(false);

        assertFalse(mWifiServiceImpl.needs5GHzToAnyApBandConversion());

        verify(mContext).enforceCallingOrSelfPermission(
                eq(android.Manifest.permission.NETWORK_SETTINGS), eq("WifiService"));
    }

    /**
     * The API impl for needs5GHzToAnyApBandConversion requires the NETWORK_SETTINGS permission,
     * verify an exception is thrown without holding the permission.
     */
    @Test
    public void testNeeds5GHzToAnyApBandConversionThrowsWithoutProperPermissions() {
        doThrow(new SecurityException()).when(mContext)
                .enforceCallingOrSelfPermission(eq(android.Manifest.permission.NETWORK_SETTINGS),
                                                eq("WifiService"));

        try {
            mWifiServiceImpl.needs5GHzToAnyApBandConversion();
            // should have thrown an exception - fail test
            fail();
        } catch (SecurityException e) {
            // expected
        }
    }


    private class IdleModeIntentMatcher implements ArgumentMatcher<IntentFilter> {
        @Override
        public boolean matches(IntentFilter filter) {
            return filter.hasAction(PowerManager.ACTION_DEVICE_IDLE_MODE_CHANGED);
        }
    }

    /**
     * Verifies that enforceChangePermission(String package) is called and the caller doesn't
     * have NETWORK_SETTINGS permission
     */
    private void verifyCheckChangePermission(String callingPackageName) {
        verify(mContext, atLeastOnce())
                .checkPermission(eq(android.Manifest.permission.NETWORK_SETTINGS),
                        anyInt(), anyInt());
        verify(mContext, atLeastOnce()).enforceCallingOrSelfPermission(
                android.Manifest.permission.CHANGE_WIFI_STATE, "WifiService");
        verify(mAppOpsManager, atLeastOnce()).noteOp(
                AppOpsManager.OPSTR_CHANGE_WIFI_STATE, Process.myUid(), callingPackageName);
    }

    private WifiConfiguration createValidSoftApConfiguration() {
        WifiConfiguration apConfig = new WifiConfiguration();
        apConfig.SSID = "TestAp";
        apConfig.preSharedKey = "thisIsABadPassword";
        apConfig.allowedKeyManagement.set(KeyMgmt.WPA2_PSK);
        apConfig.apBand = WifiConfiguration.AP_BAND_2GHZ;

        return apConfig;
    }

    /**
     * Verifies that sim state change does not set or reset the country code
     */
    @Test
    public void testSimStateChangeDoesNotResetCountryCode() {
        mWifiServiceImpl.checkAndStartWifi();
        verify(mContext).registerReceiver(mBroadcastReceiverCaptor.capture(),
                (IntentFilter) argThat((IntentFilter filter) ->
                        filter.hasAction(TelephonyIntents.ACTION_SIM_STATE_CHANGED)));

        int userHandle = TEST_USER_HANDLE;
        // Send the broadcast
        Intent intent = new Intent(TelephonyIntents.ACTION_SIM_STATE_CHANGED);
        intent.putExtra(Intent.EXTRA_USER_HANDLE, userHandle);
        mBroadcastReceiverCaptor.getValue().onReceive(mContext, intent);
        verifyNoMoreInteractions(mWifiCountryCode);
    }

    /**
     * Verify calls to notify users of a softap config change check the NETWORK_SETTINGS permission.
     */
    @Test
    public void testNotifyUserOfApBandConversionChecksNetworkSettingsPermission() {
        mWifiServiceImpl.notifyUserOfApBandConversion(TEST_PACKAGE_NAME);
        verify(mContext).enforceCallingOrSelfPermission(
                eq(android.Manifest.permission.NETWORK_SETTINGS),
                eq("WifiService"));
        verify(mWifiApConfigStore).notifyUserOfApBandConversion(eq(TEST_PACKAGE_NAME));
    }

    /**
     * Verify calls to notify users do not trigger a notification when NETWORK_SETTINGS is not held
     * by the caller.
     */
    @Test
    public void testNotifyUserOfApBandConversionThrowsExceptionWithoutNetworkSettingsPermission() {
        doThrow(new SecurityException()).when(mContext)
                .enforceCallingOrSelfPermission(eq(android.Manifest.permission.NETWORK_SETTINGS),
                                                eq("WifiService"));
        try {
            mWifiServiceImpl.notifyUserOfApBandConversion(TEST_PACKAGE_NAME);
            fail("Expected Security exception");
        } catch (SecurityException e) { }
    }

    /**
     * Verify that a call to registerTrafficStateCallback throws a SecurityException if the caller
     * does not have NETWORK_SETTINGS permission.
     */
    @Test
    public void registerTrafficStateCallbackThrowsSecurityExceptionOnMissingPermissions() {
        doThrow(new SecurityException()).when(mContext)
                .enforceCallingOrSelfPermission(eq(android.Manifest.permission.NETWORK_SETTINGS),
                        eq("WifiService"));
        try {
            mWifiServiceImpl.registerTrafficStateCallback(mAppBinder, mTrafficStateCallback,
                    TEST_TRAFFIC_STATE_CALLBACK_IDENTIFIER);
            fail("expected SecurityException");
        } catch (SecurityException expected) {
        }
    }

    /**
     * Verify that a call to registerTrafficStateCallback throws an IllegalArgumentException if the
     * parameters are not provided.
     */
    @Test
    public void registerTrafficStateCallbackThrowsIllegalArgumentExceptionOnInvalidArguments() {
        try {
            mWifiServiceImpl.registerTrafficStateCallback(
                    mAppBinder, null, TEST_TRAFFIC_STATE_CALLBACK_IDENTIFIER);
            fail("expected IllegalArgumentException");
        } catch (IllegalArgumentException expected) {
        }
    }

    /**
     * Verify that a call to unregisterTrafficStateCallback throws a SecurityException if the caller
     * does not have NETWORK_SETTINGS permission.
     */
    @Test
    public void unregisterTrafficStateCallbackThrowsSecurityExceptionOnMissingPermissions() {
        doThrow(new SecurityException()).when(mContext)
                .enforceCallingOrSelfPermission(eq(android.Manifest.permission.NETWORK_SETTINGS),
                        eq("WifiService"));
        try {
            mWifiServiceImpl.unregisterTrafficStateCallback(TEST_TRAFFIC_STATE_CALLBACK_IDENTIFIER);
            fail("expected SecurityException");
        } catch (SecurityException expected) {
        }
    }

    /**
     * Verify that registerTrafficStateCallback adds callback to {@link WifiTrafficPoller}.
     */
    @Test
    public void registerTrafficStateCallbackAndVerify() throws Exception {
        setupClientModeImplHandlerForPost();

        mWifiServiceImpl.registerTrafficStateCallback(
                mAppBinder, mTrafficStateCallback, TEST_TRAFFIC_STATE_CALLBACK_IDENTIFIER);
        mLooper.dispatchAll();
        verify(mWifiTrafficPoller).addCallback(
                mAppBinder, mTrafficStateCallback, TEST_TRAFFIC_STATE_CALLBACK_IDENTIFIER);
    }

    /**
     * Verify that unregisterTrafficStateCallback removes callback from {@link WifiTrafficPoller}.
     */
    @Test
    public void unregisterTrafficStateCallbackAndVerify() throws Exception {
        setupClientModeImplHandlerForPost();

        mWifiServiceImpl.unregisterTrafficStateCallback(0);
        mLooper.dispatchAll();
        verify(mWifiTrafficPoller).removeCallback(0);
    }

    /**
     * Verify that a call to registerNetworkRequestMatchCallback throws a SecurityException if the
     * caller does not have NETWORK_SETTINGS permission.
     */
    @Test
    public void registerNetworkRequestMatchCallbackThrowsSecurityExceptionOnMissingPermissions() {
        doThrow(new SecurityException()).when(mContext)
                .enforceCallingOrSelfPermission(eq(android.Manifest.permission.NETWORK_SETTINGS),
                        eq("WifiService"));
        try {
            mWifiServiceImpl.registerNetworkRequestMatchCallback(mAppBinder,
                    mNetworkRequestMatchCallback,
                    TEST_NETWORK_REQUEST_MATCH_CALLBACK_IDENTIFIER);
            fail("expected SecurityException");
        } catch (SecurityException expected) {
        }
    }

    /**
     * Verify that a call to registerNetworkRequestMatchCallback throws an IllegalArgumentException
     * if the parameters are not provided.
     */
    @Test
    public void
            registerNetworkRequestMatchCallbackThrowsIllegalArgumentExceptionOnInvalidArguments() {
        try {
            mWifiServiceImpl.registerNetworkRequestMatchCallback(
                    mAppBinder, null, TEST_NETWORK_REQUEST_MATCH_CALLBACK_IDENTIFIER);
            fail("expected IllegalArgumentException");
        } catch (IllegalArgumentException expected) {
        }
    }

    /**
     * Verify that a call to unregisterNetworkRequestMatchCallback throws a SecurityException if the
     * caller does not have NETWORK_SETTINGS permission.
     */
    @Test
    public void unregisterNetworkRequestMatchCallbackThrowsSecurityExceptionOnMissingPermissions() {
        doThrow(new SecurityException()).when(mContext)
                .enforceCallingOrSelfPermission(eq(android.Manifest.permission.NETWORK_SETTINGS),
                        eq("WifiService"));
        try {
            mWifiServiceImpl.unregisterNetworkRequestMatchCallback(
                    TEST_NETWORK_REQUEST_MATCH_CALLBACK_IDENTIFIER);
            fail("expected SecurityException");
        } catch (SecurityException expected) {
        }
    }

    /**
     * Verify that registerNetworkRequestMatchCallback adds callback to
     * {@link ClientModeImpl}.
     */
    @Test
    public void registerNetworkRequestMatchCallbackAndVerify() throws Exception {
        setupClientModeImplHandlerForPost();

        mWifiServiceImpl.registerNetworkRequestMatchCallback(
                mAppBinder, mNetworkRequestMatchCallback,
                TEST_NETWORK_REQUEST_MATCH_CALLBACK_IDENTIFIER);
        mLooper.dispatchAll();
        verify(mClientModeImpl).addNetworkRequestMatchCallback(
                mAppBinder, mNetworkRequestMatchCallback,
                TEST_NETWORK_REQUEST_MATCH_CALLBACK_IDENTIFIER);
    }

    /**
     * Verify that unregisterNetworkRequestMatchCallback removes callback from
     * {@link ClientModeImpl}.
     */
    @Test
    public void unregisterNetworkRequestMatchCallbackAndVerify() throws Exception {
        setupClientModeImplHandlerForPost();

        mWifiServiceImpl.unregisterNetworkRequestMatchCallback(
                TEST_NETWORK_REQUEST_MATCH_CALLBACK_IDENTIFIER);
        mLooper.dispatchAll();
        verify(mClientModeImpl).removeNetworkRequestMatchCallback(
                TEST_NETWORK_REQUEST_MATCH_CALLBACK_IDENTIFIER);
    }

    /**
     * Verify that Wifi configuration and Passpoint configuration are removed in factoryReset.
     */
    @Test
    public void testFactoryReset() throws Exception {
        setupClientModeImplHandlerForPost();

        when(mContext.checkPermission(eq(android.Manifest.permission.NETWORK_SETTINGS),
                anyInt(), anyInt())).thenReturn(PackageManager.PERMISSION_GRANTED);
        when(mWifiPermissionsUtil.checkNetworkSettingsPermission(anyInt())).thenReturn(true);
        final String fqdn = "example.com";
        WifiConfiguration network = WifiConfigurationTestUtil.createOpenNetwork();
        PasspointConfiguration config = new PasspointConfiguration();
        HomeSp homeSp = new HomeSp();
        homeSp.setFqdn(fqdn);
        config.setHomeSp(homeSp);

        mWifiServiceImpl.mClientModeImplChannel = mAsyncChannel;
        when(mClientModeImpl.syncGetConfiguredNetworks(anyInt(), any(), anyInt()))
                .thenReturn(Arrays.asList(network));
        when(mClientModeImpl.syncGetPasspointConfigs(any())).thenReturn(Arrays.asList(config));

        mWifiServiceImpl.factoryReset(TEST_PACKAGE_NAME);
        mLooper.dispatchAll();

        verify(mClientModeImpl).syncRemoveNetwork(mAsyncChannel, network.networkId);
        verify(mClientModeImpl).syncRemovePasspointConfig(mAsyncChannel, fqdn);
        verify(mWifiConfigManager).clearDeletedEphemeralNetworks();
        verify(mClientModeImpl).clearNetworkRequestUserApprovedAccessPoints();
        verify(mWifiNetworkSuggestionsManager).clear();
        verify(mWifiScoreCard).clear();
    }

    /**
     * Verify that Passpoint configuration is not removed in factoryReset if Passpoint feature
     * is not supported.
     */
    @Test
    public void testFactoryResetWithoutPasspointSupport() throws Exception {
        setupClientModeImplHandlerForPost();

        mWifiServiceImpl.mClientModeImplChannel = mAsyncChannel;
        when(mPackageManager.hasSystemFeature(
                PackageManager.FEATURE_WIFI_PASSPOINT)).thenReturn(false);

        mWifiServiceImpl.factoryReset(TEST_PACKAGE_NAME);
        mLooper.dispatchAll();

        verify(mClientModeImpl).syncGetConfiguredNetworks(anyInt(), any(), anyInt());
        verify(mClientModeImpl, never()).syncGetPasspointConfigs(any());
        verify(mClientModeImpl, never()).syncRemovePasspointConfig(any(), anyString());
        verify(mWifiConfigManager).clearDeletedEphemeralNetworks();
        verify(mClientModeImpl).clearNetworkRequestUserApprovedAccessPoints();
        verify(mWifiNetworkSuggestionsManager).clear();
    }

    /**
     * Verify that a call to factoryReset throws a SecurityException if the caller does not have
     * the CONNECTIVITY_INTERNAL permission.
     */
    @Test
    public void testFactoryResetWithoutConnectivityInternalPermission() throws Exception {
        doThrow(new SecurityException()).when(mContext)
                .enforceCallingOrSelfPermission(eq(Manifest.permission.CONNECTIVITY_INTERNAL),
                        eq("ConnectivityService"));
        mWifiServiceImpl.mClientModeImplChannel = mAsyncChannel;

        try {
            mWifiServiceImpl.factoryReset(TEST_PACKAGE_NAME);
            fail();
        } catch (SecurityException e) {
        }
        verify(mClientModeImpl, never()).syncGetConfiguredNetworks(anyInt(), any(), anyInt());
        verify(mClientModeImpl, never()).syncGetPasspointConfigs(any());
    }

    /**
     * Verify that add or update networks is not allowed for apps targeting Q SDK.
     */
    @Test
    public void testAddOrUpdateNetworkIsNotAllowedForAppsTargetingQSDK() throws Exception {
        mLooper.dispatchAll();
        doReturn(AppOpsManager.MODE_ALLOWED).when(mAppOpsManager)
                .noteOp(AppOpsManager.OPSTR_CHANGE_WIFI_STATE, Process.myUid(), TEST_PACKAGE_NAME);
        when(mClientModeImpl.syncAddOrUpdateNetwork(any(), any())).thenReturn(0);

        WifiConfiguration config = WifiConfigurationTestUtil.createOpenNetwork();
        assertEquals(-1, mWifiServiceImpl.addOrUpdateNetwork(config, TEST_PACKAGE_NAME));

        verifyCheckChangePermission(TEST_PACKAGE_NAME);
        verify(mClientModeImpl, never()).syncAddOrUpdateNetwork(any(), any());
        verify(mWifiMetrics, never()).incrementNumAddOrUpdateNetworkCalls();
    }

    /**
     * Verify that add or update networks is allowed for apps targeting below Q SDK.
     */
    @Test
    public void testAddOrUpdateNetworkIsAllowedForAppsTargetingBelowQSDK() throws Exception {
        mLooper.dispatchAll();
        doReturn(AppOpsManager.MODE_ALLOWED).when(mAppOpsManager)
                .noteOp(AppOpsManager.OPSTR_CHANGE_WIFI_STATE, Process.myUid(), TEST_PACKAGE_NAME);
        when(mClientModeImpl.syncAddOrUpdateNetwork(any(), any())).thenReturn(0);
        when(mWifiPermissionsUtil.isTargetSdkLessThan(anyString(),
                eq(Build.VERSION_CODES.Q), anyInt())).thenReturn(true);

        WifiConfiguration config = WifiConfigurationTestUtil.createOpenNetwork();
        assertEquals(0, mWifiServiceImpl.addOrUpdateNetwork(config, TEST_PACKAGE_NAME));

        verifyCheckChangePermission(TEST_PACKAGE_NAME);
        verify(mClientModeImpl).syncAddOrUpdateNetwork(any(), any());
        verify(mWifiMetrics).incrementNumAddOrUpdateNetworkCalls();
    }

    /**
     * Verify that add or update networks is allowed for settings app.
     */
    @Test
    public void testAddOrUpdateNetworkIsAllowedForSettingsApp() throws Exception {
        mLooper.dispatchAll();
        when(mContext.checkPermission(eq(android.Manifest.permission.NETWORK_SETTINGS),
                anyInt(), anyInt())).thenReturn(PackageManager.PERMISSION_GRANTED);
        mApplicationInfo.targetSdkVersion = Build.VERSION_CODES.P;
        when(mClientModeImpl.syncAddOrUpdateNetwork(any(), any())).thenReturn(0);

        WifiConfiguration config = WifiConfigurationTestUtil.createOpenNetwork();
        assertEquals(0, mWifiServiceImpl.addOrUpdateNetwork(config, TEST_PACKAGE_NAME));

        // Ensure that we don't check for change permission.
        verify(mContext, never()).enforceCallingOrSelfPermission(
                android.Manifest.permission.CHANGE_WIFI_STATE, "WifiService");
        verify(mAppOpsManager, never()).noteOp(
                AppOpsManager.OPSTR_CHANGE_WIFI_STATE, Process.myUid(), TEST_PACKAGE_NAME);
        verify(mClientModeImpl).syncAddOrUpdateNetwork(any(), any());
        verify(mWifiMetrics).incrementNumAddOrUpdateNetworkCalls();
    }

    /**
     * Verify that add or update networks is allowed for system apps.
     */
    @Test
    public void testAddOrUpdateNetworkIsAllowedForSystemApp() throws Exception {
        mLooper.dispatchAll();
        doReturn(AppOpsManager.MODE_ALLOWED).when(mAppOpsManager)
                .noteOp(AppOpsManager.OPSTR_CHANGE_WIFI_STATE, Process.myUid(), TEST_PACKAGE_NAME);
        mApplicationInfo.flags = ApplicationInfo.FLAG_SYSTEM;
        when(mClientModeImpl.syncAddOrUpdateNetwork(any(), any())).thenReturn(0);

        WifiConfiguration config = WifiConfigurationTestUtil.createOpenNetwork();
        assertEquals(0, mWifiServiceImpl.addOrUpdateNetwork(config, TEST_PACKAGE_NAME));

        verifyCheckChangePermission(TEST_PACKAGE_NAME);
        verify(mClientModeImpl).syncAddOrUpdateNetwork(any(), any());
        verify(mWifiMetrics).incrementNumAddOrUpdateNetworkCalls();
    }

    /**
     * Verify that add or update networks is allowed for apps holding system alert permission.
     */
    @Test
    public void testAddOrUpdateNetworkIsAllowedForAppsWithSystemAlertPermission() throws Exception {
        mLooper.dispatchAll();
        doReturn(AppOpsManager.MODE_ALLOWED).when(mAppOpsManager)
                .noteOp(AppOpsManager.OPSTR_CHANGE_WIFI_STATE, Process.myUid(), TEST_PACKAGE_NAME);

        when(mWifiPermissionsUtil.checkSystemAlertWindowPermission(
                Process.myUid(), TEST_PACKAGE_NAME)).thenReturn(true);
        when(mClientModeImpl.syncAddOrUpdateNetwork(any(), any())).thenReturn(0);

        WifiConfiguration config = WifiConfigurationTestUtil.createOpenNetwork();
        assertEquals(0, mWifiServiceImpl.addOrUpdateNetwork(config, TEST_PACKAGE_NAME));

        verifyCheckChangePermission(TEST_PACKAGE_NAME);
        verify(mWifiPermissionsUtil).checkSystemAlertWindowPermission(anyInt(), anyString());
        verify(mClientModeImpl).syncAddOrUpdateNetwork(any(), any());
        verify(mWifiMetrics).incrementNumAddOrUpdateNetworkCalls();
    }

    /**
     * Verify that add or update networks is allowed for DeviceOwner app.
     */
    @Test
    public void testAddOrUpdateNetworkIsAllowedForDOApp() throws Exception {
        mLooper.dispatchAll();
        doReturn(AppOpsManager.MODE_ALLOWED).when(mAppOpsManager)
                .noteOp(AppOpsManager.OPSTR_CHANGE_WIFI_STATE, Process.myUid(), TEST_PACKAGE_NAME);
        when(mDevicePolicyManagerInternal.isActiveAdminWithPolicy(
                Process.myUid(), DeviceAdminInfo.USES_POLICY_DEVICE_OWNER))
                .thenReturn(true);
        when(mClientModeImpl.syncAddOrUpdateNetwork(any(), any())).thenReturn(0);

        WifiConfiguration config = WifiConfigurationTestUtil.createOpenNetwork();
        assertEquals(0, mWifiServiceImpl.addOrUpdateNetwork(config, TEST_PACKAGE_NAME));

        verifyCheckChangePermission(TEST_PACKAGE_NAME);
        verify(mClientModeImpl).syncAddOrUpdateNetwork(any(), any());
        verify(mWifiMetrics).incrementNumAddOrUpdateNetworkCalls();
    }

    /**
     * Verify that add or update networks is allowed for ProfileOwner app.
     */
    @Test
    public void testAddOrUpdateNetworkIsAllowedForPOApp() throws Exception {
        mLooper.dispatchAll();
        doReturn(AppOpsManager.MODE_ALLOWED).when(mAppOpsManager)
                .noteOp(AppOpsManager.OPSTR_CHANGE_WIFI_STATE, Process.myUid(), TEST_PACKAGE_NAME);
        when(mDevicePolicyManagerInternal.isActiveAdminWithPolicy(
                Process.myUid(), DeviceAdminInfo.USES_POLICY_PROFILE_OWNER))
                .thenReturn(true);
        when(mClientModeImpl.syncAddOrUpdateNetwork(any(), any())).thenReturn(0);

        WifiConfiguration config = WifiConfigurationTestUtil.createOpenNetwork();
        assertEquals(0, mWifiServiceImpl.addOrUpdateNetwork(config, TEST_PACKAGE_NAME));

        verifyCheckChangePermission(TEST_PACKAGE_NAME);
        verify(mClientModeImpl).syncAddOrUpdateNetwork(any(), any());
        verify(mWifiMetrics).incrementNumAddOrUpdateNetworkCalls();
    }

    /**
     * Verify that enableNetwork is allowed for privileged Apps
     */
    @Test
    public void testEnableNetworkAllowedForPrivilegedApps() throws Exception {
        mLooper.dispatchAll();
        when(mContext.checkPermission(eq(android.Manifest.permission.NETWORK_SETTINGS),
                anyInt(), anyInt())).thenReturn(PackageManager.PERMISSION_GRANTED);
        doReturn(AppOpsManager.MODE_ALLOWED).when(mAppOpsManager)
                .noteOp(AppOpsManager.OPSTR_CHANGE_WIFI_STATE, Process.myUid(), TEST_PACKAGE_NAME);

        mWifiServiceImpl.enableNetwork(TEST_NETWORK_ID, true, TEST_PACKAGE_NAME);

        verify(mClientModeImpl).syncEnableNetwork(eq(mAsyncChannel), eq(TEST_NETWORK_ID),
                eq(true));
        verify(mWifiMetrics).incrementNumEnableNetworkCalls();
    }

    /**
     * Verify that enableNetwork is allowed for Apps targeting a SDK version less than Q
     */
    @Test
    public void testEnabledNetworkAllowedForAppsTargetingLessThanQ() throws Exception {
        mLooper.dispatchAll();
        doReturn(AppOpsManager.MODE_ALLOWED).when(mAppOpsManager)
                .noteOp(AppOpsManager.OPSTR_CHANGE_WIFI_STATE, Process.myUid(), TEST_PACKAGE_NAME);
        when(mWifiPermissionsUtil.isTargetSdkLessThan(anyString(),
                eq(Build.VERSION_CODES.Q), anyInt())).thenReturn(true);

        mWifiServiceImpl.enableNetwork(TEST_NETWORK_ID, true, TEST_PACKAGE_NAME);

        verify(mClientModeImpl).syncEnableNetwork(eq(mAsyncChannel), eq(TEST_NETWORK_ID),
                eq(true));
        verify(mWifiMetrics).incrementNumEnableNetworkCalls();
    }

    /**
     * Verify that enableNetwork is not allowed for Apps targeting Q SDK
     */
    @Test
    public void testEnableNetworkNotAllowedForAppsTargetingQ() throws Exception {
        mLooper.dispatchAll();
        doReturn(AppOpsManager.MODE_ALLOWED).when(mAppOpsManager)
                .noteOp(AppOpsManager.OPSTR_CHANGE_WIFI_STATE, Process.myUid(), TEST_PACKAGE_NAME);

        mWifiServiceImpl.enableNetwork(TEST_NETWORK_ID, true, TEST_PACKAGE_NAME);

        verify(mClientModeImpl, never()).syncEnableNetwork(anyObject(), anyInt(), anyBoolean());
        verify(mWifiMetrics, never()).incrementNumEnableNetworkCalls();
    }

    /**
     * Ensure that we invoke {@link WifiNetworkSuggestionsManager} to add network
     * suggestions.
     */
    @Test
    public void testAddNetworkSuggestions() {
        setupClientModeImplHandlerForRunWithScissors();

        when(mWifiNetworkSuggestionsManager.add(any(), anyInt(), anyString()))
                .thenReturn(WifiManager.STATUS_NETWORK_SUGGESTIONS_SUCCESS);
        assertEquals(WifiManager.STATUS_NETWORK_SUGGESTIONS_SUCCESS,
                mWifiServiceImpl.addNetworkSuggestions(mock(List.class), TEST_PACKAGE_NAME));

        when(mWifiNetworkSuggestionsManager.add(any(), anyInt(), anyString()))
                .thenReturn(WifiManager.STATUS_NETWORK_SUGGESTIONS_ERROR_ADD_DUPLICATE);
        assertEquals(WifiManager.STATUS_NETWORK_SUGGESTIONS_ERROR_ADD_DUPLICATE,
                mWifiServiceImpl.addNetworkSuggestions(mock(List.class), TEST_PACKAGE_NAME));

        doReturn(false).when(mHandlerSpyForCmiRunWithScissors)
                .runWithScissors(any(), anyLong());
        assertEquals(WifiManager.STATUS_NETWORK_SUGGESTIONS_ERROR_INTERNAL,
                mWifiServiceImpl.addNetworkSuggestions(mock(List.class), TEST_PACKAGE_NAME));

        verify(mWifiNetworkSuggestionsManager, times(2)).add(
                any(), eq(Binder.getCallingUid()),  eq(TEST_PACKAGE_NAME));
    }

    /**
     * Ensure that we invoke {@link WifiNetworkSuggestionsManager} to remove network
     * suggestions.
     */
    @Test
    public void testRemoveNetworkSuggestions() {
        setupClientModeImplHandlerForRunWithScissors();

        when(mWifiNetworkSuggestionsManager.remove(any(), anyInt(), anyString()))
                .thenReturn(WifiManager.STATUS_NETWORK_SUGGESTIONS_ERROR_REMOVE_INVALID);
        assertEquals(WifiManager.STATUS_NETWORK_SUGGESTIONS_ERROR_REMOVE_INVALID,
                mWifiServiceImpl.removeNetworkSuggestions(mock(List.class), TEST_PACKAGE_NAME));

        when(mWifiNetworkSuggestionsManager.remove(any(), anyInt(), anyString()))
                .thenReturn(WifiManager.STATUS_NETWORK_SUGGESTIONS_SUCCESS);
        assertEquals(WifiManager.STATUS_NETWORK_SUGGESTIONS_SUCCESS,
                mWifiServiceImpl.removeNetworkSuggestions(mock(List.class), TEST_PACKAGE_NAME));

        doReturn(false).when(mHandlerSpyForCmiRunWithScissors)
                .runWithScissors(any(), anyLong());
        assertEquals(WifiManager.STATUS_NETWORK_SUGGESTIONS_ERROR_INTERNAL,
                mWifiServiceImpl.removeNetworkSuggestions(mock(List.class), TEST_PACKAGE_NAME));

        verify(mWifiNetworkSuggestionsManager, times(2)).remove(any(), anyInt(),
                eq(TEST_PACKAGE_NAME));
    }

    /**
     * Verify that if the caller has NETWORK_SETTINGS permission, then it can invoke
     * {@link WifiManager#disableEphemeralNetwork(String)}.
     */
    @Test
    public void testDisableEphemeralNetworkWithNetworkSettingsPerm() throws Exception {
        when(mContext.checkPermission(eq(android.Manifest.permission.NETWORK_SETTINGS),
                anyInt(), anyInt())).thenReturn(PackageManager.PERMISSION_GRANTED);
        mWifiServiceImpl.disableEphemeralNetwork(new String(), TEST_PACKAGE_NAME);
        verify(mClientModeImpl).disableEphemeralNetwork(anyString());
    }

    /**
     * Verify that if the caller does not have NETWORK_SETTINGS permission, then it cannot invoke
     * {@link WifiManager#disableEphemeralNetwork(String)}.
     */
    @Test
    public void testDisableEphemeralNetworkWithoutNetworkSettingsPerm() throws Exception {
        when(mContext.checkPermission(eq(android.Manifest.permission.NETWORK_SETTINGS),
                anyInt(), anyInt())).thenReturn(PackageManager.PERMISSION_DENIED);
        mWifiServiceImpl.disableEphemeralNetwork(new String(), TEST_PACKAGE_NAME);
        verify(mClientModeImpl, never()).disableEphemeralNetwork(anyString());
    }

    /**
     * Verify getting the factory MAC address.
     */
    @Test
    public void testGetFactoryMacAddresses() throws Exception {
        setupClientModeImplHandlerForRunWithScissors();
        when(mClientModeImpl.getFactoryMacAddress()).thenReturn(TEST_FACTORY_MAC);
        when(mWifiPermissionsUtil.checkNetworkSettingsPermission(anyInt())).thenReturn(true);
        final String[] factoryMacs = mWifiServiceImpl.getFactoryMacAddresses();
        assertEquals(1, factoryMacs.length);
        assertEquals(TEST_FACTORY_MAC, factoryMacs[0]);
        verify(mClientModeImpl).getFactoryMacAddress();
    }

    /**
     * Verify getting the factory MAC address returns null when posting the runnable to handler
     * fails.
     */
    @Test
    public void testGetFactoryMacAddressesPostFail() throws Exception {
        setupClientModeImplHandlerForRunWithScissors();
        doReturn(false).when(mHandlerSpyForCmiRunWithScissors)
                .runWithScissors(any(), anyLong());
        when(mWifiPermissionsUtil.checkNetworkSettingsPermission(anyInt())).thenReturn(true);
        assertNull(mWifiServiceImpl.getFactoryMacAddresses());
        verify(mClientModeImpl, never()).getFactoryMacAddress();
    }

    /**
     * Verify getting the factory MAC address returns null when the lower layers fail.
     */
    @Test
    public void testGetFactoryMacAddressesFail() throws Exception {
        setupClientModeImplHandlerForRunWithScissors();
        when(mClientModeImpl.getFactoryMacAddress()).thenReturn(null);
        when(mWifiPermissionsUtil.checkNetworkSettingsPermission(anyInt())).thenReturn(true);
        assertNull(mWifiServiceImpl.getFactoryMacAddresses());
        verify(mClientModeImpl).getFactoryMacAddress();
    }

    /**
     * Verify getting the factory MAC address throws a SecurityException if the calling app
     * doesn't have NETWORK_SETTINGS permission.
     */
    @Test
    public void testGetFactoryMacAddressesFailNoNetworkSettingsPermission() throws Exception {
        setupClientModeImplHandlerForRunWithScissors();
        when(mClientModeImpl.getFactoryMacAddress()).thenReturn(TEST_FACTORY_MAC);
        when(mWifiPermissionsUtil.checkNetworkSettingsPermission(anyInt())).thenReturn(false);
        try {
            mWifiServiceImpl.getFactoryMacAddresses();
            fail();
        } catch (SecurityException e) {
            assertTrue("Exception message should contain 'factory MAC'",
                    e.toString().contains("factory MAC"));
        }
    }

    /**
     * Verify that a call to setDeviceMobilityState throws a SecurityException if the
     * caller does not have WIFI_SET_DEVICE_MOBILITY_STATE permission.
     */
    @Test
    public void setDeviceMobilityStateThrowsSecurityExceptionOnMissingPermissions() {
        doThrow(new SecurityException()).when(mContext)
                .enforceCallingPermission(
                        eq(android.Manifest.permission.WIFI_SET_DEVICE_MOBILITY_STATE),
                        eq("WifiService"));
        try {
            mWifiServiceImpl.setDeviceMobilityState(DEVICE_MOBILITY_STATE_STATIONARY);
            fail("expected SecurityException");
        } catch (SecurityException expected) {
        }
    }

    /**
     * Verifies that setDeviceMobilityState runs on a separate handler thread.
     */
    @Test
    public void setDeviceMobilityStateRunsOnHandler() {
        setupClientModeImplHandlerForPost();

        mWifiServiceImpl.setDeviceMobilityState(DEVICE_MOBILITY_STATE_STATIONARY);
        verify(mClientModeImpl, never()).setDeviceMobilityState(anyInt());
        mLooper.dispatchAll();
        verify(mClientModeImpl).setDeviceMobilityState(eq(DEVICE_MOBILITY_STATE_STATIONARY));
    }

    /**
     * Verify that a call to addOnWifiUsabilityStatsListener throws a SecurityException if
     * the caller does not have WIFI_UPDATE_USABILITY_STATS_SCORE permission.
     */
    @Test
    public void testAddStatsListenerThrowsSecurityExceptionOnMissingPermissions() {
        doThrow(new SecurityException()).when(mContext)
                .enforceCallingPermission(
                        eq(android.Manifest.permission.WIFI_UPDATE_USABILITY_STATS_SCORE),
                        eq("WifiService"));
        try {
            mWifiServiceImpl.addOnWifiUsabilityStatsListener(mAppBinder,
                    mOnWifiUsabilityStatsListener, TEST_WIFI_USABILITY_STATS_LISTENER_IDENTIFIER);
            fail("expected SecurityException");
        } catch (SecurityException expected) {
        }
    }

    /**
     * Verify that a call to addOnWifiUsabilityStatsListener throws an IllegalArgumentException
     * if the parameters are not provided.
     */
    @Test
    public void testAddStatsListenerThrowsIllegalArgumentExceptionOnInvalidArguments() {
        try {
            mWifiServiceImpl.addOnWifiUsabilityStatsListener(
                    mAppBinder, null, TEST_WIFI_USABILITY_STATS_LISTENER_IDENTIFIER);
            fail("expected IllegalArgumentException");
        } catch (IllegalArgumentException expected) {
        }
    }

    /**
     * Verify that a call to removeOnWifiUsabilityStatsListener throws a SecurityException if
     * the caller does not have WIFI_UPDATE_USABILITY_STATS_SCORE permission.
     */
    @Test
    public void testRemoveStatsListenerThrowsSecurityExceptionOnMissingPermissions() {
        doThrow(new SecurityException()).when(mContext)
                .enforceCallingPermission(
                        eq(android.Manifest.permission.WIFI_UPDATE_USABILITY_STATS_SCORE),
                        eq("WifiService"));
        try {
            mWifiServiceImpl.removeOnWifiUsabilityStatsListener(
                    TEST_WIFI_USABILITY_STATS_LISTENER_IDENTIFIER);
            fail("expected SecurityException");
        } catch (SecurityException expected) {
        }
    }

    /**
     * Verify that addOnWifiUsabilityStatsListener adds listener to {@link WifiMetrics}.
     */
    @Test
    public void testAddOnWifiUsabilityStatsListenerAndVerify() throws Exception {
        setupClientModeImplHandlerForPost();

        mWifiServiceImpl.addOnWifiUsabilityStatsListener(mAppBinder, mOnWifiUsabilityStatsListener,
                TEST_WIFI_USABILITY_STATS_LISTENER_IDENTIFIER);
        mLooper.dispatchAll();
        verify(mWifiMetrics).addOnWifiUsabilityListener(mAppBinder, mOnWifiUsabilityStatsListener,
                TEST_WIFI_USABILITY_STATS_LISTENER_IDENTIFIER);
    }

    /**
     * Verify that removeOnWifiUsabilityStatsListener removes listener from
     * {@link WifiMetrics}.
     */
    @Test
    public void testRemoveOnWifiUsabilityStatsListenerAndVerify() throws Exception {
        setupClientModeImplHandlerForPost();

        mWifiServiceImpl.removeOnWifiUsabilityStatsListener(0);
        mLooper.dispatchAll();
        verify(mWifiMetrics).removeOnWifiUsabilityListener(0);
    }

    /**
     * Verify that a call to updateWifiUsabilityScore throws a SecurityException if the
     * caller does not have UPDATE_WIFI_USABILITY_SCORE permission.
     */
    @Test
    public void testUpdateWifiUsabilityScoreThrowsSecurityExceptionOnMissingPermissions() {
        doThrow(new SecurityException()).when(mContext)
                .enforceCallingPermission(
                eq(android.Manifest.permission.WIFI_UPDATE_USABILITY_STATS_SCORE),
                eq("WifiService"));
        try {
            mWifiServiceImpl.updateWifiUsabilityScore(anyInt(), anyInt(), 15);
            fail("expected SecurityException");
        } catch (SecurityException expected) {
        }
    }

    /**
     * Verify that mClientModeImpl in WifiServiceImpl is being updated on Wifi usability score
     * update event.
     */
    @Test
    public void testWifiUsabilityScoreUpdateAfterScoreEvent() {
        setupClientModeImplHandlerForPost();

        mWifiServiceImpl.updateWifiUsabilityScore(anyInt(), anyInt(), 15);
        mLooper.dispatchAll();
        verify(mClientModeImpl).updateWifiUsabilityScore(anyInt(), anyInt(), anyInt());
    }

    private void setupMaxApInterfaces(int val) {
        when(mResources.getInteger(
                eq(com.android.internal.R.integer.config_wifi_max_ap_interfaces)))
                .thenReturn(val);
    }

    private void startLohsAndTethering(int apCount) {
        // initialization
        setupClientModeImplHandlerForPost();
        setupMaxApInterfaces(apCount);
        mWifiServiceImpl.checkAndStartWifi();
        verify(mContext).registerReceiver(mBroadcastReceiverCaptor.capture(),
                (IntentFilter) argThat(new IntentFilterMatcher()));

        // start LOHS
        registerLOHSRequestFull();
        String ifaceName = apCount >= 2 ? WIFI_IFACE_NAME2 : WIFI_IFACE_NAME;
        mWifiServiceImpl.updateInterfaceIpState(ifaceName, IFACE_IP_MODE_LOCAL_ONLY);
        mLooper.dispatchAll();
        verify(mWifiController)
                .sendMessage(eq(CMD_SET_AP), eq(1), anyInt(), any(SoftApModeConfiguration.class));
        verify(mHandler).handleMessage(mMessageCaptor.capture());
        assertEquals(HOTSPOT_STARTED, mMessageCaptor.getValue().what);
        reset(mWifiController);
        reset(mHandler);

        // start tethering
        boolean tetheringResult = mWifiServiceImpl.startSoftAp(null);
        assertTrue(tetheringResult);
        verify(mWifiController)
                .sendMessage(eq(CMD_SET_AP), eq(1), anyInt(), any(SoftApModeConfiguration.class));
        mWifiServiceImpl.updateInterfaceIpState(WIFI_IFACE_NAME, IFACE_IP_MODE_TETHERED);
        mLooper.dispatchAll();
    }

    /**
     * Verify LOHS gets stopped when trying to start tethering concurrently on devices that
     * doesn't support dual AP operation.
     */
    @Test
    public void testStartLohsAndTethering1AP() {
        startLohsAndTethering(1);

        // verify LOHS got stopped
        mLooper.dispatchAll();
        verify(mHandler).handleMessage(mMessageCaptor.capture());
        assertEquals(HOTSPOT_FAILED, mMessageCaptor.getValue().what);
        verify(mWifiController)
                .sendMessage(eq(CMD_SET_AP), eq(0), eq(WifiManager.IFACE_IP_MODE_LOCAL_ONLY));
    }

    /**
     * Verify LOHS doesn't get stopped when trying to start tethering concurrently on devices
     * that does support dual AP operation.
     */
    @Test
    public void testStartLohsAndTethering2AP() {
        startLohsAndTethering(2);

        // verify LOHS didn't get stopped
        mLooper.dispatchAll();
        verify(mHandler, never()).handleMessage(any(Message.class));
        verify(mWifiController, never()).sendMessage(eq(CMD_SET_AP), eq(0), anyInt());
    }

    /**
     * Verify that the call to startDppAsConfiguratorInitiator throws a security exception when the
     * caller doesn't have NETWORK_SETTINGS permissions or NETWORK_SETUP_WIZARD.
     */
    @Test(expected = SecurityException.class)
    public void testStartDppAsConfiguratorInitiatorWithoutPermissions() {
        mWifiServiceImpl.startDppAsConfiguratorInitiator(mAppBinder, DPP_URI,
                1, 1, mDppCallback);
    }

    /**
     * Verify that the call to startDppAsEnrolleeInitiator throws a security exception when the
     * caller doesn't have NETWORK_SETTINGS permissions or NETWORK_SETUP_WIZARD.
     */
    @Test(expected = SecurityException.class)
    public void testStartDppAsEnrolleeInitiatorWithoutPermissions() {
        mWifiServiceImpl.startDppAsEnrolleeInitiator(mAppBinder, DPP_URI, mDppCallback);
    }

    /**
     * Verify that the call to stopDppSession throws a security exception when the
     * caller doesn't have NETWORK_SETTINGS permissions or NETWORK_SETUP_WIZARD.
     */
    @Test(expected = SecurityException.class)
    public void testStopDppSessionWithoutPermissions() {
        try {
            mWifiServiceImpl.stopDppSession();
        } catch (RemoteException e) {
        }
    }
}<|MERGE_RESOLUTION|>--- conflicted
+++ resolved
@@ -601,8 +601,6 @@
     }
 
     /**
-<<<<<<< HEAD
-=======
      * Verify that wifi can be enabled by the DO apps targeting Q SDK.
      */
     @Test
@@ -623,7 +621,6 @@
     }
 
     /**
->>>>>>> c72198c5
      * Verify that wifi can be enabled by the system apps targeting Q SDK.
      */
     @Test
@@ -631,11 +628,7 @@
         doReturn(AppOpsManager.MODE_ALLOWED).when(mAppOpsManager)
                 .noteOp(AppOpsManager.OPSTR_CHANGE_WIFI_STATE, Process.myUid(), TEST_PACKAGE_NAME);
         when(mWifiPermissionsUtil.isTargetSdkLessThan(anyString(),
-<<<<<<< HEAD
-                eq(Build.VERSION_CODES.Q))).thenReturn(false);
-=======
                 eq(Build.VERSION_CODES.Q), anyInt())).thenReturn(false);
->>>>>>> c72198c5
         mApplicationInfo.flags = ApplicationInfo.FLAG_SYSTEM;
 
         when(mSettingsStore.handleWifiToggled(eq(true))).thenReturn(true);
@@ -872,8 +865,6 @@
     }
 
     /**
-<<<<<<< HEAD
-=======
      * Verify that wifi can be disabled by the PO apps targeting Q SDK.
      */
     @Test
@@ -894,7 +885,6 @@
     }
 
     /**
->>>>>>> c72198c5
      * Verify that wifi can be disabled by the system apps targeting Q SDK.
      */
     @Test
@@ -902,11 +892,7 @@
         doReturn(AppOpsManager.MODE_ALLOWED).when(mAppOpsManager)
                 .noteOp(AppOpsManager.OPSTR_CHANGE_WIFI_STATE, Process.myUid(), TEST_PACKAGE_NAME);
         when(mWifiPermissionsUtil.isTargetSdkLessThan(anyString(),
-<<<<<<< HEAD
-                eq(Build.VERSION_CODES.Q))).thenReturn(false);
-=======
                 eq(Build.VERSION_CODES.Q), anyInt())).thenReturn(false);
->>>>>>> c72198c5
         mApplicationInfo.flags = ApplicationInfo.FLAG_SYSTEM;
 
         when(mSettingsStore.handleWifiToggled(eq(false))).thenReturn(true);
