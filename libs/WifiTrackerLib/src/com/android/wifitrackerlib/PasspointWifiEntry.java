--- conflicted
+++ resolved
@@ -346,22 +346,6 @@
             throws IllegalArgumentException {
         mIsRoaming = false;
         mWifiConfig = wifiConfig;
-<<<<<<< HEAD
-        mSecurity = getSecurityTypeFromWifiConfiguration(wifiConfig);
-        mIsRoaming = false;
-        ScanResult bestScanResult = null;
-        if (homeScanResults != null && !homeScanResults.isEmpty()) {
-            bestScanResult = getBestScanResultByLevel(homeScanResults);
-        } else if (roamingScanResults != null && !roamingScanResults.isEmpty()) {
-            mIsRoaming = true;
-            bestScanResult = getBestScanResultByLevel(roamingScanResults);
-        }
-        if (bestScanResult == null) {
-            mLevel = WIFI_LEVEL_UNREACHABLE;
-        } else {
-            mWifiConfig.SSID = "\"" + bestScanResult.SSID + "\"";
-            mLevel = mWifiManager.calculateSignalLevel(bestScanResult.level);
-=======
         mCurrentHomeScanResults.clear();
         mCurrentRoamingScanResults.clear();
         if (homeScanResults != null) {
@@ -387,7 +371,6 @@
             }
         } else {
             mLevel = WIFI_LEVEL_UNREACHABLE;
->>>>>>> bd3711e1
         }
 
         notifyOnUpdated();
