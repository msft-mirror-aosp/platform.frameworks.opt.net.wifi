/*
 * Copyright (C) 2019 The Android Open Source Project
 *
 * Licensed under the Apache License, Version 2.0 (the "License");
 * you may not use this file except in compliance with the License.
 * You may obtain a copy of the License at
 *
 *      http://www.apache.org/licenses/LICENSE-2.0
 *
 * Unless required by applicable law or agreed to in writing, software
 * distributed under the License is distributed on an "AS IS" BASIS,
 * WITHOUT WARRANTIES OR CONDITIONS OF ANY KIND, either express or implied.
 * See the License for the specific language governing permissions and
 * limitations under the License.
 */

package com.android.wifitrackerlib;

import static android.net.wifi.WifiInfo.SECURITY_TYPE_PSK;
import static android.net.wifi.WifiInfo.SECURITY_TYPE_SAE;
import static android.net.wifi.WifiInfo.SECURITY_TYPE_WEP;

import static com.android.dx.mockito.inline.extended.ExtendedMockito.doReturn;
import static com.android.dx.mockito.inline.extended.ExtendedMockito.mockitoSession;
import static com.android.dx.mockito.inline.extended.ExtendedMockito.verify;
import static com.android.wifitrackerlib.TestUtils.BAD_RSSI;
import static com.android.wifitrackerlib.TestUtils.GOOD_LEVEL;
import static com.android.wifitrackerlib.TestUtils.GOOD_RSSI;
import static com.android.wifitrackerlib.TestUtils.buildScanResult;
import static com.android.wifitrackerlib.TestUtils.buildWifiConfiguration;
import static com.android.wifitrackerlib.WifiEntry.CONNECTED_STATE_CONNECTED;
import static com.android.wifitrackerlib.WifiEntry.CONNECTED_STATE_DISCONNECTED;

import static com.google.common.truth.Truth.assertThat;

import static org.mockito.ArgumentMatchers.any;
import static org.mockito.ArgumentMatchers.anyInt;
import static org.mockito.ArgumentMatchers.anyLong;
import static org.mockito.Mockito.atLeast;
import static org.mockito.Mockito.atLeastOnce;
import static org.mockito.Mockito.mock;
import static org.mockito.Mockito.never;
import static org.mockito.Mockito.spy;
import static org.mockito.Mockito.when;

import android.content.BroadcastReceiver;
import android.content.Context;
import android.content.Intent;
import android.content.res.Resources;
import android.net.ConnectivityDiagnosticsManager;
import android.net.ConnectivityManager;
import android.net.LinkProperties;
import android.net.Network;
import android.net.NetworkCapabilities;
import android.net.NetworkInfo;
import android.net.TransportInfo;
import android.net.wifi.ScanResult;
import android.net.wifi.WifiConfiguration;
import android.net.wifi.WifiEnterpriseConfig;
import android.net.wifi.WifiInfo;
import android.net.wifi.WifiManager;
import android.net.wifi.WifiScanner;
import android.net.wifi.hotspot2.PasspointConfiguration;
import android.net.wifi.hotspot2.pps.Credential;
import android.net.wifi.hotspot2.pps.HomeSp;
import android.net.wifi.sharedconnectivity.app.HotspotNetwork;
import android.net.wifi.sharedconnectivity.app.HotspotNetworkConnectionStatus;
import android.net.wifi.sharedconnectivity.app.KnownNetwork;
import android.net.wifi.sharedconnectivity.app.KnownNetworkConnectionStatus;
import android.net.wifi.sharedconnectivity.app.NetworkProviderInfo;
import android.net.wifi.sharedconnectivity.app.SharedConnectivityClientCallback;
import android.net.wifi.sharedconnectivity.app.SharedConnectivityManager;
import android.os.Handler;
import android.os.test.TestLooper;
import android.telephony.SubscriptionManager;
import android.telephony.TelephonyManager;
import android.util.ArrayMap;
import android.util.Pair;

import androidx.annotation.NonNull;
import androidx.lifecycle.Lifecycle;

import org.junit.Before;
import org.junit.Test;
import org.mockito.ArgumentCaptor;
import org.mockito.Mock;
import org.mockito.Mockito;
import org.mockito.MockitoAnnotations;
import org.mockito.MockitoSession;

import java.time.Clock;
import java.util.ArrayList;
import java.util.Arrays;
import java.util.BitSet;
import java.util.Collections;
import java.util.List;
import java.util.Map;
import java.util.stream.Collectors;

public class WifiPickerTrackerTest {

    private static final long START_MILLIS = 123_456_789;

    private static final long MAX_SCAN_AGE_MILLIS = 15_000;
    private static final long SCAN_INTERVAL_MILLIS = 10_000;

    @Mock private WifiTrackerInjector mInjector;
    @Mock private Lifecycle mMockLifecycle;
    @Mock private Context mMockContext;
    @Mock private Resources mMockResources;
    @Mock private WifiManager mMockWifiManager;
    @Mock private WifiScanner mWifiScanner;
    @Mock private ConnectivityManager mMockConnectivityManager;
    @Mock private ConnectivityDiagnosticsManager mMockConnectivityDiagnosticsManager;
    @Mock private TelephonyManager mMockTelephonyManager;
    @Mock private SubscriptionManager mMockSubscriptionManager;
    @Mock private Clock mMockClock;
    @Mock private WifiPickerTracker.WifiPickerTrackerCallback mMockCallback;
    @Mock private WifiInfo mMockWifiInfo;
    @Mock private Network mMockNetwork;
    @Mock private NetworkCapabilities mMockNetworkCapabilities;
    @Mock private NetworkCapabilities mMockVcnNetworkCapabilities;
    @Mock private LinkProperties mMockLinkProperties;
    @Mock private SharedConnectivityManager mMockSharedConnectivityManager;

    private TestLooper mTestLooper;

    private final ArgumentCaptor<BroadcastReceiver> mBroadcastReceiverCaptor =
            ArgumentCaptor.forClass(BroadcastReceiver.class);
    private final ArgumentCaptor<ConnectivityManager.NetworkCallback>
            mNetworkCallbackCaptor =
                ArgumentCaptor.forClass(ConnectivityManager.NetworkCallback.class);
    private final ArgumentCaptor<ConnectivityManager.NetworkCallback>
            mDefaultNetworkCallbackCaptor =
                ArgumentCaptor.forClass(ConnectivityManager.NetworkCallback.class);
    private final ArgumentCaptor<SharedConnectivityClientCallback>
            mSharedConnectivityCallbackCaptor =
            ArgumentCaptor.forClass(SharedConnectivityClientCallback.class);

    private WifiPickerTracker createTestWifiPickerTracker() {
        final Handler testHandler = new Handler(mTestLooper.getLooper());

        return new WifiPickerTracker(
                mInjector,
                mMockLifecycle,
                mMockContext,
                mMockWifiManager,
                mMockConnectivityManager,
                testHandler,
                testHandler,
                mMockClock,
                MAX_SCAN_AGE_MILLIS,
                SCAN_INTERVAL_MILLIS,
                mMockCallback);
    }

    @Before
    public void setUp() {
        MockitoAnnotations.initMocks(this);

        mTestLooper = new TestLooper();

        when(mMockWifiManager.getScanResults()).thenReturn(new ArrayList<>());
        when(mMockWifiManager.getCurrentNetwork()).thenReturn(mMockNetwork);
        when(mMockWifiManager.getWifiState()).thenReturn(WifiManager.WIFI_STATE_ENABLED);
        when(mMockWifiManager.isWpa3SaeSupported()).thenReturn(true);
        when(mMockWifiManager.isWpa3SuiteBSupported()).thenReturn(true);
        when(mMockWifiManager.isEnhancedOpenSupported()).thenReturn(true);
        when(mMockWifiManager.calculateSignalLevel(TestUtils.GOOD_RSSI))
                .thenReturn(TestUtils.GOOD_LEVEL);
        when(mMockWifiManager.calculateSignalLevel(TestUtils.OKAY_RSSI))
                .thenReturn(TestUtils.OKAY_LEVEL);
        when(mMockWifiManager.calculateSignalLevel(TestUtils.BAD_RSSI))
                .thenReturn(TestUtils.BAD_LEVEL);
        when(mMockClock.millis()).thenReturn(START_MILLIS);
        when(mMockWifiInfo.isPrimary()).thenReturn(true);
        when(mMockWifiInfo.getNetworkId()).thenReturn(WifiConfiguration.INVALID_NETWORK_ID);
        when(mMockWifiInfo.getRssi()).thenReturn(WifiInfo.INVALID_RSSI);
        when(mMockWifiInfo.makeCopy(anyLong())).thenReturn(mMockWifiInfo);
        when(mMockWifiManager.getConnectionInfo()).thenReturn(mMockWifiInfo);
        when(mMockNetworkCapabilities.hasTransport(NetworkCapabilities.TRANSPORT_WIFI))
                .thenReturn(true);
        when(mMockNetworkCapabilities.getTransportInfo()).thenReturn(mMockWifiInfo);
        when(mMockVcnNetworkCapabilities.hasTransport(NetworkCapabilities.TRANSPORT_CELLULAR))
                .thenReturn(true);
        // Use a placeholder TransportInfo since VcnTransportInfo is @hide.
        // NonSdkApiWrapper is mocked to get the WifiInfo from these capabilities.
        when(mMockVcnNetworkCapabilities.getTransportInfo()).thenReturn(
                new TransportInfo() {
                    @NonNull
                    @Override
                    public TransportInfo makeCopy(long redactions) {
                        return TransportInfo.super.makeCopy(redactions);
                    }
                });
        // A real NetworkCapabilities is needed here in order to create a copy (with location info)
        // using the NetworkCapabilities constructor in handleOnStart.
        when(mMockConnectivityManager.getNetworkCapabilities(mMockNetwork))
                .thenReturn(new NetworkCapabilities.Builder()
                        .addTransportType(NetworkCapabilities.TRANSPORT_WIFI)
                        .build());
        when(mMockConnectivityManager.getLinkProperties(mMockNetwork))
                .thenReturn(mMockLinkProperties);
        when(mMockSharedConnectivityManager.unregisterCallback(any())).thenReturn(true);
        when(mMockContext.getResources()).thenReturn(mMockResources);
        when(mMockContext.getSystemService(TelephonyManager.class))
                .thenReturn(mMockTelephonyManager);
        when(mMockContext.getSystemService(SubscriptionManager.class))
                .thenReturn(mMockSubscriptionManager);
        when(mMockContext.getSystemService(ConnectivityDiagnosticsManager.class))
                .thenReturn(mMockConnectivityDiagnosticsManager);
        when(mMockContext.getSystemService(WifiScanner.class)).thenReturn(mWifiScanner);
        when(mMockContext.getSystemService(SharedConnectivityManager.class))
                .thenReturn(mMockSharedConnectivityManager);
        when(mMockContext.getString(anyInt())).thenReturn("");
<<<<<<< HEAD
        when(mInjector.isSharedConnectivityFeatureEnabled()).thenReturn(true);
=======
        when(mMockResources.getStringArray(R.array.wifitrackerlib_wifi_status)).thenReturn(
                new String[]{"", "Scanning", "Connecting", "Authenticating", "Obtaining IP address",
                        "Connected", "Suspended", "Disconnecting", "Unsuccessful", "Blocked",
                        "Temporarily avoiding poor connection"});

        BaseWifiTracker.mEnableSharedConnectivityFeature = true;
    }

    @After
    public void tearDown() {
        BaseWifiTracker.mEnableSharedConnectivityFeature = false;
>>>>>>> f58fb4a6
    }

    /**
     * Tests that receiving a wifi state change broadcast updates getWifiState().
     */
    @Test
    public void testWifiStateChangeBroadcast_updatesWifiState() {
        final WifiPickerTracker wifiPickerTracker = createTestWifiPickerTracker();
        wifiPickerTracker.onStart();
        mTestLooper.dispatchAll();
        verify(mMockContext).registerReceiver(mBroadcastReceiverCaptor.capture(),
                any(), any(), any());

        // Set the wifi state to disabled
        mBroadcastReceiverCaptor.getValue().onReceive(mMockContext,
                new Intent(WifiManager.WIFI_STATE_CHANGED_ACTION)
                        .putExtra(WifiManager.EXTRA_WIFI_STATE, WifiManager.WIFI_STATE_DISABLED));

        assertThat(wifiPickerTracker.getWifiState()).isEqualTo(WifiManager.WIFI_STATE_DISABLED);

        // Change the wifi state to enabled
        mBroadcastReceiverCaptor.getValue().onReceive(mMockContext,
                new Intent(WifiManager.WIFI_STATE_CHANGED_ACTION)
                        .putExtra(WifiManager.EXTRA_WIFI_STATE, WifiManager.WIFI_STATE_ENABLED));

        assertThat(wifiPickerTracker.getWifiState()).isEqualTo(WifiManager.WIFI_STATE_ENABLED);
    }

    /**
     * Tests that receiving a wifi state change broadcast notifies the listener.
     */
    @Test
    public void testWifiStateChangeBroadcast_notifiesListener() {
        final WifiPickerTracker wifiPickerTracker = createTestWifiPickerTracker();
        wifiPickerTracker.onStart();
        mTestLooper.dispatchAll();
        verify(mMockContext).registerReceiver(mBroadcastReceiverCaptor.capture(),
                any(), any(), any());

        mBroadcastReceiverCaptor.getValue().onReceive(mMockContext,
                new Intent(WifiManager.WIFI_STATE_CHANGED_ACTION));
        mTestLooper.dispatchAll();

        verify(mMockCallback, atLeastOnce()).onWifiStateChanged();
    }

    /**
     * Tests that a CONFIGURED_NETWORKS_CHANGED broadcast notifies the listener for
     * numSavedNetworksChanged.
     */
    @Test
    public void testConfiguredNetworksChanged_notifiesListener() {
        final WifiPickerTracker wifiPickerTracker = createTestWifiPickerTracker();
        wifiPickerTracker.onStart();
        mTestLooper.dispatchAll();
        verify(mMockContext).registerReceiver(mBroadcastReceiverCaptor.capture(),
                any(), any(), any());

        mBroadcastReceiverCaptor.getValue().onReceive(mMockContext,
                new Intent(WifiManager.CONFIGURED_NETWORKS_CHANGED_ACTION));
        mTestLooper.dispatchAll();

        verify(mMockCallback, atLeastOnce()).onNumSavedNetworksChanged();
    }

    /**
     * Tests that receiving a scan results available broadcast notifies the listener.
     */
    @Test
    public void testScanResultsAvailableAction_notifiesListener() {
        final WifiPickerTracker wifiPickerTracker = createTestWifiPickerTracker();
        wifiPickerTracker.onStart();
        mTestLooper.dispatchAll();
        verify(mMockContext).registerReceiver(mBroadcastReceiverCaptor.capture(),
                any(), any(), any());

        mBroadcastReceiverCaptor.getValue().onReceive(mMockContext,
                new Intent(WifiManager.SCAN_RESULTS_AVAILABLE_ACTION));

        verify(mMockCallback, atLeastOnce()).onWifiEntriesChanged();
    }

    /**
     * Tests that an empty list of WifiEntries is returned if no scans are available.
     */
    @Test
    public void testGetWifiEntries_noScans_emptyList() {
        final WifiPickerTracker wifiPickerTracker = createTestWifiPickerTracker();
        wifiPickerTracker.onStart();
        mTestLooper.dispatchAll();
        verify(mMockContext).registerReceiver(mBroadcastReceiverCaptor.capture(),
                any(), any(), any());

        when(mMockWifiManager.getScanResults()).thenReturn(new ArrayList<>());

        mBroadcastReceiverCaptor.getValue().onReceive(mMockContext,
                new Intent(WifiManager.SCAN_RESULTS_AVAILABLE_ACTION));

        assertThat(wifiPickerTracker.getWifiEntries()).isEmpty();
    }


    /**
     * Tests that a StandardWifiEntry is returned by getWifiEntries() for each non-null, non-empty
     * SSID/Security pair in the tracked scan results.
     */
    @Test
    public void testGetWifiEntries_wifiNetworkEntries_createdForEachSsidAndSecurityPair() {
        final WifiPickerTracker wifiPickerTracker = createTestWifiPickerTracker();
        wifiPickerTracker.onStart();
        mTestLooper.dispatchAll();
        verify(mMockContext).registerReceiver(mBroadcastReceiverCaptor.capture(),
                any(), any(), any());

        final ScanResult openNetwork = buildScanResult("Open Network", "bssid0", START_MILLIS);
        final ScanResult openNetworkDup = buildScanResult("Open Network", "bssid1", START_MILLIS);
        final ScanResult secureNetwork = buildScanResult("Secure Network", "bssid2", START_MILLIS);
        secureNetwork.capabilities = "EAP";

        when(mMockWifiManager.getScanResults()).thenReturn(Arrays.asList(
                openNetwork,
                openNetworkDup,
                secureNetwork,
                // Ignore null and empty SSIDs
                buildScanResult(null, "bssidNull", START_MILLIS),
                buildScanResult("", "bssidEmpty", START_MILLIS)));

        mBroadcastReceiverCaptor.getValue().onReceive(mMockContext,
                new Intent(WifiManager.SCAN_RESULTS_AVAILABLE_ACTION));
        List<String> seenTitles = new ArrayList<>();
        for (WifiEntry wifiEntry : wifiPickerTracker.getWifiEntries()) {
            seenTitles.add(wifiEntry.getTitle());
        }

        assertThat(seenTitles).containsExactly("Open Network", "Secure Network");
    }

    /**
     * Tests that old WifiEntries are timed out if their scans are older than the max scan age.
     */
    @Test
    public void testGetWifiEntries_wifiNetworkEntries_oldEntriesTimedOut() {
        final WifiPickerTracker wifiPickerTracker = createTestWifiPickerTracker();
        wifiPickerTracker.onStart();
        mTestLooper.dispatchAll();
        verify(mMockContext).registerReceiver(mBroadcastReceiverCaptor.capture(),
                any(), any(), any());

        // Initial entries
        when(mMockWifiManager.getScanResults()).thenReturn(Arrays.asList(
                buildScanResult("ssid0", "bssid0", START_MILLIS),
                buildScanResult("ssid1", "bssid1", START_MILLIS),
                buildScanResult("ssid2", "bssid2", START_MILLIS),
                buildScanResult("ssid3", "bssid3", START_MILLIS),
                buildScanResult("ssid4", "bssid4", START_MILLIS)));
        mBroadcastReceiverCaptor.getValue().onReceive(mMockContext,
                new Intent(WifiManager.SCAN_RESULTS_AVAILABLE_ACTION));

        // Advance clock to max scan age. Entries should still be valid.
        when(mMockClock.millis()).thenReturn(START_MILLIS + MAX_SCAN_AGE_MILLIS);
        mBroadcastReceiverCaptor.getValue().onReceive(mMockContext,
                new Intent(WifiManager.SCAN_RESULTS_AVAILABLE_ACTION));
        assertThat(wifiPickerTracker.getWifiEntries()).isNotEmpty();


        // Advance the clock to time out old entries
        when(mMockClock.millis()).thenReturn(START_MILLIS + MAX_SCAN_AGE_MILLIS + 1);
        mBroadcastReceiverCaptor.getValue().onReceive(mMockContext,
                new Intent(WifiManager.SCAN_RESULTS_AVAILABLE_ACTION));

        // All entries timed out
        assertThat(wifiPickerTracker.getWifiEntries()).isEmpty();
    }

    /**
     * Tests that a failed scan will result in extending the max scan age by the scan interval.
     * This is to allow the WifiEntry list to stay stable and not clear out if a single scan fails.
     */
    @Test
    public void testGetWifiEntries_wifiNetworkEntries_useOldEntriesOnFailedScan() {
        final WifiPickerTracker wifiPickerTracker = createTestWifiPickerTracker();
        wifiPickerTracker.onStart();
        mTestLooper.dispatchAll();
        verify(mMockContext).registerReceiver(mBroadcastReceiverCaptor.capture(),
                any(), any(), any());

        // Initial entries
        when(mMockWifiManager.getScanResults()).thenReturn(Arrays.asList(
                buildScanResult("ssid0", "bssid0", START_MILLIS),
                buildScanResult("ssid1", "bssid1", START_MILLIS),
                buildScanResult("ssid2", "bssid2", START_MILLIS),
                buildScanResult("ssid3", "bssid3", START_MILLIS),
                buildScanResult("ssid4", "bssid4", START_MILLIS)));
        mBroadcastReceiverCaptor.getValue().onReceive(mMockContext,
                new Intent(WifiManager.SCAN_RESULTS_AVAILABLE_ACTION));
        final List<WifiEntry> previousEntries = wifiPickerTracker.getWifiEntries();

        // Advance the clock to time out old entries and simulate failed scan
        when(mMockClock.millis())
                .thenReturn(START_MILLIS + MAX_SCAN_AGE_MILLIS + SCAN_INTERVAL_MILLIS);
        mBroadcastReceiverCaptor.getValue().onReceive(mMockContext,
                new Intent(WifiManager.SCAN_RESULTS_AVAILABLE_ACTION)
                        .putExtra(WifiManager.EXTRA_RESULTS_UPDATED, false));

        // Failed scan should result in old WifiEntries still being shown
        assertThat(previousEntries).containsExactlyElementsIn(wifiPickerTracker.getWifiEntries());

        mBroadcastReceiverCaptor.getValue().onReceive(mMockContext,
                new Intent(WifiManager.SCAN_RESULTS_AVAILABLE_ACTION)
                        .putExtra(WifiManager.EXTRA_RESULTS_UPDATED, true));

        // Successful scan should time out old entries.
        assertThat(wifiPickerTracker.getWifiEntries()).isEmpty();
    }

    @Test
    public void testGetWifiEntries_differentSsidSameBssid_returnsDifferentEntries() {
        final WifiPickerTracker wifiPickerTracker = createTestWifiPickerTracker();
        wifiPickerTracker.onStart();
        mTestLooper.dispatchAll();
        verify(mMockContext).registerReceiver(mBroadcastReceiverCaptor.capture(),
                any(), any(), any());

        when(mMockWifiManager.getScanResults()).thenReturn(Arrays.asList(
                // Identical BSSID for 4 different SSIDs should return 4 entries.
                buildScanResult("ssid0", "bssid0", START_MILLIS),
                buildScanResult("ssid1", "bssid0", START_MILLIS),
                buildScanResult("ssid2", "bssid0", START_MILLIS),
                buildScanResult("ssid3", "bssid0", START_MILLIS),
                // Another identical BSSID for 4 different SSIDs should return 4 more entries.
                buildScanResult("ssid4", "bssid1", START_MILLIS),
                buildScanResult("ssid5", "bssid1", START_MILLIS),
                buildScanResult("ssid6", "bssid1", START_MILLIS),
                buildScanResult("ssid7", "bssid1", START_MILLIS),
                // Same SSID as the last for 2 different BSSIDs should not increase entries.
                buildScanResult("ssid7", "bssid2", START_MILLIS),
                buildScanResult("ssid7", "bssid3", START_MILLIS)));


        mBroadcastReceiverCaptor.getValue().onReceive(mMockContext,
                new Intent(WifiManager.SCAN_RESULTS_AVAILABLE_ACTION));

        assertThat(wifiPickerTracker.getWifiEntries()).hasSize(8);
    }

    /**
     * Tests that a CONFIGURED_NETWORKS_CHANGED broadcast updates the correct WifiEntry from
     * unsaved to saved.
     */
    @Test
    public void testGetWifiEntries_configuredNetworksChanged_unsavedToSaved() {
        final WifiPickerTracker wifiPickerTracker = createTestWifiPickerTracker();
        wifiPickerTracker.onStart();
        mTestLooper.dispatchAll();
        verify(mMockContext).registerReceiver(mBroadcastReceiverCaptor.capture(),
                any(), any(), any());

        when(mMockWifiManager.getScanResults()).thenReturn(Arrays.asList(
                buildScanResult("ssid", "bssid", START_MILLIS)));
        mBroadcastReceiverCaptor.getValue().onReceive(mMockContext,
                new Intent(WifiManager.SCAN_RESULTS_AVAILABLE_ACTION));
        final WifiEntry entry = wifiPickerTracker.getWifiEntries().get(0);

        assertThat(entry.isSaved()).isFalse();

        final WifiConfiguration config = new WifiConfiguration();
        config.SSID = "\"ssid\"";
        when(mMockWifiManager.getPrivilegedConfiguredNetworks())
                .thenReturn(Collections.singletonList(config));
        mBroadcastReceiverCaptor.getValue().onReceive(mMockContext,
                new Intent(WifiManager.CONFIGURED_NETWORKS_CHANGED_ACTION));

        assertThat(entry.isSaved()).isTrue();
    }

    /**
     * Tests that a CONFIGURED_NETWORKS_CHANGED broadcast updates the correct WifiEntry from
     * saved to unsaved.
     */
    @Test
    public void testGetWifiEntries_configuredNetworksChanged_savedToUnsaved() {
        final WifiPickerTracker wifiPickerTracker = createTestWifiPickerTracker();
        final WifiConfiguration config = new WifiConfiguration();
        config.SSID = "\"ssid\"";
        config.networkId = 1;
        when(mMockWifiManager.getPrivilegedConfiguredNetworks())
                .thenReturn(Collections.singletonList(config));
        wifiPickerTracker.onStart();
        mTestLooper.dispatchAll();
        verify(mMockContext).registerReceiver(mBroadcastReceiverCaptor.capture(),
                any(), any(), any());

        when(mMockWifiManager.getScanResults()).thenReturn(Arrays.asList(
                buildScanResult("ssid", "bssid", START_MILLIS)));
        mBroadcastReceiverCaptor.getValue().onReceive(mMockContext,
                new Intent(WifiManager.SCAN_RESULTS_AVAILABLE_ACTION));
        final WifiEntry entry = wifiPickerTracker.getWifiEntries().get(0);

        assertThat(entry.isSaved()).isTrue();

        when(mMockWifiManager.getPrivilegedConfiguredNetworks())
                .thenReturn(Collections.emptyList());
        mBroadcastReceiverCaptor.getValue().onReceive(mMockContext,
                new Intent(WifiManager.CONFIGURED_NETWORKS_CHANGED_ACTION));

        assertThat(entry.isSaved()).isFalse();
    }

    /**
     * Tests that getConnectedEntry() returns the connected WifiEntry if we start already connected
     * to a network.
     */
    @Test
    public void testGetConnectedEntry_alreadyConnectedOnStart_returnsConnectedEntry() {
        final WifiPickerTracker wifiPickerTracker = createTestWifiPickerTracker();
        final WifiConfiguration config = new WifiConfiguration();
        config.SSID = "\"ssid\"";
        config.networkId = 1;
        when(mMockWifiManager.getPrivilegedConfiguredNetworks())
                .thenReturn(Collections.singletonList(config));
        when(mMockWifiInfo.getNetworkId()).thenReturn(1);
        when(mMockWifiInfo.getRssi()).thenReturn(-50);

        wifiPickerTracker.onStart();
        mTestLooper.dispatchAll();

        assertThat(wifiPickerTracker.getConnectedWifiEntry()).isNotNull();
    }

    /**
     * Tests that connecting to a network will update getConnectedEntry() to return the connected
     * WifiEntry and remove that entry from getWifiEntries().
     */
    @Test
    public void testGetConnectedEntry_connectToNetwork_returnsConnectedEntry() {
        final WifiPickerTracker wifiPickerTracker = createTestWifiPickerTracker();
        final WifiConfiguration config = new WifiConfiguration();
        config.SSID = "\"ssid\"";
        config.networkId = 1;
        when(mMockWifiManager.getPrivilegedConfiguredNetworks())
                .thenReturn(Collections.singletonList(config));
        when(mMockWifiManager.getScanResults()).thenReturn(Arrays.asList(
                buildScanResult("ssid", "bssid", START_MILLIS)));
        wifiPickerTracker.onStart();
        mTestLooper.dispatchAll();
        verify(mMockConnectivityManager).registerNetworkCallback(
                any(), mNetworkCallbackCaptor.capture(), any());
        final WifiEntry entry = wifiPickerTracker.getWifiEntries().get(0);

        when(mMockWifiInfo.getNetworkId()).thenReturn(1);
        when(mMockWifiInfo.getRssi()).thenReturn(-50);
        mNetworkCallbackCaptor.getValue().onCapabilitiesChanged(
                mMockNetwork, mMockNetworkCapabilities);

        verify(mMockCallback, atLeastOnce()).onWifiEntriesChanged();
        assertThat(wifiPickerTracker.getWifiEntries()).isEmpty();
        assertThat(wifiPickerTracker.getConnectedWifiEntry()).isEqualTo(entry);
    }

    /**
     * Tests that an L2 connected network (i.e. from NETWORK_STATE_CHANGED) will correctly be
     * returned in getConnectedEntry() as the primary network.
     */
    @Test
    public void testGetConnectedEntry_networkL2Connected_returnsConnectedEntry() {
        final WifiPickerTracker wifiPickerTracker = createTestWifiPickerTracker();
        final WifiConfiguration config = new WifiConfiguration();
        config.SSID = "\"ssid\"";
        config.networkId = 1;
        when(mMockWifiManager.getPrivilegedConfiguredNetworks())
                .thenReturn(Collections.singletonList(config));
        when(mMockWifiManager.getScanResults()).thenReturn(Arrays.asList(
                buildScanResult("ssid", "bssid", START_MILLIS)));
        wifiPickerTracker.onStart();
        mTestLooper.dispatchAll();
        verify(mMockContext).registerReceiver(
                mBroadcastReceiverCaptor.capture(), any(), any(), any());
        verify(mMockConnectivityManager).registerNetworkCallback(
                any(), mNetworkCallbackCaptor.capture(), any());
        final WifiEntry entry = wifiPickerTracker.getWifiEntries().get(0);

        // Simulate an L2 connected network that's still authenticating.
        when(mMockWifiInfo.getNetworkId()).thenReturn(1);
        when(mMockWifiInfo.getRssi()).thenReturn(-50);
        NetworkInfo mockNetworkInfo = mock(NetworkInfo.class);
        when(mockNetworkInfo.getDetailedState())
                .thenReturn(NetworkInfo.DetailedState.AUTHENTICATING);
        Intent networkStateChanged = new Intent(WifiManager.NETWORK_STATE_CHANGED_ACTION);
        networkStateChanged.putExtra(WifiManager.EXTRA_NETWORK_INFO, mockNetworkInfo);
        mBroadcastReceiverCaptor.getValue().onReceive(mMockContext, networkStateChanged);

        // Network should be returned in getConnectedWifiEntry() even though it's not L3 connected.
        verify(mMockCallback, atLeastOnce()).onWifiEntriesChanged();
//        assertThat(wifiPickerTracker.getWifiEntries()).isEmpty();
        assertThat(wifiPickerTracker.getConnectedWifiEntry()).isEqualTo(entry);
        assertThat(entry.isPrimaryNetwork()).isTrue();
    }

    /**
     * Tests that connecting to a network will update getConnectedEntry() to return the connected
     * WifiEntry if the framework times out and gives us an empty list of configs.
     */
    @Test
    public void testGetConnectedEntry_connectToNetworkWithoutConfigs_returnsConnectedEntry() {
        // Simulate the framework timing out and giving us an empty list of configs.
        when(mMockWifiManager.getPrivilegedConfiguredNetworks())
                .thenReturn(Collections.emptyList());
        final WifiPickerTracker wifiPickerTracker = createTestWifiPickerTracker();
        wifiPickerTracker.onStart();
        mTestLooper.dispatchAll();
        verify(mMockConnectivityManager).registerNetworkCallback(
                any(), mNetworkCallbackCaptor.capture(), any());

        // Populate the correct list of configs.
        final WifiConfiguration config = new WifiConfiguration();
        config.SSID = "\"ssid\"";
        config.networkId = 1;
        when(mMockWifiManager.getPrivilegedConfiguredNetworks())
                .thenReturn(Collections.singletonList(config));
        when(mMockWifiInfo.getNetworkId()).thenReturn(1);
        when(mMockWifiInfo.getRssi()).thenReturn(-50);
        mNetworkCallbackCaptor.getValue().onCapabilitiesChanged(
                mMockNetwork, mMockNetworkCapabilities);

        verify(mMockCallback, atLeastOnce()).onWifiEntriesChanged();
        assertThat(wifiPickerTracker.getConnectedWifiEntry()).isNotNull();
        assertThat(wifiPickerTracker.getConnectedWifiEntry().getTitle()).isEqualTo("ssid");
    }

    /**
     * Tests that disconnecting from a network will update getConnectedEntry() to return null.
     */
    @Test
    public void testGetConnectedEntry_disconnectFromNetwork_returnsNull() {
        final WifiPickerTracker wifiPickerTracker = createTestWifiPickerTracker();
        final WifiConfiguration config = new WifiConfiguration();
        config.SSID = "\"ssid\"";
        config.networkId = 1;
        when(mMockWifiManager.getPrivilegedConfiguredNetworks())
                .thenReturn(Collections.singletonList(config));
        when(mMockWifiManager.getScanResults()).thenReturn(Arrays.asList(
                buildScanResult("ssid", "bssid", START_MILLIS)));
        when(mMockWifiInfo.getNetworkId()).thenReturn(1);
        when(mMockWifiInfo.getRssi()).thenReturn(-50);
        wifiPickerTracker.onStart();
        mTestLooper.dispatchAll();
        verify(mMockConnectivityManager).registerNetworkCallback(
                any(), mNetworkCallbackCaptor.capture(), any());

        mNetworkCallbackCaptor.getValue().onLost(mMockNetwork);

        verify(mMockCallback, atLeastOnce()).onWifiEntriesChanged();
        assertThat(wifiPickerTracker.getConnectedWifiEntry()).isNull();
    }

    /**
     * Tests that the wifi state changing to something other than WIFI_STATE_ENABLED will update
     * getConnectedEntry() to return null.
     */
    @Test
    public void testGetConnectedEntry_wifiStateDisabled_returnsNull() {
        final WifiPickerTracker wifiPickerTracker = createTestWifiPickerTracker();
        final WifiConfiguration config = new WifiConfiguration();
        config.SSID = "\"ssid\"";
        config.networkId = 1;
        when(mMockWifiManager.getPrivilegedConfiguredNetworks())
                .thenReturn(Collections.singletonList(config));
        when(mMockWifiManager.getScanResults()).thenReturn(Arrays.asList(
                buildScanResult("ssid", "bssid", START_MILLIS)));
        when(mMockWifiInfo.getNetworkId()).thenReturn(1);
        when(mMockWifiInfo.getRssi()).thenReturn(-50);
        wifiPickerTracker.onStart();
        mTestLooper.dispatchAll();
        verify(mMockContext).registerReceiver(mBroadcastReceiverCaptor.capture(),
                any(), any(), any());

        when(mMockWifiManager.getWifiState()).thenReturn(WifiManager.WIFI_STATE_DISABLED);
        mBroadcastReceiverCaptor.getValue().onReceive(mMockContext,
                new Intent(WifiManager.WIFI_STATE_CHANGED_ACTION));

        verify(mMockCallback, atLeastOnce()).onWifiEntriesChanged();
        assertThat(wifiPickerTracker.getConnectedWifiEntry()).isNull();
    }

    /**
     * Tests that a connected WifiEntry's isDefaultNetwork() will reflect updates from the default
     * network changing.
     */
    @Test
    public void testGetConnectedEntry_defaultNetworkChanges_isDefaultNetworkChanges() {
        final WifiPickerTracker wifiPickerTracker = createTestWifiPickerTracker();
        final WifiConfiguration config = new WifiConfiguration();
        config.SSID = "\"ssid\"";
        config.networkId = 1;
        when(mMockWifiManager.getPrivilegedConfiguredNetworks())
                .thenReturn(Collections.singletonList(config));
        when(mMockWifiManager.getScanResults()).thenReturn(Arrays.asList(
                buildScanResult("ssid", "bssid", START_MILLIS)));
        when(mMockWifiInfo.getNetworkId()).thenReturn(1);
        when(mMockWifiInfo.getRssi()).thenReturn(-50);
        wifiPickerTracker.onStart();
        mTestLooper.dispatchAll();
        verify(mMockConnectivityManager)
                .registerNetworkCallback(any(), mNetworkCallbackCaptor.capture(), any());
        verify(mMockConnectivityManager, atLeast(0)).registerSystemDefaultNetworkCallback(
                mDefaultNetworkCallbackCaptor.capture(), any());
        verify(mMockConnectivityManager, atLeast(0)).registerDefaultNetworkCallback(
                mDefaultNetworkCallbackCaptor.capture(), any());

        // No default
        assertThat(wifiPickerTracker.getConnectedWifiEntry().isDefaultNetwork()).isFalse();

        // Cell is default
        mDefaultNetworkCallbackCaptor.getValue().onCapabilitiesChanged(mock(Network.class),
                new NetworkCapabilities.Builder()
                        .addTransportType(NetworkCapabilities.TRANSPORT_CELLULAR).build());

        assertThat(wifiPickerTracker.getConnectedWifiEntry().isDefaultNetwork()).isFalse();

        // Other Wi-Fi network is default
        Network otherWifiNetwork = mock(Network.class);
        WifiInfo otherWifiInfo = mock(WifiInfo.class);
        when(otherWifiInfo.getNetworkId()).thenReturn(2);
        NetworkCapabilities otherNetworkCapabilities = mock(NetworkCapabilities.class);
        when(otherNetworkCapabilities.getTransportInfo()).thenReturn(otherWifiInfo);
        when(otherNetworkCapabilities.hasTransport(NetworkCapabilities.TRANSPORT_WIFI))
                .thenReturn(true);
        mDefaultNetworkCallbackCaptor.getValue().onCapabilitiesChanged(otherWifiNetwork,
                otherNetworkCapabilities);
        assertThat(wifiPickerTracker.getConnectedWifiEntry().isDefaultNetwork()).isFalse();

        // This Wi-Fi network is default
        mDefaultNetworkCallbackCaptor.getValue().onCapabilitiesChanged(mMockNetwork,
                mMockNetworkCapabilities);
        assertThat(wifiPickerTracker.getConnectedWifiEntry().isDefaultNetwork()).isTrue();

        // Lose the default network
        mDefaultNetworkCallbackCaptor.getValue().onLost(mock(Network.class));
        assertThat(wifiPickerTracker.getConnectedWifiEntry().isDefaultNetwork()).isFalse();
    }

    /**
     * Tests that a connected WifiEntry will return "Low quality" as the summary if Wifi is
     * validated but cell is the default route.
     */
    @Test
    public void testGetConnectedEntry_wifiValidatedCellDefault_isLowQuality() {
        final String summarySeparator = " / ";
        final String lowQuality = "Low quality";
        final String[] wifiStatusArray = new String[]{"", "Scanning", "Connecting",
                "Authenticating", "Obtaining IP address", "Connected"};
        when(mMockContext.getString(R.string.wifitrackerlib_summary_separator))
                .thenReturn(summarySeparator);
        when(mMockContext.getString(R.string.wifi_connected_low_quality)).thenReturn(lowQuality);
        when(mMockResources.getStringArray(R.array.wifitrackerlib_wifi_status))
                .thenReturn(wifiStatusArray);

        final WifiPickerTracker wifiPickerTracker = createTestWifiPickerTracker();
        final WifiConfiguration config = new WifiConfiguration();
        config.SSID = "\"ssid\"";
        config.networkId = 1;
        when(mMockWifiManager.getPrivilegedConfiguredNetworks())
                .thenReturn(Collections.singletonList(config));
        when(mMockWifiManager.getScanResults()).thenReturn(Arrays.asList(
                buildScanResult("ssid", "bssid", START_MILLIS)));
        when(mMockWifiInfo.getNetworkId()).thenReturn(1);
        when(mMockWifiInfo.getRssi()).thenReturn(-50);
        wifiPickerTracker.onStart();
        mTestLooper.dispatchAll();
        verify(mMockConnectivityManager)
                .registerNetworkCallback(any(), mNetworkCallbackCaptor.capture(), any());
        verify(mMockConnectivityManager, atLeast(0)).registerSystemDefaultNetworkCallback(
                mDefaultNetworkCallbackCaptor.capture(), any());
        verify(mMockConnectivityManager, atLeast(0)).registerDefaultNetworkCallback(
                mDefaultNetworkCallbackCaptor.capture(), any());
        // Set cellular to be the default network
        mDefaultNetworkCallbackCaptor.getValue().onCapabilitiesChanged(Mockito.mock(Network.class),
                new NetworkCapabilities.Builder()
                        .addTransportType(NetworkCapabilities.TRANSPORT_CELLULAR).build());

        // Trigger a validation callback for the non-primary Wifi network.
        MockitoSession session = mockitoSession().spyStatic(NonSdkApiWrapper.class).startMocking();
        try {
            WifiInfo nonPrimaryWifiInfo = Mockito.mock(WifiInfo.class);
            when(nonPrimaryWifiInfo.makeCopy(anyLong())).thenReturn(nonPrimaryWifiInfo);
            NetworkCapabilities nonPrimaryCap = new NetworkCapabilities.Builder()
                    .addTransportType(NetworkCapabilities.TRANSPORT_WIFI)
                    .setTransportInfo(nonPrimaryWifiInfo)
                    .addCapability(NetworkCapabilities.NET_CAPABILITY_VALIDATED)
                    .build();
            mNetworkCallbackCaptor.getValue().onCapabilitiesChanged(
                    mock(Network.class), nonPrimaryCap);
        } finally {
            session.finishMocking();
        }

        // Non-primary Wifi network validation should be ignored.
        assertThat(wifiPickerTracker.getConnectedWifiEntry().getSummary()).isNotEqualTo(lowQuality);

        when(mMockNetworkCapabilities.hasCapability(NetworkCapabilities.NET_CAPABILITY_VALIDATED))
                .thenReturn(true);
        mNetworkCallbackCaptor.getValue().onCapabilitiesChanged(
                mMockNetwork, mMockNetworkCapabilities);

        // Cell default + primary network validation should trigger low quality
        assertThat(wifiPickerTracker.getConnectedWifiEntry().getSummary()).isEqualTo(lowQuality);

        // Cell + VPN is default should not trigger low quality, since the VPN underlying network is
        // determined by the VPN app and not whether Wi-Fi is low quality or not.
        mDefaultNetworkCallbackCaptor.getValue().onCapabilitiesChanged(Mockito.mock(Network.class),
                new NetworkCapabilities.Builder()
                        .addTransportType(NetworkCapabilities.TRANSPORT_VPN)
                        .addTransportType(NetworkCapabilities.TRANSPORT_CELLULAR).build());
        assertThat(wifiPickerTracker.getConnectedWifiEntry().getSummary()).isNotEqualTo(lowQuality);

        // Set Cell to the default but then lose the default network. Low quality should disappear
        // since cell default was lost.
        mDefaultNetworkCallbackCaptor.getValue().onCapabilitiesChanged(Mockito.mock(Network.class),
                new NetworkCapabilities.Builder()
                        .addTransportType(NetworkCapabilities.TRANSPORT_CELLULAR).build());
        mDefaultNetworkCallbackCaptor.getValue().onLost(mock(Network.class));
        assertThat(wifiPickerTracker.getConnectedWifiEntry().isDefaultNetwork()).isFalse();
    }

    /**
     * Tests that a connected WifiEntry will show "Checking for internet access..." as the summary
     * if the network hasn't finished the first validation attempt yet.
     */
    @Test
    public void testGetConnectedEntry_wifiNotValidatedYet_showsCheckingForInternetAccess() {
        final String summarySeparator = " / ";
        final String checkingForInternetAccess = "Checking for internet access..";
        final String[] wifiStatusArray = new String[]{"", "Scanning", "Connecting",
                "Authenticating", "Obtaining IP address", "Connected"};
        when(mMockContext.getString(R.string.wifitrackerlib_summary_separator))
                .thenReturn(summarySeparator);
        when(mMockContext.getString(R.string.wifitrackerlib_checking_for_internet_access))
                .thenReturn(checkingForInternetAccess);
        when(mMockResources.getStringArray(R.array.wifitrackerlib_wifi_status))
                .thenReturn(wifiStatusArray);

        final WifiPickerTracker wifiPickerTracker = createTestWifiPickerTracker();
        final WifiConfiguration config = new WifiConfiguration();
        config.SSID = "\"ssid\"";
        config.networkId = 1;
        when(mMockWifiManager.getPrivilegedConfiguredNetworks())
                .thenReturn(Collections.singletonList(config));
        when(mMockWifiManager.getScanResults()).thenReturn(Arrays.asList(
                buildScanResult("ssid", "bssid", START_MILLIS)));
        when(mMockWifiInfo.getNetworkId()).thenReturn(1);
        when(mMockWifiInfo.getRssi()).thenReturn(-50);
        ArgumentCaptor<ConnectivityDiagnosticsManager.ConnectivityDiagnosticsCallback>
                diagnosticsCallbackCaptor = ArgumentCaptor.forClass(
                        ConnectivityDiagnosticsManager.ConnectivityDiagnosticsCallback.class);
        wifiPickerTracker.onStart();
        mTestLooper.dispatchAll();
        verify(mMockConnectivityManager)
                .registerNetworkCallback(any(), mNetworkCallbackCaptor.capture(), any());
        verify(mMockConnectivityDiagnosticsManager).registerConnectivityDiagnosticsCallback(
                any(), any(), diagnosticsCallbackCaptor.capture());
        verify(mMockConnectivityManager, atLeast(0)).registerSystemDefaultNetworkCallback(
                mDefaultNetworkCallbackCaptor.capture(), any());
        verify(mMockConnectivityManager, atLeast(0)).registerDefaultNetworkCallback(
                mDefaultNetworkCallbackCaptor.capture(), any());

        // Still checking for internet access.
        assertThat(wifiPickerTracker.getConnectedWifiEntry().getSummary())
                .isEqualTo(checkingForInternetAccess);

        // Trigger a validation callback and connectivity report for the primary Wifi network.
        when(mMockNetworkCapabilities.hasCapability(NetworkCapabilities.NET_CAPABILITY_VALIDATED))
                .thenReturn(true);
        mNetworkCallbackCaptor.getValue().onCapabilitiesChanged(
                mMockNetwork, mMockNetworkCapabilities);
        ConnectivityDiagnosticsManager.ConnectivityReport report = mock(
                ConnectivityDiagnosticsManager.ConnectivityReport.class);
        when(report.getNetwork()).thenReturn(mMockNetwork);
        diagnosticsCallbackCaptor.getValue().onConnectivityReportAvailable(report);
        mDefaultNetworkCallbackCaptor.getValue().onCapabilitiesChanged(
                mMockNetwork, mMockNetworkCapabilities);

        // Now we're fully connected
        assertThat(wifiPickerTracker.getConnectedWifiEntry().getSummary()).isEqualTo("Connected");
    }

    /**
     * Tests that a connected WifiEntry that is expected to have no internet will display
     * "Connected to device. Can't provide internet" if the network is not validated.
     */
    @Test
    public void testGetConnectedEntry_wifiNotValidated_showsConnectedToDevice() {
        final String summarySeparator = " / ";
        final String connectedToDevice = "Connected to device. Can't provide internet";
        final String[] wifiStatusArray = new String[]{"", "Scanning", "Connecting",
                "Authenticating", "Obtaining IP address", "Connected"};
        when(mMockContext.getString(R.string.wifitrackerlib_summary_separator))
                .thenReturn(summarySeparator);
        when(mMockContext.getString(R.string.wifitrackerlib_wifi_connected_cannot_provide_internet))
                .thenReturn(connectedToDevice);
        when(mMockResources.getStringArray(R.array.wifitrackerlib_wifi_status))
                .thenReturn(wifiStatusArray);

        final WifiPickerTracker wifiPickerTracker = createTestWifiPickerTracker();
        final WifiConfiguration config = spy(new WifiConfiguration());
        config.SSID = "\"ssid\"";
        config.networkId = 1;
        when(config.isNoInternetAccessExpected()).thenReturn(true);
        when(mMockWifiManager.getPrivilegedConfiguredNetworks())
                .thenReturn(Collections.singletonList(config));
        when(mMockWifiManager.getScanResults()).thenReturn(Arrays.asList(
                buildScanResult("ssid", "bssid", START_MILLIS)));
        when(mMockWifiInfo.getNetworkId()).thenReturn(1);
        when(mMockWifiInfo.getRssi()).thenReturn(-50);
        ArgumentCaptor<ConnectivityDiagnosticsManager.ConnectivityDiagnosticsCallback>
                diagnosticsCallbackCaptor = ArgumentCaptor.forClass(
                ConnectivityDiagnosticsManager.ConnectivityDiagnosticsCallback.class);
        wifiPickerTracker.onStart();
        mTestLooper.dispatchAll();
        verify(mMockConnectivityManager)
                .registerNetworkCallback(any(), mNetworkCallbackCaptor.capture(), any());
        verify(mMockConnectivityDiagnosticsManager).registerConnectivityDiagnosticsCallback(
                any(), any(), diagnosticsCallbackCaptor.capture());

        assertThat(wifiPickerTracker.getConnectedWifiEntry().getSummary())
                .isEqualTo(connectedToDevice);

        // Trigger a no-validation callback and connectivity report for the primary Wifi network.
        mNetworkCallbackCaptor.getValue().onCapabilitiesChanged(
                mMockNetwork, mMockNetworkCapabilities);
        ConnectivityDiagnosticsManager.ConnectivityReport report = mock(
                ConnectivityDiagnosticsManager.ConnectivityReport.class);
        when(report.getNetwork()).thenReturn(mMockNetwork);
        diagnosticsCallbackCaptor.getValue().onConnectivityReportAvailable(report);

        assertThat(wifiPickerTracker.getConnectedWifiEntry().getSummary())
                .isEqualTo(connectedToDevice);
    }

    /**
     * Tests that getConnectedEntry() will return the correct primary network after an MBB sequence.
     */
    @Test
    public void testGetConnectedEntry_mbbFlow_matchesNewPrimary() {
        final WifiPickerTracker wifiPickerTracker = createTestWifiPickerTracker();
        final WifiConfiguration config = new WifiConfiguration();
        config.SSID = "\"ssid\"";
        config.networkId = 1;
        final WifiConfiguration mbbConfig = new WifiConfiguration();
        mbbConfig.SSID = "\"otherSsid\"";
        mbbConfig.networkId = 2;
        when(mMockWifiManager.getPrivilegedConfiguredNetworks())
                .thenReturn(Arrays.asList(config, mbbConfig));
        when(mMockWifiInfo.getNetworkId()).thenReturn(config.networkId);
        when(mMockWifiInfo.getRssi()).thenReturn(GOOD_RSSI);
        wifiPickerTracker.onStart();
        mTestLooper.dispatchAll();
        verify(mMockConnectivityManager).registerNetworkCallback(
                any(), mNetworkCallbackCaptor.capture(), any());

        // Start off connected
        WifiEntry originalConnectedEntry = wifiPickerTracker.getConnectedWifiEntry();
        assertThat(originalConnectedEntry).isNotNull();
        assertThat(originalConnectedEntry.getTitle()).isEqualTo("ssid");

        MockitoSession session = mockitoSession().spyStatic(NonSdkApiWrapper.class).startMocking();
        try {
            // MBB network connected but not primary yet.
            Network mbbNetwork = mock(Network.class);
            NetworkCapabilities mbbNetworkCapabilities = mock(NetworkCapabilities.class);
            WifiInfo mbbWifiInfo = mock(WifiInfo.class);
            when(mbbWifiInfo.getNetworkId()).thenReturn(mbbConfig.networkId);
            when(mbbWifiInfo.getRssi()).thenReturn(GOOD_RSSI);
            when(mbbNetworkCapabilities.getTransportInfo()).thenReturn(mbbWifiInfo);
            doReturn(false).when(() -> NonSdkApiWrapper.isPrimary(mbbWifiInfo));
            mNetworkCallbackCaptor.getValue()
                    .onCapabilitiesChanged(mbbNetwork, mbbNetworkCapabilities);
            // Original network should still be connected.
            assertThat(wifiPickerTracker.getConnectedWifiEntry()).isEqualTo(originalConnectedEntry);

            // Original network becomes non-primary and MBB network becomes primary.
            doReturn(false).when(() -> NonSdkApiWrapper.isPrimary(mMockWifiInfo));
            mNetworkCallbackCaptor.getValue()
                    .onCapabilitiesChanged(mMockNetwork, mMockNetworkCapabilities);
            doReturn(true).when(() -> NonSdkApiWrapper.isPrimary(mbbWifiInfo));
            mNetworkCallbackCaptor.getValue()
                    .onCapabilitiesChanged(mbbNetwork, mbbNetworkCapabilities);
            // MBB network should be connected now.
            WifiEntry newConnectedEntry = wifiPickerTracker.getConnectedWifiEntry();
            assertThat(newConnectedEntry).isNotNull();
            assertThat(newConnectedEntry.getTitle()).isEqualTo("otherSsid");
            assertThat(originalConnectedEntry.getConnectedState())
                    .isEqualTo(WifiEntry.CONNECTED_STATE_DISCONNECTED);

            // Original network is lost. MBB network should still be connected
            mNetworkCallbackCaptor.getValue().onLost(mMockNetwork);
            assertThat(wifiPickerTracker.getConnectedWifiEntry()).isEqualTo(newConnectedEntry);
        } finally {
            session.finishMocking();
        }
    }

    /**
     * Tests that a PasspointWifiEntry is returned when Passpoint scans are visible.
     */
    @Test
    public void testGetWifiEntries_passpointInRange_returnsPasspointWifiEntry() {
        final String passpointSsid = "passpointSsid";
        final String friendlyName = "friendlyName";
        final WifiPickerTracker wifiPickerTracker = createTestWifiPickerTracker();
        final PasspointConfiguration passpointConfig = new PasspointConfiguration();
        final HomeSp homeSp = new HomeSp();
        homeSp.setFqdn("fqdn");
        homeSp.setFriendlyName(friendlyName);
        passpointConfig.setHomeSp(homeSp);
        passpointConfig.setCredential(new Credential());
        when(mMockWifiManager.getPasspointConfigurations())
                .thenReturn(Collections.singletonList(passpointConfig));
        final ScanResult passpointScan =
                buildScanResult(passpointSsid, "bssid", START_MILLIS, GOOD_LEVEL);
        when(mMockWifiManager.getScanResults())
                .thenReturn(Collections.singletonList(passpointScan));
        wifiPickerTracker.onStart();
        mTestLooper.dispatchAll();
        verify(mMockContext).registerReceiver(mBroadcastReceiverCaptor.capture(),
                any(), any(), any());

        final WifiConfiguration wifiConfig = spy(new WifiConfiguration());
        when(wifiConfig.getKey()).thenReturn(passpointConfig.getUniqueId());
        final Map<Integer, List<ScanResult>> mapping = new ArrayMap<>();
        mapping.put(WifiManager.PASSPOINT_HOME_NETWORK, Collections.singletonList(passpointScan));
        List<Pair<WifiConfiguration, Map<Integer, List<ScanResult>>>> allMatchingWifiConfigs =
                Collections.singletonList(new Pair<>(wifiConfig, mapping));
        when(mMockWifiManager.getAllMatchingWifiConfigs(any())).thenReturn(allMatchingWifiConfigs);
        mBroadcastReceiverCaptor.getValue().onReceive(mMockContext,
                new Intent(WifiManager.SCAN_RESULTS_AVAILABLE_ACTION));

        // Only the Passpoint entry should be present. The corresponding StandardWifiEntry with
        // matching SSID should be filtered out.
        assertThat(wifiPickerTracker.getWifiEntries().size()).isEqualTo(1);
        final WifiEntry passpointEntry = wifiPickerTracker.getWifiEntries().get(0);
        assertThat(passpointEntry.isSubscription()).isTrue();
        assertThat(passpointEntry.getTitle()).isEqualTo(friendlyName);
    }

    /**
     * Tests that the same PasspointWifiEntry from getWifiEntries() is returned when it becomes the
     * connected entry
     */
    @Test
    public void testGetWifiEntries_connectToPasspoint_returnsSamePasspointWifiEntry() {
        final WifiPickerTracker wifiPickerTracker = createTestWifiPickerTracker();
        final PasspointConfiguration passpointConfig = new PasspointConfiguration();
        final HomeSp homeSp = new HomeSp();
        homeSp.setFqdn("fqdn");
        homeSp.setFriendlyName("friendlyName");
        passpointConfig.setHomeSp(homeSp);
        passpointConfig.setCredential(new Credential());
        when(mMockWifiManager.getPasspointConfigurations())
                .thenReturn(Collections.singletonList(passpointConfig));
        final WifiConfiguration wifiConfig = spy(new WifiConfiguration());
        when(wifiConfig.getKey()).thenReturn(passpointConfig.getUniqueId());
        when(wifiConfig.isPasspoint()).thenReturn(true);
        wifiConfig.networkId = 1;
        final Map<Integer, List<ScanResult>> mapping = new ArrayMap<>();
        mapping.put(WifiManager.PASSPOINT_HOME_NETWORK, Collections.singletonList(
                buildScanResult("ssid", "bssid", START_MILLIS)));
        List<Pair<WifiConfiguration, Map<Integer, List<ScanResult>>>> allMatchingWifiConfigs =
                Collections.singletonList(new Pair<>(wifiConfig, mapping));
        when(mMockWifiManager.getAllMatchingWifiConfigs(any())).thenReturn(allMatchingWifiConfigs);
        when(mMockWifiManager.getPrivilegedConfiguredNetworks())
                .thenReturn(Collections.singletonList(wifiConfig));
        wifiPickerTracker.onStart();
        mTestLooper.dispatchAll();
        verify(mMockConnectivityManager).registerNetworkCallback(
                any(), mNetworkCallbackCaptor.capture(), any());
        assertThat(wifiPickerTracker.getWifiEntries()).isNotEmpty();
        final WifiEntry entry = wifiPickerTracker.getWifiEntries().get(0);

        when(mMockWifiInfo.isPasspointAp()).thenReturn(true);
        when(mMockWifiInfo.getPasspointFqdn()).thenReturn("fqdn");
        when(mMockWifiInfo.getNetworkId()).thenReturn(1);
        when(mMockWifiInfo.getRssi()).thenReturn(-50);
        mNetworkCallbackCaptor.getValue().onCapabilitiesChanged(
                mMockNetwork, mMockNetworkCapabilities);

        assertThat(wifiPickerTracker.getWifiEntries()).isEmpty();
        assertThat(wifiPickerTracker.getConnectedWifiEntry()).isEqualTo(entry);
    }

    /**
     * Tests that a PasspointWifiEntry will disappear from getWifiEntries() once it is out of range.
     */
    @Test
    public void testGetWifiEntries_passpointOutOfRange_returnsNull() {
        // Create conditions for one PasspointWifiEntry in getWifiEntries()
        final WifiPickerTracker wifiPickerTracker = createTestWifiPickerTracker();
        final PasspointConfiguration passpointConfig = new PasspointConfiguration();
        final HomeSp homeSp = new HomeSp();
        homeSp.setFqdn("fqdn");
        homeSp.setFriendlyName("friendlyName");
        passpointConfig.setHomeSp(homeSp);
        passpointConfig.setCredential(new Credential());
        when(mMockWifiManager.getPasspointConfigurations())
                .thenReturn(Collections.singletonList(passpointConfig));
        final WifiConfiguration wifiConfig = spy(new WifiConfiguration());
        when(wifiConfig.getKey()).thenReturn(passpointConfig.getUniqueId());
        final Map<Integer, List<ScanResult>> mapping = new ArrayMap<>();
        mapping.put(WifiManager.PASSPOINT_HOME_NETWORK, Collections.singletonList(
                buildScanResult("ssid", "bssid", START_MILLIS)));
        List<Pair<WifiConfiguration, Map<Integer, List<ScanResult>>>> allMatchingWifiConfigs =
                Collections.singletonList(new Pair<>(wifiConfig, mapping));
        when(mMockWifiManager.getAllMatchingWifiConfigs(any())).thenReturn(allMatchingWifiConfigs);
        wifiPickerTracker.onStart();
        mTestLooper.dispatchAll();
        verify(mMockContext).registerReceiver(mBroadcastReceiverCaptor.capture(),
                any(), any(), any());

        // Age out the scans and get out of range of Passpoint AP
        when(mMockClock.millis()).thenReturn(START_MILLIS + MAX_SCAN_AGE_MILLIS + 1);
        when(mMockWifiManager.getAllMatchingWifiConfigs(any())).thenReturn(new ArrayList<>());
        mBroadcastReceiverCaptor.getValue().onReceive(mMockContext,
                new Intent(WifiManager.SCAN_RESULTS_AVAILABLE_ACTION));

        // getWifiEntries() should be empty now
        assertThat(wifiPickerTracker.getWifiEntries()).isEmpty();
    }

    /**
     * Verifies that the WifiEntries returned in WifiPickerTracker.getWifiEntries() are returned in
     * the order defined by the default WifiEntry.WIFI_PICKER_COMPARATOR.
     */
    @Test
    public void testGetWifiEntries_defaultSortingCriteria_returnsEntriesinCorrectOrder() {
        List<ScanResult> currentScans = new ArrayList<>();
        List<WifiConfiguration> currentConfiguredNetworks = new ArrayList<>();

        // Set up Passpoint entry
        final PasspointConfiguration passpointConfig = new PasspointConfiguration();
        final HomeSp homeSp = new HomeSp();
        homeSp.setFqdn("fqdn");
        homeSp.setFriendlyName("friendlyName");
        passpointConfig.setHomeSp(homeSp);
        passpointConfig.setCredential(new Credential());
        when(mMockWifiManager.getPasspointConfigurations())
                .thenReturn(Collections.singletonList(passpointConfig));
        final WifiConfiguration wifiConfig = spy(new WifiConfiguration());
        when(wifiConfig.getKey()).thenReturn(passpointConfig.getUniqueId());
        final Map<Integer, List<ScanResult>> mapping = new ArrayMap<>();
        mapping.put(WifiManager.PASSPOINT_HOME_NETWORK, Collections.singletonList(
                buildScanResult("ssid", "bssid", START_MILLIS)));
        List<Pair<WifiConfiguration, Map<Integer, List<ScanResult>>>> allMatchingWifiConfigs =
                Collections.singletonList(new Pair<>(wifiConfig, mapping));
        when(mMockWifiManager.getAllMatchingWifiConfigs(any())).thenReturn(allMatchingWifiConfigs);

        // Set up saved entry
        WifiConfiguration savedConfig = new WifiConfiguration();
        savedConfig.fromWifiNetworkSuggestion = false;
        savedConfig.SSID = "\"ssid\"";
        savedConfig.networkId = 1;
        currentConfiguredNetworks.add(savedConfig);
        currentScans.add(buildScanResult("ssid", "bssid", START_MILLIS));

        // Set up suggestion entry
        WifiConfiguration suggestionConfig = new WifiConfiguration(savedConfig);
        suggestionConfig.networkId = 2;
        suggestionConfig.creatorName = "creator1";
        suggestionConfig.carrierId = 1;
        suggestionConfig.subscriptionId = 1;
        suggestionConfig.fromWifiNetworkSuggestion = true;
        currentConfiguredNetworks.add(suggestionConfig);
        when(mMockWifiManager.getWifiConfigForMatchedNetworkSuggestionsSharedWithUser(any()))
                .thenReturn(Arrays.asList(suggestionConfig));

        // Set up high level entry
        currentScans.add(buildScanResult("high", "bssid", START_MILLIS, GOOD_RSSI));

        // Set up low level entry with high priority title
        String highPriorityTitle = "A";
        currentScans.add(buildScanResult(highPriorityTitle, "bssid", START_MILLIS, BAD_RSSI));

        // Set up low level entry with low priority title
        String lowPriorityTitle = "Z";
        currentScans.add(buildScanResult(lowPriorityTitle, "bssid", START_MILLIS, BAD_RSSI));

        // Set up EAP-SIM entry without SIM
        WifiConfiguration eapSimConfig = new WifiConfiguration();
        eapSimConfig.SSID = "\"eap-sim\"";
        eapSimConfig.networkId = 3;
        eapSimConfig.allowedKeyManagement.set(WifiConfiguration.KeyMgmt.WPA_EAP);
        eapSimConfig.enterpriseConfig = mock(WifiEnterpriseConfig.class);
        when(eapSimConfig.enterpriseConfig.isAuthenticationSimBased()).thenReturn(true);
        currentConfiguredNetworks.add(eapSimConfig);
        ScanResult eapSimScan = buildScanResult("eap-sim", "bssid", START_MILLIS, GOOD_RSSI);
        eapSimScan.capabilities = "[EAP/SHA1]";
        currentScans.add(eapSimScan);

        // Set up WifiManager mocks
        when(mMockWifiManager.getPrivilegedConfiguredNetworks())
                .thenReturn(currentConfiguredNetworks);
        when(mMockWifiManager.getScanResults()).thenReturn(currentScans);

        final WifiPickerTracker wifiPickerTracker = createTestWifiPickerTracker();
        wifiPickerTracker.onStart();
        mTestLooper.dispatchAll();

        List<WifiEntry> entries = wifiPickerTracker.getWifiEntries();
        assertThat(entries.size()).isEqualTo(7);
        // Subscription
        assertThat(entries.get(0).isSubscription()).isTrue();
        // Saved
        assertThat(entries.get(1).isSaved()).isTrue();
        // Suggestion
        assertThat(entries.get(2).isSuggestion()).isTrue();
        // High level
        assertThat(entries.get(3).getLevel()).isEqualTo(GOOD_LEVEL);
        // High Title
        assertThat(entries.get(4).getTitle()).isEqualTo(highPriorityTitle);
        // Low Title
        assertThat(entries.get(5).getTitle()).isEqualTo(lowPriorityTitle);
        // Non-connectable
        assertThat(entries.get(6).canConnect()).isEqualTo(false);
    }

    /**
     * Tests that multiple wifi entries are returned for multiple suggestions for the same network.
     */
    @Test
    public void testGetWifiEntries_multipleSuggestions_returnsMultipleEntries() {
        WifiConfiguration savedConfig = new WifiConfiguration();
        savedConfig.fromWifiNetworkSuggestion = false;
        savedConfig.SSID = "\"ssid\"";
        savedConfig.networkId = 1;
        WifiConfiguration suggestionConfig1 = new WifiConfiguration(savedConfig);
        suggestionConfig1.networkId = 2;
        suggestionConfig1.creatorName = "creator1";
        suggestionConfig1.carrierId = 1;
        suggestionConfig1.subscriptionId = 1;
        suggestionConfig1.fromWifiNetworkSuggestion = true;
        WifiConfiguration suggestionConfig2 = new WifiConfiguration(savedConfig);
        suggestionConfig2.networkId = 3;
        suggestionConfig1.creatorName = "creator2";
        suggestionConfig1.carrierId = 2;
        suggestionConfig1.subscriptionId = 2;
        suggestionConfig2.fromWifiNetworkSuggestion = true;
        // Initial entries
        when(mMockWifiManager.getPrivilegedConfiguredNetworks()).thenReturn(
                Arrays.asList(suggestionConfig1, suggestionConfig2));
        when(mMockWifiManager.getScanResults()).thenReturn(Collections.singletonList(
                buildScanResult("ssid", "bssid", START_MILLIS)));
        when(mMockWifiManager.getWifiConfigForMatchedNetworkSuggestionsSharedWithUser(any()))
                .thenReturn(Arrays.asList(suggestionConfig1, suggestionConfig2));
        final WifiPickerTracker wifiPickerTracker = createTestWifiPickerTracker();
        wifiPickerTracker.onStart();
        mTestLooper.dispatchAll();
        verify(mMockContext).registerReceiver(mBroadcastReceiverCaptor.capture(),
                any(), any(), any());

        // 2 suggestion entries, no unsaved entry
        assertThat(wifiPickerTracker.getWifiEntries().size()).isEqualTo(2);
        for (WifiEntry entry : wifiPickerTracker.getWifiEntries()) {
            assertThat(entry.getTitle()).isEqualTo("ssid");
        }
        assertThat(wifiPickerTracker.getWifiEntries().stream()
                .filter(WifiEntry::isSuggestion)
                .count()).isEqualTo(2);

        // Add a saved entry
        when(mMockWifiManager.getPrivilegedConfiguredNetworks()).thenReturn(
                Arrays.asList(savedConfig, suggestionConfig1, suggestionConfig2));
        mBroadcastReceiverCaptor.getValue().onReceive(mMockContext,
                new Intent(WifiManager.CONFIGURED_NETWORKS_CHANGED_ACTION));

        // Saved entry should appear alongside suggestions
        assertThat(wifiPickerTracker.getWifiEntries().size()).isEqualTo(3);
        for (WifiEntry entry : wifiPickerTracker.getWifiEntries()) {
            assertThat(entry.getTitle()).isEqualTo("ssid");
        }
        assertThat(wifiPickerTracker.getWifiEntries().stream()
                .filter(WifiEntry::isSuggestion)
                .count())
                .isEqualTo(2);
        assertThat(wifiPickerTracker.getWifiEntries().stream()
                .filter(WifiEntry::isSaved)
                .count()).isEqualTo(1);
    }

    /**
     * Tests that a suggestion entry is returned after a user shared suggestion config is added.
     */
    @Test
    public void testGetWifiEntries_userSharedSuggestionConfigAdded_returnsSuggestion() {
        // Start out with non-saved network.
        when(mMockWifiManager.getScanResults()).thenReturn(Collections.singletonList(
                buildScanResult("ssid", "bssid", START_MILLIS)));
        final WifiPickerTracker wifiPickerTracker = createTestWifiPickerTracker();
        wifiPickerTracker.onStart();
        mTestLooper.dispatchAll();
        verify(mMockContext).registerReceiver(mBroadcastReceiverCaptor.capture(),
                any(), any(), any());
        assertThat(wifiPickerTracker.getWifiEntries().size()).isEqualTo(1);
        WifiEntry wifiEntry = wifiPickerTracker.getWifiEntries().get(0);
        assertThat(wifiEntry.getTitle()).isEqualTo("ssid");
        assertThat(wifiEntry.isSuggestion()).isFalse();

        // Update configs with suggestion config.
        WifiConfiguration suggestionConfig = new WifiConfiguration();
        suggestionConfig.SSID = "\"ssid\"";
        suggestionConfig.networkId = 2;
        suggestionConfig.creatorName = "creator1";
        suggestionConfig.carrierId = 1;
        suggestionConfig.subscriptionId = 1;
        suggestionConfig.fromWifiNetworkSuggestion = true;
        when(mMockWifiManager.getWifiConfigForMatchedNetworkSuggestionsSharedWithUser(any()))
                .thenReturn(Arrays.asList(suggestionConfig));
        when(mMockWifiManager.getPrivilegedConfiguredNetworks()).thenReturn(
                Arrays.asList(suggestionConfig));
        mBroadcastReceiverCaptor.getValue().onReceive(mMockContext,
                new Intent(WifiManager.CONFIGURED_NETWORKS_CHANGED_ACTION));

        // Non-saved network should turn into suggestion
        assertThat(wifiPickerTracker.getWifiEntries().size()).isEqualTo(1);
        wifiEntry = wifiPickerTracker.getWifiEntries().get(0);
        assertThat(wifiEntry.getTitle()).isEqualTo("ssid");
        assertThat(wifiEntry.isSuggestion()).isTrue();
    }

    /**
     * Tests that a suggestion entry is not returned after a non-shared suggestion config is added.
     */
    @Test
    public void testGetWifiEntries_nonSharedSuggestionConfigAdded_returnsNotSuggestion() {
        // Start out with non-saved network.
        when(mMockWifiManager.getScanResults()).thenReturn(Collections.singletonList(
                buildScanResult("ssid", "bssid", START_MILLIS)));
        final WifiPickerTracker wifiPickerTracker = createTestWifiPickerTracker();
        wifiPickerTracker.onStart();
        mTestLooper.dispatchAll();
        verify(mMockContext).registerReceiver(mBroadcastReceiverCaptor.capture(),
                any(), any(), any());
        assertThat(wifiPickerTracker.getWifiEntries().size()).isEqualTo(1);
        WifiEntry wifiEntry = wifiPickerTracker.getWifiEntries().get(0);
        assertThat(wifiEntry.getTitle()).isEqualTo("ssid");
        assertThat(wifiEntry.isSuggestion()).isFalse();

        // Update configs with non-shared suggestion config.
        WifiConfiguration suggestionConfig = new WifiConfiguration();
        suggestionConfig.SSID = "\"ssid\"";
        suggestionConfig.networkId = 2;
        suggestionConfig.creatorName = "creator1";
        suggestionConfig.carrierId = 1;
        suggestionConfig.subscriptionId = 1;
        suggestionConfig.fromWifiNetworkSuggestion = true;
        when(mMockWifiManager.getPrivilegedConfiguredNetworks()).thenReturn(
                Arrays.asList(suggestionConfig));
        mBroadcastReceiverCaptor.getValue().onReceive(mMockContext,
                new Intent(WifiManager.CONFIGURED_NETWORKS_CHANGED_ACTION));

        // Non-saved network should not turn into suggestion
        assertThat(wifiPickerTracker.getWifiEntries().size()).isEqualTo(1);
        wifiEntry = wifiPickerTracker.getWifiEntries().get(0);
        assertThat(wifiEntry.getTitle()).isEqualTo("ssid");
        assertThat(wifiEntry.isSuggestion()).isFalse();
    }

    /**
     * Tests that a suggestion entry created before scan results are available will be updated to
     * user shareable after scans become available.
     */
    @Test
    public void testGetWifiEntries_preConnectedSuggestion_becomesUserShareable() {
        WifiConfiguration suggestionConfig = new WifiConfiguration();
        suggestionConfig.SSID = "\"ssid\"";
        suggestionConfig.networkId = 1;
        suggestionConfig.creatorName = "creator";
        suggestionConfig.carrierId = 1;
        suggestionConfig.subscriptionId = 1;
        suggestionConfig.fromWifiNetworkSuggestion = true;
        // Initial entries
        when(mMockWifiManager.getPrivilegedConfiguredNetworks()).thenReturn(
                Arrays.asList(suggestionConfig));
        when(mMockWifiInfo.getNetworkId()).thenReturn(suggestionConfig.networkId);
        when(mMockWifiInfo.getRssi()).thenReturn(-50);
        final WifiPickerTracker wifiPickerTracker = createTestWifiPickerTracker();
        wifiPickerTracker.onStart();
        mTestLooper.dispatchAll();
        verify(mMockContext).registerReceiver(mBroadcastReceiverCaptor.capture(),
                any(), any(), any());
        verify(mMockConnectivityManager).registerNetworkCallback(
                any(), mNetworkCallbackCaptor.capture(), any());
        WifiEntry suggestionEntry = wifiPickerTracker.getConnectedWifiEntry();
        assertThat(suggestionEntry).isNotNull();

        // Update with user-shareable scan results for the suggestion
        when(mMockWifiManager.getScanResults()).thenReturn(Collections.singletonList(
                buildScanResult("ssid", "bssid", START_MILLIS)));
        when(mMockWifiManager.getWifiConfigForMatchedNetworkSuggestionsSharedWithUser(any()))
                .thenReturn(Arrays.asList(suggestionConfig));
        mBroadcastReceiverCaptor.getValue().onReceive(mMockContext,
                new Intent(WifiManager.SCAN_RESULTS_AVAILABLE_ACTION));
        // Disconnect from network to verify its usershareability in the picker list
        verify(mMockConnectivityManager).registerNetworkCallback(
                any(), mNetworkCallbackCaptor.capture(), any());
        mNetworkCallbackCaptor.getValue().onLost(mMockNetwork);

        // Suggestion entry should be in picker list now
        suggestionEntry = wifiPickerTracker.getWifiEntries().get(0);
        assertThat(suggestionEntry.isSuggestion()).isTrue();
    }

    @Test
    public void testGetConnectedEntry_alreadyConnectedToPasspoint_returnsPasspointEntry() {
        final String fqdn = "fqdn";
        final String friendlyName = "friendlyName";
        final int networkId = 1;
        // Create a passpoint configuration to match with the current network
        final PasspointConfiguration passpointConfig = new PasspointConfiguration();
        final HomeSp homeSp = new HomeSp();
        homeSp.setFqdn(fqdn);
        homeSp.setFriendlyName(friendlyName);
        passpointConfig.setHomeSp(homeSp);
        passpointConfig.setCredential(new Credential());
        when(mMockWifiManager.getPasspointConfigurations())
                .thenReturn(Collections.singletonList(passpointConfig));
        // Create a wifi config to match the WifiInfo netId and unique id of the passpoint config
        final WifiConfiguration config = Mockito.mock(WifiConfiguration.class);
        config.SSID = "\"ssid\"";
        config.networkId = networkId;
        config.allowedKeyManagement = new BitSet();
        config.allowedKeyManagement.set(WifiConfiguration.KeyMgmt.SUITE_B_192);
        config.subscriptionId = SubscriptionManager.INVALID_SUBSCRIPTION_ID;
        when(config.isPasspoint()).thenReturn(true);
        when(config.getKey()).thenReturn(passpointConfig.getUniqueId());
        when(mMockWifiManager.getPrivilegedConfiguredNetworks())
                .thenReturn(Collections.singletonList(config));
        when(mMockWifiInfo.isPasspointAp()).thenReturn(true);
        when(mMockWifiInfo.getNetworkId()).thenReturn(networkId);
        when(mMockWifiInfo.getPasspointFqdn()).thenReturn(fqdn);
        when(mMockWifiInfo.getRssi()).thenReturn(-50);
        final WifiPickerTracker wifiPickerTracker = createTestWifiPickerTracker();

        wifiPickerTracker.onStart();
        mTestLooper.dispatchAll();

        verify(mMockCallback, atLeastOnce()).onWifiEntriesChanged();
        assertThat(wifiPickerTracker.getConnectedWifiEntry().getTitle()).isEqualTo(friendlyName);
    }

    @Test
    public void testGetConnectedEntry_passpointWithoutScans_returnsPasspointEntry() {
        final String fqdn = "fqdn";
        final String friendlyName = "friendlyName";
        final int networkId = 1;
        // Create a passpoint configuration to match with the current network
        final PasspointConfiguration passpointConfig = new PasspointConfiguration();
        final HomeSp homeSp = new HomeSp();
        homeSp.setFqdn(fqdn);
        homeSp.setFriendlyName(friendlyName);
        passpointConfig.setHomeSp(homeSp);
        passpointConfig.setCredential(new Credential());
        when(mMockWifiManager.getPasspointConfigurations())
                .thenReturn(Collections.singletonList(passpointConfig));
        // Create a wifi config to match the WifiInfo netId and unique id of the passpoint config
        final WifiConfiguration config = Mockito.mock(WifiConfiguration.class);
        config.SSID = "\"ssid\"";
        config.networkId = networkId;
        config.allowedKeyManagement = new BitSet();
        config.allowedKeyManagement.set(WifiConfiguration.KeyMgmt.SUITE_B_192);
        config.subscriptionId = SubscriptionManager.INVALID_SUBSCRIPTION_ID;
        when(config.isPasspoint()).thenReturn(true);
        when(config.getKey()).thenReturn(passpointConfig.getUniqueId());
        when(mMockWifiManager.getPrivilegedConfiguredNetworks())
                .thenReturn(Collections.singletonList(config));
        when(mMockWifiInfo.isPasspointAp()).thenReturn(true);
        when(mMockWifiInfo.getNetworkId()).thenReturn(networkId);
        when(mMockWifiInfo.getPasspointFqdn()).thenReturn(fqdn);
        when(mMockWifiInfo.getRssi()).thenReturn(-50);
        final WifiPickerTracker wifiPickerTracker = createTestWifiPickerTracker();
        wifiPickerTracker.onStart();
        mTestLooper.dispatchAll();
        verify(mMockContext).registerReceiver(mBroadcastReceiverCaptor.capture(),
                any(), any(), any());

        // Update with SCAN_RESULTS_AVAILABLE action while there are no scan results available yet.
        mBroadcastReceiverCaptor.getValue().onReceive(mMockContext,
                new Intent(WifiManager.SCAN_RESULTS_AVAILABLE_ACTION));
        mTestLooper.dispatchAll();

        verify(mMockCallback, atLeastOnce()).onWifiEntriesChanged();
        assertThat(wifiPickerTracker.getConnectedWifiEntry()).isNotNull();
        assertThat(wifiPickerTracker.getConnectedWifiEntry().getTitle()).isEqualTo(friendlyName);
    }

    /**
     * Tests that getConnectedEntry will return the correct network request if there are multiple
     * active requests
     */
    @Test
    public void testGetConnectedEntry_multipleNetworkRequests_returnsConnectedRequest() {
        final WifiConfiguration requestConfig1 = new WifiConfiguration();
        requestConfig1.SSID = "\"ssid1\"";
        requestConfig1.networkId = 1;
        requestConfig1.fromWifiNetworkSpecifier = true;
        final WifiConfiguration requestConfig2 = new WifiConfiguration();
        requestConfig2.SSID = "\"ssid2\"";
        requestConfig2.networkId = 2;
        requestConfig2.fromWifiNetworkSpecifier = true;
        when(mMockWifiManager.getPrivilegedConfiguredNetworks()).thenReturn(
                Arrays.asList(requestConfig1, requestConfig2));
        when(mMockWifiInfo.getNetworkId()).thenReturn(1);
        when(mMockWifiInfo.getRssi()).thenReturn(-50);

        final WifiPickerTracker wifiPickerTracker = createTestWifiPickerTracker();
        wifiPickerTracker.onStart();
        mTestLooper.dispatchAll();
        verify(mMockConnectivityManager).registerNetworkCallback(
                any(), mNetworkCallbackCaptor.capture(), any());

        // WifiInfo has network id 1, so the connected entry should correspond to request 1
        assertThat(wifiPickerTracker.getConnectedWifiEntry().getSsid()).isEqualTo("ssid1");

        mNetworkCallbackCaptor.getValue().onLost(mMockNetwork);
        when(mMockWifiInfo.getNetworkId()).thenReturn(2);
        mNetworkCallbackCaptor.getValue().onCapabilitiesChanged(
                mMockNetwork, mMockNetworkCapabilities);

        // WifiInfo has network id 2, so the connected entry should correspond to request 2
        assertThat(wifiPickerTracker.getConnectedWifiEntry().getSsid()).isEqualTo("ssid2");

        mNetworkCallbackCaptor.getValue().onLost(mMockNetwork);
        when(mMockWifiInfo.getNetworkId()).thenReturn(-1);
        mNetworkCallbackCaptor.getValue().onCapabilitiesChanged(
                mMockNetwork, mMockNetworkCapabilities);

        // WifiInfo matches no request configs, so the connected entry should be null
        assertThat(wifiPickerTracker.getConnectedWifiEntry()).isNull();
    }

    /**
     * Tests that getActiveWifiEntries() returns the connected primary WifiEntry if we start already
     * connected to a network.
     */
    @Test
    public void testGetActiveWifiEntries_alreadyConnectedOnStart_returnsConnectedEntry() {
        final WifiPickerTracker wifiPickerTracker = createTestWifiPickerTracker();
        final WifiConfiguration config = new WifiConfiguration();
        config.SSID = "\"ssid\"";
        config.networkId = 1;
        when(mMockWifiManager.getPrivilegedConfiguredNetworks())
                .thenReturn(Collections.singletonList(config));
        when(mMockWifiInfo.getNetworkId()).thenReturn(1);
        when(mMockWifiInfo.getRssi()).thenReturn(-50);

        wifiPickerTracker.onStart();
        mTestLooper.dispatchAll();

        assertThat(wifiPickerTracker.getConnectedWifiEntry()).isNotNull();
        assertThat(wifiPickerTracker.getActiveWifiEntries()).isNotEmpty();
        assertThat(wifiPickerTracker.getActiveWifiEntries().get(0))
                .isEqualTo(wifiPickerTracker.getConnectedWifiEntry());
    }

    /**
     * Tests that getActiveWifiEntries() returns the connected primary WifiEntry first, and any
     * secondary OEM networks that are connected.
     */
    @Test
    public void testGetActiveWifiEntries_oemNetworksConnected_returnsPrimaryAndOemNetworks() {
        final WifiPickerTracker wifiPickerTracker = createTestWifiPickerTracker();
        final WifiConfiguration primaryConfig = new WifiConfiguration();
        primaryConfig.SSID = "\"primary\"";
        primaryConfig.networkId = 1;
        final WifiConfiguration oemConfig = new WifiConfiguration();
        oemConfig.SSID = "\"oem\"";
        oemConfig.networkId = 2;
        final WifiConfiguration oemPrivateConfig = new WifiConfiguration();
        oemPrivateConfig.SSID = "\"oemPrivate\"";
        oemPrivateConfig.networkId = 3;
        when(mMockWifiManager.getPrivilegedConfiguredNetworks())
                .thenReturn(Arrays.asList(primaryConfig, oemConfig, oemPrivateConfig));
        wifiPickerTracker.onStart();
        mTestLooper.dispatchAll();
        verify(mMockConnectivityManager).registerNetworkCallback(
                any(), mNetworkCallbackCaptor.capture(), any());

        MockitoSession session = mockitoSession().spyStatic(NonSdkApiWrapper.class).startMocking();
        try {
            // Connect to primary network
            when(mMockWifiInfo.getNetworkId()).thenReturn(primaryConfig.networkId);
            when(mMockWifiInfo.getRssi()).thenReturn(-50);
            doReturn(true).when(() -> NonSdkApiWrapper.isPrimary(mMockWifiInfo));
            mNetworkCallbackCaptor.getValue().onCapabilitiesChanged(
                    mMockNetwork, mMockNetworkCapabilities);

            // Connect to OEM network
            Network oemNetwork = mock(Network.class);
            NetworkCapabilities oemCapabilities = mock(NetworkCapabilities.class);
            WifiInfo oemWifiInfo = mock(WifiInfo.class);
            when(oemWifiInfo.getNetworkId()).thenReturn(oemConfig.networkId);
            when(oemWifiInfo.getRssi()).thenReturn(-50);
            doReturn(false).when(() -> NonSdkApiWrapper.isPrimary(oemWifiInfo));
            doReturn(true).when(() -> NonSdkApiWrapper.isOemCapabilities(oemCapabilities));
            when(oemCapabilities.getTransportInfo()).thenReturn(oemWifiInfo);
            mNetworkCallbackCaptor.getValue().onCapabilitiesChanged(
                    oemNetwork, oemCapabilities);

            WifiEntry primaryWifiEntry = wifiPickerTracker.getActiveWifiEntries().get(0);
            WifiEntry oemWifiEntry = wifiPickerTracker.getActiveWifiEntries().get(1);

            // Primary should go first, then the OEM network.
            assertThat(primaryWifiEntry.getTitle()).isEqualTo("primary");
            assertThat(oemWifiEntry.getTitle()).isEqualTo("oem");

            // Both entries should be connected
            assertThat(primaryWifiEntry.getConnectedState()).isEqualTo(CONNECTED_STATE_CONNECTED);
            assertThat(oemWifiEntry.getConnectedState()).isEqualTo(CONNECTED_STATE_CONNECTED);


            // Only the primary network should be primary
            assertThat(primaryWifiEntry.isPrimaryNetwork()).isTrue();
            assertThat(oemWifiEntry.isPrimaryNetwork()).isFalse();

            // The primary should be returned in getWifiEntries()
            assertThat(wifiPickerTracker.getConnectedWifiEntry()).isEqualTo(primaryWifiEntry);

            // Disconnect primary. Secondary OEM network should not be primary
            mNetworkCallbackCaptor.getValue().onLost(mMockNetwork);
            assertThat(wifiPickerTracker.getConnectedWifiEntry()).isNull();
            assertThat(primaryWifiEntry.getConnectedState())
                    .isEqualTo(CONNECTED_STATE_DISCONNECTED);
            assertThat(wifiPickerTracker.getActiveWifiEntries()).containsExactly(oemWifiEntry);
            assertThat(oemWifiEntry.getConnectedState()).isEqualTo(CONNECTED_STATE_CONNECTED);

            // OEM network becomes primary.
            doReturn(true).when(() -> NonSdkApiWrapper.isPrimary(oemWifiInfo));
            mNetworkCallbackCaptor.getValue().onCapabilitiesChanged(
                    oemNetwork, oemCapabilities);
            assertThat(wifiPickerTracker.getConnectedWifiEntry()).isEqualTo(oemWifiEntry);
            assertThat(wifiPickerTracker.getActiveWifiEntries()).containsExactly(oemWifiEntry);
            assertThat(oemWifiEntry.isPrimaryNetwork()).isTrue();

            // Disconnect the OEM network.
            mNetworkCallbackCaptor.getValue().onLost(oemNetwork);
            assertThat(oemWifiEntry.getConnectedState())
                    .isEqualTo(CONNECTED_STATE_DISCONNECTED);
            assertThat(wifiPickerTracker.getConnectedWifiEntry()).isNull();
            assertThat(wifiPickerTracker.getActiveWifiEntries()).isEmpty();
        } finally {
            session.finishMocking();
        }
    }

    /**
     * Tests that SCAN_RESULTS_AVAILABLE_ACTION calls WifiManager#getMatchingOsuProviders()
     */
    @Test
    public void testScanResultsAvailableAction_callsGetMatchingOsuProviders() {
        final WifiPickerTracker wifiPickerTracker = createTestWifiPickerTracker();
        wifiPickerTracker.onStart();
        mTestLooper.dispatchAll();
        verify(mMockContext).registerReceiver(mBroadcastReceiverCaptor.capture(),
                any(), any(), any());

        mBroadcastReceiverCaptor.getValue().onReceive(mMockContext,
                new Intent(WifiManager.SCAN_RESULTS_AVAILABLE_ACTION));

        verify(mMockWifiManager, atLeastOnce()).getMatchingOsuProviders(any());
    }

    /**
     * Tests that a connected MergedCarrierEntry is returned if the current WifiInfo has a matching
     * subscription id.
     */
    @Test
    public void testGetMergedCarrierEntry_wifiInfoHasMatchingSubId_entryIsConnected() {
        final int subId = 1;
        when(mMockWifiInfo.isCarrierMerged()).thenReturn(true);
        when(mMockWifiInfo.getSubscriptionId()).thenReturn(subId);
        final WifiPickerTracker wifiPickerTracker = createTestWifiPickerTracker();
        wifiPickerTracker.onStart();
        mTestLooper.dispatchAll();
        verify(mMockContext).registerReceiver(mBroadcastReceiverCaptor.capture(),
                any(), any(), any());

        final Intent intent = new Intent(TelephonyManager.ACTION_DEFAULT_DATA_SUBSCRIPTION_CHANGED);
        intent.putExtra("subscription", subId);
        mBroadcastReceiverCaptor.getValue().onReceive(mMockContext, intent);

        assertThat(wifiPickerTracker.getMergedCarrierEntry().getConnectedState())
                .isEqualTo(CONNECTED_STATE_CONNECTED);
    }

    /**
     * Tests that getMergedCarrierEntry returns a new MergedCarrierEntry with the correct
     * subscription ID if the default subscription ID changes.
     */
    @Test
    public void testGetMergedCarrierEntry_subscriptionIdChanges_entryChanges() {
        final int subId1 = 1;
        final int subId2 = 2;
        final WifiPickerTracker wifiPickerTracker = createTestWifiPickerTracker();
        wifiPickerTracker.onStart();
        mTestLooper.dispatchAll();
        verify(mMockContext).registerReceiver(mBroadcastReceiverCaptor.capture(),
                any(), any(), any());
        final Intent intent1 =
                new Intent(TelephonyManager.ACTION_DEFAULT_DATA_SUBSCRIPTION_CHANGED);
        intent1.putExtra("subscription", subId1);
        mBroadcastReceiverCaptor.getValue().onReceive(mMockContext, intent1);

        final Intent intent2 =
                new Intent(TelephonyManager.ACTION_DEFAULT_DATA_SUBSCRIPTION_CHANGED);
        intent2.putExtra("subscription", subId2);
        mBroadcastReceiverCaptor.getValue().onReceive(mMockContext, intent2);

        assertThat(wifiPickerTracker.getMergedCarrierEntry().getSubscriptionId())
                .isEqualTo(subId2);
    }

    /**
     * Tests that getWifiEntries returns separate WifiEntries for each security family for scans
     * with the same SSID
     */
    @Test
    public void testGetWifiEntries_sameSsidDifferentSecurity_entriesMergedBySecurityFamily() {
        final ArrayList scanList = new ArrayList();
        final String ssid = "ssid";
        final String bssid = "bssid";
        int bssidNum = 0;
        for (String capabilities : Arrays.asList(
                "",
                "[OWE]",
                "[OWE_TRANSITION]",
                "[WEP]",
                "[PSK]",
                "[SAE]",
                "[PSK][SAE]",
                "[EAP/SHA1]",
                "[RSN-EAP/SHA1+EAP/SHA256][MFPC]",
                "[RSN-EAP/SHA256][MFPC][MFPR]",
                "[RSN-SUITE_B_192][MFPR]"
        )) {
            final ScanResult scan = buildScanResult(ssid, bssid + bssidNum++, START_MILLIS);
            scan.capabilities = capabilities;
            scanList.add(scan);
        }
        when(mMockWifiManager.getScanResults()).thenReturn(scanList);

        final WifiPickerTracker wifiPickerTracker = createTestWifiPickerTracker();
        wifiPickerTracker.onStart();
        mTestLooper.dispatchAll();
        verify(mMockContext).registerReceiver(mBroadcastReceiverCaptor.capture(),
                any(), any(), any());

        // Open/OWE, PSK/SAE, EAP/EAP-WPA3 should be merged to a single entry
        List<WifiEntry> wifiEntries = wifiPickerTracker.getWifiEntries();
        assertThat(wifiEntries.size()).isEqualTo(5);
        assertThat(wifiEntries.stream()
                .map(entry -> entry.getSecurityTypes())
                .collect(Collectors.toList()))
                .containsExactly(
                        Arrays.asList(WifiInfo.SECURITY_TYPE_OPEN, WifiInfo.SECURITY_TYPE_OWE),
                        Arrays.asList(WifiInfo.SECURITY_TYPE_WEP),
                        Arrays.asList(WifiInfo.SECURITY_TYPE_PSK, WifiInfo.SECURITY_TYPE_SAE),
                        Arrays.asList(WifiInfo.SECURITY_TYPE_EAP,
                                WifiInfo.SECURITY_TYPE_EAP_WPA3_ENTERPRISE),
                        Arrays.asList(WifiInfo.SECURITY_TYPE_EAP_WPA3_ENTERPRISE_192_BIT));

        // Use a PSK config, EAP config, and Open config, and see that the security types returned
        // for those grouped entries change to reflect the available configs.
        WifiConfiguration openConfig = buildWifiConfiguration(ssid);
        openConfig.setSecurityParams(WifiConfiguration.SECURITY_TYPE_OPEN);
        openConfig.networkId = 1;
        WifiConfiguration pskConfig = buildWifiConfiguration(ssid);
        pskConfig.setSecurityParams(WifiConfiguration.SECURITY_TYPE_PSK);
        pskConfig.networkId = 2;
        WifiConfiguration eapConfig = buildWifiConfiguration(ssid);
        eapConfig.setSecurityParams(WifiConfiguration.SECURITY_TYPE_EAP);
        eapConfig.networkId = 3;
        when(mMockWifiManager.getPrivilegedConfiguredNetworks()).thenReturn(
                Arrays.asList(openConfig, pskConfig, eapConfig));
        mBroadcastReceiverCaptor.getValue().onReceive(mMockContext,
                new Intent(WifiManager.CONFIGURED_NETWORKS_CHANGED_ACTION));
        mTestLooper.dispatchAll();

        // Open/OWE becomes Open, PSK/SAE becomes PSK, EAP/EAP-WPA3 does not change since EAP config
        // also works for EAP-WPA3.
        wifiEntries = wifiPickerTracker.getWifiEntries();
        assertThat(wifiEntries.size()).isEqualTo(5);
        assertThat(wifiEntries.stream()
                .map(entry -> entry.getSecurityTypes())
                .collect(Collectors.toList()))
                .containsExactly(
                        Arrays.asList(WifiInfo.SECURITY_TYPE_OPEN),
                        Arrays.asList(WifiInfo.SECURITY_TYPE_WEP),
                        Arrays.asList(WifiInfo.SECURITY_TYPE_PSK),
                        Arrays.asList(WifiInfo.SECURITY_TYPE_EAP,
                                WifiInfo.SECURITY_TYPE_EAP_WPA3_ENTERPRISE),
                        Arrays.asList(WifiInfo.SECURITY_TYPE_EAP_WPA3_ENTERPRISE_192_BIT));

        // Use SAE config, EAP-WPA3 config, and OWE config
        WifiConfiguration oweConfig = buildWifiConfiguration(ssid);
        oweConfig.setSecurityParams(WifiConfiguration.SECURITY_TYPE_OWE);
        oweConfig.networkId = 1;
        WifiConfiguration saeConfig = buildWifiConfiguration(ssid);
        saeConfig.setSecurityParams(WifiConfiguration.SECURITY_TYPE_SAE);
        saeConfig.networkId = 2;
        WifiConfiguration eapWpa3Config = buildWifiConfiguration(ssid);
        eapWpa3Config.setSecurityParams(WifiConfiguration.SECURITY_TYPE_EAP_WPA3_ENTERPRISE);
        eapWpa3Config.networkId = 3;
        when(mMockWifiManager.getPrivilegedConfiguredNetworks()).thenReturn(
                Arrays.asList(oweConfig, saeConfig, eapWpa3Config));
        mBroadcastReceiverCaptor.getValue().onReceive(mMockContext,
                new Intent(WifiManager.CONFIGURED_NETWORKS_CHANGED_ACTION));
        mTestLooper.dispatchAll();

        // Open/OWE becomes OWE, PSK/SAE becomes SAE, EAP/EAP-WPA3 becomes EAP-WPA3
        wifiEntries = wifiPickerTracker.getWifiEntries();
        assertThat(wifiEntries.size()).isEqualTo(5);
        assertThat(wifiEntries.stream()
                .map(entry -> entry.getSecurityTypes())
                .collect(Collectors.toList()))
                .containsExactly(
                        Arrays.asList(WifiInfo.SECURITY_TYPE_OWE),
                        Arrays.asList(WifiInfo.SECURITY_TYPE_WEP),
                        Arrays.asList(WifiInfo.SECURITY_TYPE_SAE),
                        Arrays.asList(WifiInfo.SECURITY_TYPE_EAP_WPA3_ENTERPRISE),
                        Arrays.asList(WifiInfo.SECURITY_TYPE_EAP_WPA3_ENTERPRISE_192_BIT));

        // Now use configs for all the security types in the family
        when(mMockWifiManager.getPrivilegedConfiguredNetworks()).thenReturn(
                Arrays.asList(openConfig, oweConfig, pskConfig, saeConfig, eapConfig,
                        eapWpa3Config));
        mBroadcastReceiverCaptor.getValue().onReceive(mMockContext,
                new Intent(WifiManager.CONFIGURED_NETWORKS_CHANGED_ACTION));
        mTestLooper.dispatchAll();

        // All of the security types in the family should be returned.
        wifiEntries = wifiPickerTracker.getWifiEntries();
        assertThat(wifiEntries.size()).isEqualTo(5);
        assertThat(wifiEntries.stream()
                .map(entry -> entry.getSecurityTypes())
                .collect(Collectors.toList()))
                .containsExactly(
                        Arrays.asList(WifiInfo.SECURITY_TYPE_OPEN, WifiInfo.SECURITY_TYPE_OWE),
                        Arrays.asList(WifiInfo.SECURITY_TYPE_WEP),
                        Arrays.asList(WifiInfo.SECURITY_TYPE_PSK, WifiInfo.SECURITY_TYPE_SAE),
                        Arrays.asList(WifiInfo.SECURITY_TYPE_EAP,
                                WifiInfo.SECURITY_TYPE_EAP_WPA3_ENTERPRISE),
                        Arrays.asList(WifiInfo.SECURITY_TYPE_EAP_WPA3_ENTERPRISE_192_BIT));
    }

    /**
     * Tests that getNumSavedNetworks() returns the correct number of networks based on number of
     * unique network IDs even for split configs which may have the same network ID but different
     * security types.
     */
    @Test
    public void testGetNumSavedNetworks_splitConfigs_returnsNetworkIdCount() {
        WifiConfiguration openConfig = buildWifiConfiguration("ssid");
        openConfig.networkId = 1;
        // PSK + SAE split config with the same network ID
        WifiConfiguration pskConfig = buildWifiConfiguration("ssid");
        pskConfig.setSecurityParams(WifiInfo.SECURITY_TYPE_PSK);
        pskConfig.networkId = 2;
        WifiConfiguration saeConfig = buildWifiConfiguration("ssid");
        saeConfig.setSecurityParams(WifiInfo.SECURITY_TYPE_SAE);
        saeConfig.networkId = 2;
        when(mMockWifiManager.getPrivilegedConfiguredNetworks())
                .thenReturn(Arrays.asList(openConfig, pskConfig, saeConfig));
        final WifiPickerTracker wifiPickerTracker = createTestWifiPickerTracker();
        wifiPickerTracker.onStart();
        mTestLooper.dispatchAll();

        // 1 open config + 2 split configs with same network ID should be treated as 2 networks.
        assertThat(wifiPickerTracker.getNumSavedNetworks()).isEqualTo(2);
    }

    /**
     * Tests that the MergedCarrierEntry is the default network when it is connected and Wifi is
     * the default network.
     */
    @Test
    public void testGetMergedCarrierEntry_wifiIsDefault_entryIsDefaultNetwork() {
        final int subId = 1;
        when(mMockWifiInfo.isCarrierMerged()).thenReturn(true);
        when(mMockWifiInfo.getSubscriptionId()).thenReturn(subId);
        final WifiPickerTracker wifiPickerTracker = createTestWifiPickerTracker();
        wifiPickerTracker.onStart();
        mTestLooper.dispatchAll();
        verify(mMockContext).registerReceiver(mBroadcastReceiverCaptor.capture(),
                any(), any(), any());
        final Intent intent = new Intent(TelephonyManager.ACTION_DEFAULT_DATA_SUBSCRIPTION_CHANGED);
        intent.putExtra("subscription", subId);
        mBroadcastReceiverCaptor.getValue().onReceive(mMockContext, intent);
        verify(mMockConnectivityManager, atLeast(0)).registerSystemDefaultNetworkCallback(
                mDefaultNetworkCallbackCaptor.capture(), any());
        verify(mMockConnectivityManager, atLeast(0)).registerDefaultNetworkCallback(
                mDefaultNetworkCallbackCaptor.capture(), any());
        MergedCarrierEntry mergedCarrierEntry = wifiPickerTracker.getMergedCarrierEntry();
        assertThat(mergedCarrierEntry.getConnectedState())
                .isEqualTo(CONNECTED_STATE_CONNECTED);
        // Wifi isn't default yet, so isDefaultNetwork returns false
        assertThat(mergedCarrierEntry.isDefaultNetwork()).isFalse();

        mDefaultNetworkCallbackCaptor.getValue().onCapabilitiesChanged(
                mMockNetwork, mMockNetworkCapabilities);

        // Now Wifi is default, so isDefaultNetwork returns true
        assertThat(mergedCarrierEntry.isDefaultNetwork()).isTrue();
    }

    /**
     * Tests that the MergedCarrierEntry is the default network when it is connected and
     * VCN-over-Wifi is the default network.
     */
    @Test
    public void testGetMergedCarrierEntry_vcnWifiIsDefault_entryIsDefaultNetwork() {
        final int subId = 1;
        final WifiPickerTracker wifiPickerTracker = createTestWifiPickerTracker();
        wifiPickerTracker.onStart();
        mTestLooper.dispatchAll();
        verify(mMockContext).registerReceiver(mBroadcastReceiverCaptor.capture(),
                any(), any(), any());
        final Intent intent = new Intent(TelephonyManager.ACTION_DEFAULT_DATA_SUBSCRIPTION_CHANGED);
        intent.putExtra("subscription", subId);
        mBroadcastReceiverCaptor.getValue().onReceive(mMockContext, intent);
        verify(mMockConnectivityManager).registerNetworkCallback(
                any(), mNetworkCallbackCaptor.capture(), any());
        verify(mMockConnectivityManager, atLeast(0)).registerSystemDefaultNetworkCallback(
                mDefaultNetworkCallbackCaptor.capture(), any());
        verify(mMockConnectivityManager, atLeast(0)).registerDefaultNetworkCallback(
                mDefaultNetworkCallbackCaptor.capture(), any());

        MockitoSession session = mockitoSession().spyStatic(NonSdkApiWrapper.class).startMocking();
        try {
            // Connect to VCN-over-Wifi network
            when(mMockWifiInfo.isCarrierMerged()).thenReturn(true);
            when(mMockWifiInfo.getSubscriptionId()).thenReturn(subId);
            doReturn(mMockWifiInfo).when(() ->
                    NonSdkApiWrapper.getVcnWifiInfo(mMockVcnNetworkCapabilities));
            doReturn(true).when(() -> NonSdkApiWrapper.isPrimary(mMockWifiInfo));
            mNetworkCallbackCaptor.getValue().onCapabilitiesChanged(
                    mMockNetwork, mMockVcnNetworkCapabilities);
            MergedCarrierEntry mergedCarrierEntry = wifiPickerTracker.getMergedCarrierEntry();
            assertThat(mergedCarrierEntry.getConnectedState())
                    .isEqualTo(CONNECTED_STATE_CONNECTED);
            // Wifi isn't default yet, so isDefaultNetwork returns false
            assertThat(mergedCarrierEntry.isDefaultNetwork()).isFalse();
            mDefaultNetworkCallbackCaptor.getValue().onCapabilitiesChanged(mMockNetwork,
                    mMockVcnNetworkCapabilities);
            // Now VCN-over-Wifi is default, so isDefaultNetwork returns true
            assertThat(mergedCarrierEntry.isDefaultNetwork()).isTrue();
        } finally {
            session.finishMocking();
        }
    }

    /**
     * Tests that a MergedCarrierEntry is returned even if WifiPickerTracker hasn't been initialized
     * via handleOnStart() yet.
     */
    @Test
    public void testGetMergedCarrierEntry_trackerNotInitialized_entryIsNotNull() {
        final int subId = 1;
        MockitoSession session = mockitoSession().spyStatic(SubscriptionManager.class)
                .startMocking();
        try {
            doReturn(subId).when(SubscriptionManager::getDefaultDataSubscriptionId);
            final WifiPickerTracker wifiPickerTracker = createTestWifiPickerTracker();
            MergedCarrierEntry mergedCarrierEntry = wifiPickerTracker.getMergedCarrierEntry();
            assertThat(mergedCarrierEntry).isNotNull();
        } finally {
            session.finishMocking();
        }
    }

    /**
     * Verifies that the BroadcastReceiver and network callbacks are unregistered by the onStop()
     * worker thread runnable.
     */
    @Test
    public void testBroadcastReceiverAndNetworkCallbacks_onStopRunnable_unregistersCallbacks() {
        final WifiPickerTracker wifiPickerTracker = createTestWifiPickerTracker();
        wifiPickerTracker.onStart();
        mTestLooper.dispatchAll();
        verify(mMockContext).registerReceiver(mBroadcastReceiverCaptor.capture(),
                any(), any(), any());
        verify(mMockConnectivityManager, atLeast(0)).registerSystemDefaultNetworkCallback(
                mDefaultNetworkCallbackCaptor.capture(), any());
        verify(mMockConnectivityManager, atLeast(0)).registerDefaultNetworkCallback(
                mDefaultNetworkCallbackCaptor.capture(), any());

        wifiPickerTracker.onStop();
        mTestLooper.dispatchAll();
        verify(mMockContext).unregisterReceiver(mBroadcastReceiverCaptor.getValue());
        verify(mMockConnectivityManager).unregisterNetworkCallback(
                mDefaultNetworkCallbackCaptor.getValue());
        verify(mMockConnectivityManager).unregisterNetworkCallback(
                mDefaultNetworkCallbackCaptor.getValue());
    }

    /**
     * Verifies that the BroadcastReceiver and network callbacks are unregistered by onDestroyed().
     */
    @Test
    public void testBroadcastReceiverAndNetworkCallbacks_onDestroyed_unregistersCallbacks() {
        final WifiPickerTracker wifiPickerTracker = createTestWifiPickerTracker();
        wifiPickerTracker.onStart();
        mTestLooper.dispatchAll();
        verify(mMockContext).registerReceiver(mBroadcastReceiverCaptor.capture(),
                any(), any(), any());
        verify(mMockConnectivityManager, atLeast(0)).registerSystemDefaultNetworkCallback(
                mDefaultNetworkCallbackCaptor.capture(), any());
        verify(mMockConnectivityManager, atLeast(0)).registerDefaultNetworkCallback(
                mDefaultNetworkCallbackCaptor.capture(), any());

        wifiPickerTracker.onStop();
        wifiPickerTracker.onDestroy();
        verify(mMockContext).unregisterReceiver(mBroadcastReceiverCaptor.getValue());
        verify(mMockConnectivityManager).unregisterNetworkCallback(
                mDefaultNetworkCallbackCaptor.getValue());
        verify(mMockConnectivityManager).unregisterNetworkCallback(
                mDefaultNetworkCallbackCaptor.getValue());
    }

    /**
     * Tests that the BaseWifiTracker.Scanner continues scanning with WifiManager.startScan() after
     * the first WifiScanner result is received.
     */
    @Test
    public void testScanner_wifiScannerResultReceived_scannerContinues() {
        final WifiPickerTracker wifiPickerTracker = createTestWifiPickerTracker();
        wifiPickerTracker.onStart();
        mTestLooper.dispatchAll();
        verify(mMockContext).registerReceiver(mBroadcastReceiverCaptor.capture(),
                any(), any(), any());
        mBroadcastReceiverCaptor.getValue().onReceive(mMockContext,
                new Intent(WifiManager.WIFI_STATE_CHANGED_ACTION).putExtra(
                        WifiManager.EXTRA_WIFI_STATE, WifiManager.WIFI_STATE_ENABLED));

        ArgumentCaptor<WifiScanner.ScanListener> mScanListenerCaptor =
                ArgumentCaptor.forClass(WifiScanner.ScanListener.class);
        verify(mWifiScanner).startScan(any(), mScanListenerCaptor.capture());
        mTestLooper.moveTimeForward(SCAN_INTERVAL_MILLIS);
        mTestLooper.dispatchAll();
        verify(mMockWifiManager, never()).startScan();

        mScanListenerCaptor.getValue().onResults(null);
        mTestLooper.dispatchAll();
        verify(mMockWifiManager).startScan();
    }

    /**
     * Tests that the BaseWifiTracker.Scanner continues scanning with WifiManager.startScan() after
     * the first WifiScanner scan fails.
     */
    @Test
    public void testScanner_wifiScannerFailed_scannerContinues() {
        final WifiPickerTracker wifiPickerTracker = createTestWifiPickerTracker();
        wifiPickerTracker.onStart();
        mTestLooper.dispatchAll();
        verify(mMockContext).registerReceiver(mBroadcastReceiverCaptor.capture(),
                any(), any(), any());
        mBroadcastReceiverCaptor.getValue().onReceive(mMockContext,
                new Intent(WifiManager.WIFI_STATE_CHANGED_ACTION).putExtra(
                        WifiManager.EXTRA_WIFI_STATE, WifiManager.WIFI_STATE_ENABLED));

        ArgumentCaptor<WifiScanner.ScanListener> mScanListenerCaptor =
                ArgumentCaptor.forClass(WifiScanner.ScanListener.class);
        verify(mWifiScanner).startScan(any(), mScanListenerCaptor.capture());
        mTestLooper.moveTimeForward(SCAN_INTERVAL_MILLIS);
        mTestLooper.dispatchAll();
        verify(mMockWifiManager, never()).startScan();

        mScanListenerCaptor.getValue().onFailure(0, "Reason");
        mTestLooper.dispatchAll();
        verify(mMockWifiManager).startScan();
    }

    @Test
    public void testScanner_startAfterOnStop_doesNotStart() {
        final WifiPickerTracker wifiPickerTracker = createTestWifiPickerTracker();
        wifiPickerTracker.onStart();
        mTestLooper.dispatchAll();
        verify(mMockContext).registerReceiver(mBroadcastReceiverCaptor.capture(),
                any(), any(), any());

        // Stop and then get WIFI_STATE_ENABLED afterwards to trigger starting the scanner.
        wifiPickerTracker.onStop();
        mTestLooper.dispatchAll();
        mBroadcastReceiverCaptor.getValue().onReceive(mMockContext,
                new Intent(WifiManager.WIFI_STATE_CHANGED_ACTION)
                        .putExtra(WifiManager.EXTRA_WIFI_STATE, WifiManager.WIFI_STATE_ENABLED));

        // Scanner should not have started
        verify(mMockWifiManager, never()).startScan();

        // Start again and get WIFI_STATE_ENABLED
        wifiPickerTracker.onStart();
        mTestLooper.dispatchAll();
        mBroadcastReceiverCaptor.getValue().onReceive(mMockContext,
                new Intent(WifiManager.WIFI_STATE_CHANGED_ACTION)
                        .putExtra(WifiManager.EXTRA_WIFI_STATE, WifiManager.WIFI_STATE_ENABLED));

        // Scanner should start now
        verify(mMockWifiManager, never()).startScan();
    }

    @Test
    public void testSharedConnectivityManager_onStart_registersCallback() {
        final WifiPickerTracker wifiPickerTracker = createTestWifiPickerTracker();

        wifiPickerTracker.onStart();
        mTestLooper.dispatchAll();

        verify(mMockSharedConnectivityManager).registerCallback(any(),
                mSharedConnectivityCallbackCaptor.capture());
    }

    @Test
    public void testSharedConnectivityManager_onServiceConnected_gettersCalled() {
        final WifiPickerTracker wifiPickerTracker = createTestWifiPickerTracker();
        wifiPickerTracker.onStart();
        mTestLooper.dispatchAll();
        verify(mMockSharedConnectivityManager).registerCallback(any(),
                mSharedConnectivityCallbackCaptor.capture());

        mSharedConnectivityCallbackCaptor.getValue().onServiceConnected();
        mTestLooper.dispatchAll();

        verify(mMockSharedConnectivityManager).getKnownNetworks();
        verify(mMockSharedConnectivityManager).getHotspotNetworks();
    }

    @Test
    public void testKnownNetworks_noMatchingScanResult_entryNotIncluded() {
        final KnownNetwork testKnownNetwork = new KnownNetwork.Builder()
                .setNetworkSource(KnownNetwork.NETWORK_SOURCE_NEARBY_SELF)
                .setSsid("ssid")
                .addSecurityType(SECURITY_TYPE_PSK)
                .addSecurityType(SECURITY_TYPE_SAE)
                .setNetworkProviderInfo(new NetworkProviderInfo
                        .Builder("My Phone", "Pixel 7")
                        .setDeviceType(NetworkProviderInfo.DEVICE_TYPE_PHONE)
                        .setBatteryPercentage(100)
                        .setConnectionStrength(3)
                        .build())
                .build();
        when(mMockSharedConnectivityManager.getKnownNetworks()).thenReturn(
                Collections.singletonList(testKnownNetwork));
        when(mMockWifiManager.getScanResults()).thenReturn(
                Collections.singletonList(buildScanResult("other_ssid", "bssid", START_MILLIS,
                        "[WEP]")));
        final WifiPickerTracker wifiPickerTracker = createTestWifiPickerTracker();
        wifiPickerTracker.onStart();
        mTestLooper.dispatchAll();
        verify(mMockSharedConnectivityManager).registerCallback(any(),
                mSharedConnectivityCallbackCaptor.capture());

        mSharedConnectivityCallbackCaptor.getValue().onServiceConnected();
        mTestLooper.dispatchAll();

        assertThat(wifiPickerTracker.getWifiEntries().stream().filter(
                entry -> entry instanceof KnownNetworkEntry).toList()).isEmpty();
    }

    @Test
    public void testKnownNetworks_matchingScanResult_entryIncluded() {
        final KnownNetwork testKnownNetwork = new KnownNetwork.Builder()
                .setNetworkSource(KnownNetwork.NETWORK_SOURCE_NEARBY_SELF)
                .setSsid("ssid")
                .addSecurityType(SECURITY_TYPE_PSK)
                .addSecurityType(SECURITY_TYPE_SAE)
                .setNetworkProviderInfo(new NetworkProviderInfo
                        .Builder("My Phone", "Pixel 7")
                        .setDeviceType(NetworkProviderInfo.DEVICE_TYPE_PHONE)
                        .setBatteryPercentage(100)
                        .setConnectionStrength(3)
                        .build())
                .build();
        when(mMockSharedConnectivityManager.getKnownNetworks()).thenReturn(
                Collections.singletonList(testKnownNetwork));
        when(mMockWifiManager.getScanResults()).thenReturn(
                Collections.singletonList(buildScanResult("ssid", "bssid", START_MILLIS,
                        "[PSK/SAE]")));
        final WifiPickerTracker wifiPickerTracker = createTestWifiPickerTracker();
        wifiPickerTracker.onStart();
        mTestLooper.dispatchAll();
        verify(mMockSharedConnectivityManager).registerCallback(any(),
                mSharedConnectivityCallbackCaptor.capture());

        mSharedConnectivityCallbackCaptor.getValue().onServiceConnected();
        mTestLooper.dispatchAll();

        assertThat(wifiPickerTracker.getWifiEntries().stream().filter(
                entry -> entry instanceof KnownNetworkEntry).toList()).hasSize(1);
    }

    @Test
    public void testKnownNetworks_matchingConnectedScanResult_entryNotIncluded() {
        final KnownNetwork testKnownNetwork = new KnownNetwork.Builder()
                .setNetworkSource(KnownNetwork.NETWORK_SOURCE_NEARBY_SELF)
                .setSsid("ssid")
                .addSecurityType(SECURITY_TYPE_PSK)
                .addSecurityType(SECURITY_TYPE_SAE)
                .setNetworkProviderInfo(new NetworkProviderInfo
                        .Builder("My Phone", "Pixel 7")
                        .setDeviceType(NetworkProviderInfo.DEVICE_TYPE_PHONE)
                        .setBatteryPercentage(100)
                        .setConnectionStrength(3)
                        .build())
                .build();
        when(mMockSharedConnectivityManager.getKnownNetworks()).thenReturn(
                Collections.singletonList(testKnownNetwork));
        when(mMockWifiManager.getScanResults()).thenReturn(
                Collections.singletonList(buildScanResult("ssid", "bssid", START_MILLIS,
                        "[PSK/SAE]")));
        final WifiConfiguration config = new WifiConfiguration();
        config.SSID = "\"ssid\"";
        config.networkId = 1;
        config.setSecurityParams(WifiConfiguration.SECURITY_TYPE_PSK);
        when(mMockWifiManager.getPrivilegedConfiguredNetworks())
                .thenReturn(Collections.singletonList(config));
        when(mMockWifiInfo.getNetworkId()).thenReturn(1);
        when(mMockWifiInfo.getRssi()).thenReturn(GOOD_RSSI);
        when(mMockWifiInfo.getCurrentSecurityType()).thenReturn(SECURITY_TYPE_PSK);
        final WifiPickerTracker wifiPickerTracker = createTestWifiPickerTracker();
        wifiPickerTracker.onStart();
        mTestLooper.dispatchAll();

        assertThat(wifiPickerTracker.getWifiEntries().stream().filter(
                entry -> entry instanceof KnownNetworkEntry).toList()).isEmpty();
        assertThat(wifiPickerTracker.getActiveWifiEntries().stream().filter(
                entry -> entry instanceof KnownNetworkEntry).toList()).isEmpty();
        assertThat(wifiPickerTracker.getActiveWifiEntries().stream().filter(
                entry -> entry instanceof StandardWifiEntry).toList()).hasSize(1);
    }

    @Test
    public void testKnownNetworks_onKnownNetworkConnectionStatusChanged_matchingEntryCalled() {
        final KnownNetwork testKnownNetwork1 = new KnownNetwork.Builder()
                .setNetworkSource(KnownNetwork.NETWORK_SOURCE_NEARBY_SELF)
                .setSsid("ssid1")
                .addSecurityType(SECURITY_TYPE_PSK)
                .addSecurityType(SECURITY_TYPE_SAE)
                .setNetworkProviderInfo(new NetworkProviderInfo
                        .Builder("My Phone", "Pixel 7")
                        .setDeviceType(NetworkProviderInfo.DEVICE_TYPE_PHONE)
                        .setBatteryPercentage(100)
                        .setConnectionStrength(3)
                        .build())
                .build();
        final KnownNetwork testKnownNetwork2 = new KnownNetwork.Builder()
                .setNetworkSource(KnownNetwork.NETWORK_SOURCE_NEARBY_SELF)
                .setSsid("ssid2")
                .addSecurityType(SECURITY_TYPE_WEP)
                .setNetworkProviderInfo(new NetworkProviderInfo
                        .Builder("My Work Phone", "Pixel 6")
                        .setDeviceType(NetworkProviderInfo.DEVICE_TYPE_PHONE)
                        .setBatteryPercentage(90)
                        .setConnectionStrength(2)
                        .build())
                .build();
        final ScanResult testScanResult1 = buildScanResult("ssid1", "bssid1", START_MILLIS,
                "[PSK/SAE]");
        final ScanResult testScanResult2 = buildScanResult("ssid2", "bssid2", START_MILLIS,
                "[WEP]");
        when(mMockSharedConnectivityManager.getKnownNetworks()).thenReturn(
                List.of(testKnownNetwork1, testKnownNetwork2));
        when(mMockWifiManager.getScanResults()).thenReturn(
                List.of(testScanResult1, testScanResult2));
        final WifiPickerTracker wifiPickerTracker = createTestWifiPickerTracker();
        wifiPickerTracker.onStart();
        mTestLooper.dispatchAll();
        verify(mMockSharedConnectivityManager).registerCallback(any(),
                mSharedConnectivityCallbackCaptor.capture());
        mSharedConnectivityCallbackCaptor.getValue().onServiceConnected();
        mTestLooper.dispatchAll();
        assertThat(wifiPickerTracker.getWifiEntries()).hasSize(2);
        assertThat(wifiPickerTracker.getWifiEntries().get(0).getSsid()).isEqualTo("ssid1");
        final WifiEntry.ConnectCallback connectCallback1 = mock(WifiEntry.ConnectCallback.class);
        final WifiEntry.ConnectCallback connectCallback2 = mock(WifiEntry.ConnectCallback.class);
        wifiPickerTracker.getWifiEntries().get(0).connect(connectCallback1);
        wifiPickerTracker.getWifiEntries().get(1).connect(connectCallback2);

        mSharedConnectivityCallbackCaptor.getValue().onKnownNetworkConnectionStatusChanged(
                new KnownNetworkConnectionStatus.Builder()
                        .setStatus(KnownNetworkConnectionStatus.CONNECTION_STATUS_SAVE_FAILED)
                        .setKnownNetwork(testKnownNetwork1)
                        .build());
        mTestLooper.dispatchAll();

        verify(connectCallback1).onConnectResult(anyInt());
        verify(connectCallback2, never()).onConnectResult(anyInt());
    }

    @Test
    public void testHotspotNetworks_noActiveHotspot_virtualEntryIncluded() {
        final HotspotNetwork testHotspotNetwork = new HotspotNetwork.Builder()
                .setDeviceId(1)
                .setNetworkProviderInfo(new NetworkProviderInfo
                        .Builder("My Phone", "Pixel 7")
                        .setDeviceType(NetworkProviderInfo.DEVICE_TYPE_PHONE)
                        .setBatteryPercentage(100)
                        .setConnectionStrength(3)
                        .build())
                .setHostNetworkType(HotspotNetwork.NETWORK_TYPE_CELLULAR)
                .setNetworkName("Google Fi")
                .build();
        when(mMockSharedConnectivityManager.getHotspotNetworks()).thenReturn(
                Collections.singletonList(testHotspotNetwork));
        final WifiPickerTracker wifiPickerTracker = createTestWifiPickerTracker();
        wifiPickerTracker.onStart();
        mTestLooper.dispatchAll();
        verify(mMockSharedConnectivityManager).registerCallback(any(),
                mSharedConnectivityCallbackCaptor.capture());

        mSharedConnectivityCallbackCaptor.getValue().onServiceConnected();
        mTestLooper.dispatchAll();

        assertThat(wifiPickerTracker.getWifiEntries().stream().filter(
                entry -> entry instanceof HotspotNetworkEntry).toList()).hasSize(1);
        WifiEntry hotspotNetworkEntry = wifiPickerTracker.getWifiEntries().stream().filter(
                entry -> entry instanceof HotspotNetworkEntry).findFirst().orElseThrow();
        assertThat(((HotspotNetworkEntry) hotspotNetworkEntry).getHotspotNetworkEntryKey()
                .isVirtualEntry()).isTrue();
    }

    @Test
    public void testHotspotNetworks_activeHotspot_nonVirtualEntryIncluded() {
        final HotspotNetwork testHotspotNetwork = new HotspotNetwork.Builder()
                .setDeviceId(1)
                .setNetworkProviderInfo(new NetworkProviderInfo
                        .Builder("My Phone", "Pixel 7")
                        .setDeviceType(NetworkProviderInfo.DEVICE_TYPE_PHONE)
                        .setBatteryPercentage(100)
                        .setConnectionStrength(3)
                        .build())
                .setHostNetworkType(HotspotNetwork.NETWORK_TYPE_CELLULAR)
                .setNetworkName("Google Fi")
                .setHotspotSsid("Instant Hotspot abcde")
                .setHotspotBssid("0a:0b:0c:0d:0e:0f")
                .addHotspotSecurityType(SECURITY_TYPE_PSK)
                .addHotspotSecurityType(SECURITY_TYPE_SAE)
                .build();
        when(mMockSharedConnectivityManager.getHotspotNetworks()).thenReturn(
                Collections.singletonList(testHotspotNetwork));
        final WifiPickerTracker wifiPickerTracker = createTestWifiPickerTracker();
        wifiPickerTracker.onStart();
        mTestLooper.dispatchAll();
        verify(mMockSharedConnectivityManager).registerCallback(any(),
                mSharedConnectivityCallbackCaptor.capture());

        mSharedConnectivityCallbackCaptor.getValue().onServiceConnected();
        mTestLooper.dispatchAll();

        assertThat(wifiPickerTracker.getWifiEntries().stream().filter(
                entry -> entry instanceof HotspotNetworkEntry).toList()).hasSize(1);
        WifiEntry hotspotNetworkEntry = wifiPickerTracker.getWifiEntries().stream().filter(
                entry -> entry instanceof HotspotNetworkEntry).findFirst().orElseThrow();
        assertThat(((HotspotNetworkEntry) hotspotNetworkEntry).getHotspotNetworkEntryKey()
                .isVirtualEntry()).isFalse();
    }

    @Test
    public void testHotspotNetworks_duplicatesStandardEntry_standardEntryExcluded() {
        final HotspotNetwork testHotspotNetwork = new HotspotNetwork.Builder()
                .setDeviceId(1)
                .setNetworkProviderInfo(new NetworkProviderInfo
                        .Builder("My Phone", "Pixel 7")
                        .setDeviceType(NetworkProviderInfo.DEVICE_TYPE_PHONE)
                        .setBatteryPercentage(100)
                        .setConnectionStrength(3)
                        .build())
                .setHostNetworkType(HotspotNetwork.NETWORK_TYPE_CELLULAR)
                .setNetworkName("Google Fi")
                .setHotspotSsid("Instant Hotspot abcde")
                .setHotspotBssid("0a:0b:0c:0d:0e:0f")
                .addHotspotSecurityType(SECURITY_TYPE_PSK)
                .addHotspotSecurityType(SECURITY_TYPE_SAE)
                .build();
        when(mMockSharedConnectivityManager.getHotspotNetworks()).thenReturn(
                Collections.singletonList(testHotspotNetwork));
        final WifiPickerTracker wifiPickerTracker = createTestWifiPickerTracker();
        wifiPickerTracker.onStart();
        mTestLooper.dispatchAll();
        verify(mMockContext).registerReceiver(mBroadcastReceiverCaptor.capture(),
                any(), any(), any());
        when(mMockWifiManager.getScanResults()).thenReturn(Collections.singletonList(
                buildScanResult("Instant Hotspot abcde", "0a:0b:0c:0d:0e:0f", START_MILLIS,
                        "[PSK/SAE]")));
        mBroadcastReceiverCaptor.getValue().onReceive(mMockContext,
                new Intent(WifiManager.SCAN_RESULTS_AVAILABLE_ACTION));
        assertThat(wifiPickerTracker.getWifiEntries().stream().filter(
                entry -> entry instanceof StandardWifiEntry).toList()).hasSize(1);
        assertThat(wifiPickerTracker.getWifiEntries().stream().filter(
                entry -> entry instanceof HotspotNetworkEntry).toList()).isEmpty();

        verify(mMockSharedConnectivityManager).registerCallback(any(),
                mSharedConnectivityCallbackCaptor.capture());
        mSharedConnectivityCallbackCaptor.getValue().onServiceConnected();
        mTestLooper.dispatchAll();

        assertThat(wifiPickerTracker.getWifiEntries().stream().filter(
                entry -> entry instanceof StandardWifiEntry).toList()).isEmpty();
        assertThat(wifiPickerTracker.getWifiEntries().stream().filter(
                entry -> entry instanceof HotspotNetworkEntry).toList()).hasSize(1);
    }

    @Test
    public void testHotspotNetworks_duplicatesActiveStandardEntry_standardEntryExcluded() {
        final HotspotNetwork testHotspotNetwork = new HotspotNetwork.Builder()
                .setDeviceId(1)
                .setNetworkProviderInfo(new NetworkProviderInfo
                        .Builder("My Phone", "Pixel 7")
                        .setDeviceType(NetworkProviderInfo.DEVICE_TYPE_PHONE)
                        .setBatteryPercentage(100)
                        .setConnectionStrength(3)
                        .build())
                .setHostNetworkType(HotspotNetwork.NETWORK_TYPE_CELLULAR)
                .setNetworkName("Google Fi")
                .setHotspotSsid("Instant Hotspot abcde")
                .setHotspotBssid("0a:0b:0c:0d:0e:0f")
                .addHotspotSecurityType(SECURITY_TYPE_PSK)
                .addHotspotSecurityType(SECURITY_TYPE_SAE)
                .build();
        when(mMockSharedConnectivityManager.getHotspotNetworks()).thenReturn(
                Collections.singletonList(testHotspotNetwork));
        final WifiConfiguration config = new WifiConfiguration();
        config.SSID = "\"Instant Hotspot abcde\"";
        config.BSSID = "0a:0b:0c:0d:0e:0f";
        config.networkId = 1;
        config.setSecurityParams(WifiConfiguration.SECURITY_TYPE_PSK);
        when(mMockWifiManager.getPrivilegedConfiguredNetworks())
                .thenReturn(Collections.singletonList(config));
        when(mMockWifiInfo.getNetworkId()).thenReturn(1);
        when(mMockWifiInfo.getRssi()).thenReturn(GOOD_RSSI);
        when(mMockWifiInfo.getBSSID()).thenReturn("0a:0b:0c:0d:0e:0f");
        when(mMockWifiInfo.getCurrentSecurityType()).thenReturn(SECURITY_TYPE_PSK);
        when(mMockWifiManager.getScanResults()).thenReturn(Collections.singletonList(
                buildScanResult("Instant Hotspot abcde", "0a:0b:0c:0d:0e:0f", START_MILLIS,
                        "[PSK/SAE]")));
        final WifiPickerTracker wifiPickerTracker = createTestWifiPickerTracker();
        wifiPickerTracker.onStart();
        mTestLooper.dispatchAll();

        verify(mMockSharedConnectivityManager).registerCallback(any(),
                mSharedConnectivityCallbackCaptor.capture());
        mSharedConnectivityCallbackCaptor.getValue().onServiceConnected();
        mTestLooper.dispatchAll();

        assertThat(wifiPickerTracker.getActiveWifiEntries().stream().filter(
                entry -> entry instanceof StandardWifiEntry).toList()).isEmpty();
        assertThat(wifiPickerTracker.getActiveWifiEntries().stream().filter(
                entry -> entry instanceof HotspotNetworkEntry).toList()).hasSize(1);
    }

    @Test
    public void testHotspotNetworks_onHotspotNetworkConnectionStatusChanged_matchingEntryCalled() {
        final HotspotNetwork testHotspotNetwork1 = new HotspotNetwork.Builder()
                .setDeviceId(1)
                .setNetworkProviderInfo(new NetworkProviderInfo
                        .Builder("My Phone", "Pixel 7")
                        .setDeviceType(NetworkProviderInfo.DEVICE_TYPE_PHONE)
                        .setBatteryPercentage(100)
                        .setConnectionStrength(3)
                        .build())
                .setHostNetworkType(HotspotNetwork.NETWORK_TYPE_CELLULAR)
                .setNetworkName("Google Fi")
                .build();
        final HotspotNetwork testHotspotNetwork2 = new HotspotNetwork.Builder()
                .setDeviceId(2)
                .setNetworkProviderInfo(new NetworkProviderInfo
                        .Builder("My Work Phone", "Pixel 6")
                        .setDeviceType(NetworkProviderInfo.DEVICE_TYPE_PHONE)
                        .setBatteryPercentage(90)
                        .setConnectionStrength(2)
                        .build())
                .setHostNetworkType(HotspotNetwork.NETWORK_TYPE_CELLULAR)
                .setNetworkName("T-Mobile")
                .build();
        when(mMockSharedConnectivityManager.getHotspotNetworks()).thenReturn(
                List.of(testHotspotNetwork1, testHotspotNetwork2));
        final WifiPickerTracker wifiPickerTracker = createTestWifiPickerTracker();
        wifiPickerTracker.onStart();
        mTestLooper.dispatchAll();
        verify(mMockSharedConnectivityManager).registerCallback(any(),
                mSharedConnectivityCallbackCaptor.capture());
        mSharedConnectivityCallbackCaptor.getValue().onServiceConnected();
        mTestLooper.dispatchAll();

        assertThat(wifiPickerTracker.getWifiEntries()).hasSize(2);
        assertThat(((HotspotNetworkEntry) wifiPickerTracker.getWifiEntries().get(0))
                .getHotspotNetworkEntryKey().getDeviceId()).isEqualTo(1);
        final WifiEntry.ConnectCallback connectCallback1 = mock(WifiEntry.ConnectCallback.class);
        final WifiEntry.ConnectCallback connectCallback2 = mock(WifiEntry.ConnectCallback.class);
        wifiPickerTracker.getWifiEntries().get(0).connect(connectCallback1);
        wifiPickerTracker.getWifiEntries().get(1).connect(connectCallback2);

        mSharedConnectivityCallbackCaptor.getValue().onHotspotNetworkConnectionStatusChanged(
                new HotspotNetworkConnectionStatus.Builder()
                        .setStatus(HotspotNetworkConnectionStatus
                                .CONNECTION_STATUS_PROVISIONING_FAILED)
                        .setHotspotNetwork(testHotspotNetwork1)
                        .build());
        mTestLooper.dispatchAll();

        verify(connectCallback1).onConnectResult(anyInt());
        verify(connectCallback2, never()).onConnectResult(anyInt());
    }
}<|MERGE_RESOLUTION|>--- conflicted
+++ resolved
@@ -213,21 +213,11 @@
         when(mMockContext.getSystemService(SharedConnectivityManager.class))
                 .thenReturn(mMockSharedConnectivityManager);
         when(mMockContext.getString(anyInt())).thenReturn("");
-<<<<<<< HEAD
-        when(mInjector.isSharedConnectivityFeatureEnabled()).thenReturn(true);
-=======
         when(mMockResources.getStringArray(R.array.wifitrackerlib_wifi_status)).thenReturn(
                 new String[]{"", "Scanning", "Connecting", "Authenticating", "Obtaining IP address",
                         "Connected", "Suspended", "Disconnecting", "Unsuccessful", "Blocked",
                         "Temporarily avoiding poor connection"});
-
-        BaseWifiTracker.mEnableSharedConnectivityFeature = true;
-    }
-
-    @After
-    public void tearDown() {
-        BaseWifiTracker.mEnableSharedConnectivityFeature = false;
->>>>>>> f58fb4a6
+        when(mInjector.isSharedConnectivityFeatureEnabled()).thenReturn(true);
     }
 
     /**
