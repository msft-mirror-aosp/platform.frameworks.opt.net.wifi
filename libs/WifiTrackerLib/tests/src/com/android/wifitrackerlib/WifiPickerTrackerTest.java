--- conflicted
+++ resolved
@@ -38,6 +38,7 @@
 import static org.mockito.Mockito.atLeast;
 import static org.mockito.Mockito.atLeastOnce;
 import static org.mockito.Mockito.mock;
+import static org.mockito.Mockito.never;
 import static org.mockito.Mockito.spy;
 import static org.mockito.Mockito.when;
 
@@ -56,6 +57,7 @@
 import android.net.wifi.WifiEnterpriseConfig;
 import android.net.wifi.WifiInfo;
 import android.net.wifi.WifiManager;
+import android.net.wifi.WifiScanner;
 import android.net.wifi.hotspot2.PasspointConfiguration;
 import android.net.wifi.hotspot2.pps.Credential;
 import android.net.wifi.hotspot2.pps.HomeSp;
@@ -104,6 +106,7 @@
     @Mock private Context mMockContext;
     @Mock private Resources mMockResources;
     @Mock private WifiManager mMockWifiManager;
+    @Mock private WifiScanner mWifiScanner;
     @Mock private ConnectivityManager mMockConnectivityManager;
     @Mock private ConnectivityDiagnosticsManager mMockConnectivityDiagnosticsManager;
     @Mock private TelephonyManager mMockTelephonyManager;
@@ -203,12 +206,9 @@
                 .thenReturn(mMockSubscriptionManager);
         when(mMockContext.getSystemService(ConnectivityDiagnosticsManager.class))
                 .thenReturn(mMockConnectivityDiagnosticsManager);
-<<<<<<< HEAD
-=======
         when(mMockContext.getSystemService(WifiScanner.class)).thenReturn(mWifiScanner);
         when(mMockContext.getSystemService(SharedConnectivityManager.class))
                 .thenReturn(mMockSharedConnectivityManager);
->>>>>>> d9b45c20
         when(mMockContext.getString(anyInt())).thenReturn("");
 
         BaseWifiTracker.mEnableSharedConnectivityFeature = true;
@@ -1990,8 +1990,6 @@
         verify(mMockConnectivityManager).unregisterNetworkCallback(
                 mDefaultNetworkCallbackCaptor.getValue());
     }
-<<<<<<< HEAD
-=======
 
     /**
      * Tests that the BaseWifiTracker.Scanner continues scanning with WifiManager.startScan() after
@@ -2247,5 +2245,4 @@
         assertThat(wifiPickerTracker.getWifiEntries().stream().filter(
                 entry -> entry instanceof HotspotNetworkEntry).toList()).hasSize(1);
     }
->>>>>>> d9b45c20
 }