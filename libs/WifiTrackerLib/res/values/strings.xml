<?xml version="1.0" encoding="utf-8"?>
<!-- Copyright (C) 2020 The Android Open Source Project

     Licensed under the Apache License, Version 2.0 (the "License");
     you may not use this file except in compliance with the License.
     You may obtain a copy of the License at

          http://www.apache.org/licenses/LICENSE-2.0

     Unless required by applicable law or agreed to in writing, software
     distributed under the License is distributed on an "AS IS" BASIS,
     WITHOUT WARRANTIES OR CONDITIONS OF ANY KIND, either express or implied.
     See the License for the specific language governing permissions and
     limitations under the License.
-->
<resources xmlns:xliff="urn:oasis:names:tc:xliff:document:1.2">
    <!-- Summary text separator for short descriptions (eg. "Fast / Connected"). [CHAR LIMIT=NONE] -->
    <string name="wifitrackerlib_summary_separator">" / "</string>

    <!-- Summary for the connected network when checking if the network has internet access -->
    <string name="wifitrackerlib_checking_for_internet_access">Checking for internet access...</string>

    <!-- Strings for labeling Wi-Fi Auto-Connection is disabled. Wi-Fi Auto-Connection is a feature
         for users to specify if a Wi-Fi network will be auto connected when it's reachable. [CHAR LIMIT=60] -->
    <string name="wifitrackerlib_auto_connect_disable">Auto-connect is off</string>

    <!-- Package name for Settings app-->
    <string name="wifitrackerlib_settings_package" translatable="false">com.android.settings</string>

    <!-- Package name for Certinstaller app-->
    <string name="wifitrackerlib_certinstaller_package" translatable="false">com.android.certinstaller</string>

    <!-- Summary for saved networks [CHAR LIMIT=NONE]-->
    <string name="wifitrackerlib_saved_network">Saved by <xliff:g id="name" example="Wifi App">%1$s</xliff:g></string>

    <!-- Summary for the network but no internet connection was detected. [CHAR LIMIT=NONE] -->
    <string name="wifitrackerlib_wifi_no_internet_no_reconnect">Won\u2019t automatically connect</string>

    <!-- Summary for the remembered network but no internet connection was detected. [CHAR LIMIT=NONE] -->
    <string name="wifitrackerlib_wifi_no_internet">No internet access</string>

    <!-- Status for networks disabled from authentication failure (wrong password
         or certificate). [CHAR LIMIT=NONE] -->
    <string name="wifitrackerlib_wifi_disabled_password_failure">Authentication problem</string>

    <!-- Message shown when the user likely entered an incorrect password for a wifi network [CHAR LIMIT=NONE] -->
    <string name="wifitrackerlib_wifi_check_password_try_again">Check password and try again</string>

    <!-- Status for networked disabled from a DNS or DHCP failure [CHAR LIMIT=NONE] -->
    <string name="wifitrackerlib_wifi_disabled_network_failure">IP configuration failure</string>

    <!-- Status for networks disabled due to transition disable indication [CHAR LIMIT=NONE] -->
    <string name="wifitrackerlib_wifi_disabled_transition_disable_indication">Unavailable with current security settings</string>

    <!-- Status for networks disabled for unknown reason [CHAR LIMIT=NONE] -->
    <string name="wifitrackerlib_wifi_disabled_generic">Disabled</string>

    <!-- Summary for networks failing to connect due to one of the following reasons:
     association rejection status 17 - AP full,
     association rejection status 30 - AP rejected the device temporarily
     disconnection reason code 5 - AP can't handle all existing stations [CHAR LIMIT=NONE] -->
    <string name="wifitrackerlib_wifi_ap_unable_to_handle_new_sta">Access point temporarily full</string>

    <!-- Summary for networks failing to connect due to association rejection status 34, poor channel conditions [CHAR LIMIT=NONE] -->
    <string name="wifitrackerlib_wifi_poor_channel_conditions">Temporary poor network conditions</string>

    <!-- Summary for networks failing to connect due to association rejection status 17 or 30, with
         MBO association disallowed indication attribute reason code: Insufficient RSSI,
         or association rejection status 34, with OCE RSSI based association rejection information [CHAR LIMIT=NONE] -->
    <string name="wifitrackerlib_wifi_mbo_oce_assoc_disallowed_insufficient_rssi">Weak signal. Try moving closer to the router.</string>

    <!-- Summary for networks failing to connect due to association rejection status 17 or 30, with
         MBO association disallowed indication attribute reason code: maximum number of associated stations reached, [CHAR LIMIT=NONE] -->
    <string name="wifitrackerlib_wifi_mbo_assoc_disallowed_max_num_sta_associated">Network is over capacity. Try again later.</string>

    <!-- Summary for networks failing to connect due to association rejection status 17 or 30, with
         MBO association disallowed indication attribute with one of the following reason codes:
         Air interface is overloaded,
         Authentication server overloaded,
         Reserved/Unspecified [CHAR LIMIT=NONE] -->
    <string name="wifitrackerlib_wifi_mbo_assoc_disallowed_cannot_connect">Can\'t connect. Try again later.</string>

    <!-- Summary for networks failing to connect due to failed to find a network in supplicant scan result
         which matches the network requested by framework for connection (including network capabilities) [CHAR LIMIT=NONE] -->
    <string name="wifitrackerlib_wifi_network_not_found">Can\'t connect. Try again later.</string>

    <!-- Summary for the disconnected network. [CHAR LIMIT=40] -->
    <string name="wifitrackerlib_wifi_disconnected">Disconnected</string>

    <!-- Summary for the remembered network. [CHAR LIMIT=NONE] -->
    <string name="wifitrackerlib_wifi_remembered">Saved</string>

    <!-- Label indicating network has been manually marked as metered [CHAR LIMIT=NONE] -->
    <string name="wifitrackerlib_wifi_metered_label">Metered</string>

    <!-- Label indicating network has been manually marked as unmetered [CHAR LIMIT=NONE] -->
    <string name="wifitrackerlib_wifi_unmetered_label">Unmetered</string>

    <!-- Status message of Wi-Fi when it is connected by a app (via suggestion or network request). [CHAR LIMIT=NONE] -->
    <string name="wifitrackerlib_connected_via_app">Connected via <xliff:g id="name" example="Wifi App">%1$s</xliff:g></string>

    <!-- Summary for a network suggested by an app. [CHAR LIMIT=NONE] -->
    <string name="wifitrackerlib_available_via_app">Available via <xliff:g id="name" example="Wifi App">%1$s</xliff:g></string>

    <!-- Summary for connected wifi network with partial internet connectivity [CHAR LIMIT=50] -->
    <string name="wifitrackerlib_wifi_limited_connection">Limited connection</string>

    <!-- Summary for connected network without internet due to private dns validation failed [CHAR LIMIT=NONE] -->
    <string name="wifitrackerlib_private_dns_broken">Private DNS server cannot be accessed</string>

    <!-- Summary for connected wifi network without internet [CHAR LIMIT=NONE] -->
    <string name="wifitrackerlib_wifi_connected_cannot_provide_internet">
        Connected to device. Can\'t provide internet.</string>

    <!-- Summary for Connected wifi network with a low quality connection [CHAR LIMIT=NONE] -->
    <string name="wifi_connected_low_quality">Low quality</string>

    <!-- Summary for admin restricted networks [CHAR LIMIT=NONE] -->
    <string name="wifitrackerlib_admin_restricted_network">Not allowed by your organization</string>

    <!-- Summary for a hotspot network (used on "Internet" page) [CHAR LIMIT=NONE] -->
    <string name="wifitrackerlib_hotspot_network_summary"><xliff:g id="network name" example="Google Fi">%1$s</xliff:g> from <xliff:g id="model name" example="Pixel 7">%2$s</xliff:g></string>

    <!-- Alternate summary for a hotspot network (used on "Network & internet" page) [CHAR LIMIT=NONE] -->
    <string name="wifitrackerlib_hotspot_network_alternate"><xliff:g id="network name" example="Google Fi">%1$s</xliff:g> from <xliff:g id="device name" example="Matt's Phone">%2$s</xliff:g></string>

<<<<<<< HEAD
=======
    <!-- Summary for a hotspot network while connecting (used on "Internet" page) [CHAR LIMIT=NONE] -->
    <string name="wifitrackerlib_hotspot_network_connecting">Connecting\u2026</string>

    <!-- Summary for a known network (used on "Internet" page) [CHAR LIMIT=NONE] -->
    <string name="wifitrackerlib_known_network_summary">Available from <xliff:g id="device name" example="Matt's Phone">%1$s</xliff:g></string>

>>>>>>> d9b45c20
    <!-- Concise terminology for wifi with WPA/WPA2 802.1x EAP security [CHAR LIMIT=40] -->
    <string name="wifitrackerlib_wifi_security_short_eap_wpa_wpa2">WPA/WPA2-EAP</string>

    <!-- Concise terminology for wifi with WPA/WPA2 802.1x EAP security [CHAR LIMIT=40] -->
    <string name="wifitrackerlib_wifi_security_eap_wpa_wpa2">WPA/WPA2-Enterprise</string>

    <!-- Concise terminology for wifi with WPA3 802.1x EAP security [CHAR LIMIT=40] -->
    <string name="wifitrackerlib_wifi_security_short_eap_wpa3">WPA3-EAP</string>

    <!-- Concise terminology for wifi with WPA3 802.1x EAP security [CHAR LIMIT=40] -->
    <string name="wifitrackerlib_wifi_security_eap_wpa3">WPA3-Enterprise</string>

    <!-- Concise terminology for wifi with WPA/WPA2/WPA3 802.1x EAP security [CHAR LIMIT=40] -->
    <string name="wifitrackerlib_wifi_security_short_eap_wpa_wpa2_wpa3">WPA/WPA2/WPA3-EAP</string>

    <!-- Concise terminology for wifi with WPA/WPA2/WPA3 802.1x EAP security [CHAR LIMIT=40] -->
    <string name="wifitrackerlib_wifi_security_eap_wpa_wpa2_wpa3">WPA/WPA2/WPA3-Enterprise</string>

    <!-- Concise terminology for wifi with 802.1x EAP Suite-B-192 security [CHAR LIMIT=40] -->
    <string name="wifitrackerlib_wifi_security_short_eap_suiteb">Suite-B-192</string>

    <!-- Concise terminology for wifi with 802.1x EAP Suite-B-192 security [CHAR LIMIT=40] -->
    <string name="wifitrackerlib_wifi_security_eap_suiteb">WPA3-Enterprise 192-bit</string>

    <!-- Concise terminology for wifi with both WPA/WPA2 security [CHAR LIMIT=40] -->
    <string name="wifitrackerlib_wifi_security_short_wpa_wpa2">WPA/WPA2</string>

    <!-- Terminology for wifi with both WPA/WPA2 security [CHAR LIMIT=40] -->
    <string name="wifitrackerlib_wifi_security_wpa_wpa2">WPA/WPA2-Personal</string>

    <!-- Concise terminology for wifi with both WPA/WPA2/WPA3 security [CHAR LIMIT=40] -->
    <string name="wifitrackerlib_wifi_security_short_wpa_wpa2_wpa3">WPA/WPA2/WPA3</string>

    <!-- Terminology for wifi with both WPA/WPA2/WPA3 security [CHAR LIMIT=40] -->
    <string name="wifitrackerlib_wifi_security_wpa_wpa2_wpa3">WPA/WPA2/WPA3-Personal</string>

    <!-- Terminology for wifi with WEP security [CHAR LIMIT=40] -->
    <string name="wifitrackerlib_wifi_security_wep">WEP</string>

    <!-- Concise terminology for wifi with WPA3 security [CHAR LIMIT=40] -->
    <string name="wifitrackerlib_wifi_security_short_sae">WPA3</string>

    <!-- Terminology for wifi with WPA3 security [CHAR LIMIT=40] -->
    <string name="wifitrackerlib_wifi_security_sae">WPA3-Personal</string>

    <!-- Concise terminology for wifi with OWE security [CHAR LIMIT=40] -->
    <string name="wifitrackerlib_wifi_security_short_owe">OWE</string>

    <!-- Terminology for wifi with OWE security [CHAR LIMIT=40] -->
    <string name="wifitrackerlib_wifi_security_owe">Enhanced Open</string>

    <!-- Used in Wi-Fi settings dialogs when Wi-Fi does not have any security. [CHAR LIMIT=40] -->
    <string name="wifitrackerlib_wifi_security_none">None</string>

    <!-- Terminology for wifi with Passpoint security [CHAR LIMIT=40] -->
    <string name="wifitrackerlib_wifi_security_passpoint">Passpoint</string>

    <!-- Passpoint summary for an expired passpoint [CHAR LIMIT=40] -->
    <string name="wifitrackerlib_wifi_passpoint_expired">Expired</string>

    <!-- Status message of OSU Provider network when not connected. [CHAR LIMIT=NONE] -->
    <string name="wifitrackerlib_tap_to_sign_up">Tap to sign up</string>

    <!-- Status message of OSU Provider network when existing profile is expired. [CHAR LIMIT=NONE] -->
    <string name="wifitrackerlib_tap_to_renew_subscription_and_connect">Tap to renew subscription and connect</string>

    <!-- Status message of OSU Provider upon initiating provisioning flow [CHAR LIMIT=NONE] -->
    <string name="wifitrackerlib_osu_opening_provider">Opening <xliff:g id="passpointProvider" example="Passpoint Provider">%1$s</xliff:g></string>

    <!-- Status message of OSU Provider when connection fails [CHAR LIMIT=NONE] -->
    <string name="wifitrackerlib_osu_connect_failed">Couldn\u2019t connect</string>

    <!-- Status message of OSU Provider after user completes provisioning flow [CHAR LIMIT=NONE] -->
    <string name="wifitrackerlib_osu_completing_sign_up">Completing sign-up\u2026</string>

    <!-- Status message of OSU Provider when sign up could not be completed [CHAR LIMIT=NONE] -->
    <string name="wifitrackerlib_osu_sign_up_failed">Couldn\u2019t complete sign-up. Tap to try again.</string>

    <!-- Status message of OSU Provider on completing provisioning. [CHAR LIMIT=NONE] -->
    <string name="wifitrackerlib_osu_sign_up_complete">Sign-up complete. Connecting\u2026</string>

    <!-- IMSI protection warning for non-protection network [CHAR LIMIT=NONE] -->
    <string name="wifitrackerlib_imsi_protection_warning">This network receives a SIM ID that can be used to track device location. <annotation id="url">Learn more</annotation></string>

    <!-- Help URL, IMSI protection [DO NOT TRANSLATE] -->
    <string name="wifitrackerlib_help_url_imsi_protection" translatable="false"></string>

    <!-- Toast message for when the user selects cellular as the internet provider and Wi-Fi auto-connect is temporarily disabled -->
    <string name="wifitrackerlib_wifi_wont_autoconnect_for_now">Wi-Fi won\u2019t auto-connect for now</string>

    <!-- [DO NOT TRANSLATE] Comma-separated list of packages whose saved networks should show no attribution annotation. -->
    <string name="wifitrackerlib_no_attribution_annotation_packages">com.google.android.setupwizard,com.google.android.gms</string>

    <!-- Summary for the Wi-Fi standard WIFI_STANDARD_UNKNOWN [CHAR LIMIT=50]-->
    <string name="wifitrackerlib_wifi_standard_unknown">Unknown</string>
    <!-- Summary for the Wi-Fi standard WIFI_STANDARD_LEGACY [CHAR LIMIT=50]-->
    <string name="wifitrackerlib_wifi_standard_legacy">Legacy</string>
    <!-- Summary for the Wi-Fi standard WIFI_STANDARD_11N [CHAR LIMIT=50]-->
    <string name="wifitrackerlib_wifi_standard_11n">Wi\u2011Fi 4</string>
    <!-- Summary for the Wi-Fi standard WIFI_STANDARD_11AC [CHAR LIMIT=50]-->
    <string name="wifitrackerlib_wifi_standard_11ac">Wi\u2011Fi 5</string>
    <!-- Summary for the Wi-Fi standard WIFI_STANDARD_11AX [CHAR LIMIT=50]-->
    <string name="wifitrackerlib_wifi_standard_11ax">Wi\u2011Fi 6</string>
    <!-- Summary for the Wi-Fi standard WIFI_STANDARD_11AD [CHAR LIMIT=50]-->
    <string name="wifitrackerlib_wifi_standard_11ad">WiGig</string>
    <!-- Summary for the Wi-Fi standard WIFI_STANDARD_11BE [CHAR LIMIT=50]-->
    <string name="wifitrackerlib_wifi_standard_11be">Wi\u2011Fi 7</string>

    <!-- Summary for an unknown Wi-Fi band [CHAR LIMIT=50]-->
    <string name="wifitrackerlib_wifi_band_unknown">Unknown</string>
    <!-- Summary for the Wi-Fi 2.4Ghz band [CHAR LIMIT=50]-->
    <string name="wifitrackerlib_wifi_band_24_ghz">2.4 GHz</string>
    <!-- Summary for the Wi-Fi 5Ghz band [CHAR LIMIT=50]-->
    <string name="wifitrackerlib_wifi_band_5_ghz">5 GHz</string>
    <!-- Summary for the Wi-Fi 6Ghz band [CHAR LIMIT=50]-->
    <string name="wifitrackerlib_wifi_band_6_ghz">6 GHz</string>
    <!-- Separator between Wi-Fi bands in a list [CHAR LIMIT=50]-->
    <string name="wifitrackerlib_multiband_separator">, </string>
</resources><|MERGE_RESOLUTION|>--- conflicted
+++ resolved
@@ -124,15 +124,12 @@
     <!-- Alternate summary for a hotspot network (used on "Network & internet" page) [CHAR LIMIT=NONE] -->
     <string name="wifitrackerlib_hotspot_network_alternate"><xliff:g id="network name" example="Google Fi">%1$s</xliff:g> from <xliff:g id="device name" example="Matt's Phone">%2$s</xliff:g></string>
 
-<<<<<<< HEAD
-=======
     <!-- Summary for a hotspot network while connecting (used on "Internet" page) [CHAR LIMIT=NONE] -->
     <string name="wifitrackerlib_hotspot_network_connecting">Connecting\u2026</string>
 
     <!-- Summary for a known network (used on "Internet" page) [CHAR LIMIT=NONE] -->
     <string name="wifitrackerlib_known_network_summary">Available from <xliff:g id="device name" example="Matt's Phone">%1$s</xliff:g></string>
 
->>>>>>> d9b45c20
     <!-- Concise terminology for wifi with WPA/WPA2 802.1x EAP security [CHAR LIMIT=40] -->
     <string name="wifitrackerlib_wifi_security_short_eap_wpa_wpa2">WPA/WPA2-EAP</string>
 
